package main

import (
	"flag"
	"github.com/vitelabs/go-vite"
	"github.com/vitelabs/go-vite/cmd/rpc_vite"
	"github.com/vitelabs/go-vite/config"
	"github.com/vitelabs/go-vite/log15"
	"github.com/vitelabs/go-vite/vite"
)

func parseConfig() *config.Config {
	var globalConfig = config.GlobalConfig

	flag.StringVar(&globalConfig.Name, "name", globalConfig.Name, "boot name")
	flag.UintVar(&globalConfig.MaxPeers, "peers", globalConfig.MaxPeers, "max number of connections will be connected")
	flag.StringVar(&globalConfig.Addr, "addr", globalConfig.Addr, "will be listen by vite")
	flag.StringVar(&globalConfig.PrivateKey, "priv", globalConfig.PrivateKey, "hex encode of ed25519 privateKey, use for sign message")
	flag.StringVar(&globalConfig.DataDir, "dir", globalConfig.DataDir, "use for store all files")
	flag.UintVar(&globalConfig.NetID, "netid", globalConfig.NetID, "the network vite will connect")

	flag.Parse()

	globalConfig.P2P.Datadir = globalConfig.DataDir

	return globalConfig
}

func main() {
	govite.PrintBuildVersion()

	mainLog := log15.New("module", "gvite/main")

<<<<<<< HEAD
	flag.Parse()

	globalConfig := config.GlobalConfig

	globalConfig.P2P = config.MergeP2PConfig(&config.P2P{
		Name:                 *nameFlag,
		Sig:                  *sigFlag,
		MaxPeers:             uint32(*maxPeers),
		MaxPassivePeersRatio: uint32(*passRatio),
	})
	globalConfig.P2P.Datadir = globalConfig.DataDir

	globalConfig.Miner = config.MergeMinerConfig(&config.Miner{
		Miner:         *minerFlag,
		Coinbase:      *coinbaseFlag,
		MinerInterval: *minerInterval,
	})
=======
	go func() {
		err := http.ListenAndServe("localhost:6060", nil)
		if err != nil {
			mainLog.Error(err.Error())
		}
	}()

	parsedConfig := parseConfig()
>>>>>>> 8082a9d6

	if s, e := parsedConfig.RunLogDirFile(); e == nil {
		log15.Root().SetHandler(
			log15.LvlFilterHandler(log15.LvlInfo, log15.Must.FileHandler(s, log15.TerminalFormat())),
		)
	}

	vnode, err := vite.New(parsedConfig)

	if err != nil {
		mainLog.Crit("Start vite failed.", "err", err)
	}

	rpc_vite.StartIpcRpc(vnode, parsedConfig.DataDir)
}<|MERGE_RESOLUTION|>--- conflicted
+++ resolved
@@ -31,34 +31,7 @@
 
 	mainLog := log15.New("module", "gvite/main")
 
-<<<<<<< HEAD
-	flag.Parse()
-
-	globalConfig := config.GlobalConfig
-
-	globalConfig.P2P = config.MergeP2PConfig(&config.P2P{
-		Name:                 *nameFlag,
-		Sig:                  *sigFlag,
-		MaxPeers:             uint32(*maxPeers),
-		MaxPassivePeersRatio: uint32(*passRatio),
-	})
-	globalConfig.P2P.Datadir = globalConfig.DataDir
-
-	globalConfig.Miner = config.MergeMinerConfig(&config.Miner{
-		Miner:         *minerFlag,
-		Coinbase:      *coinbaseFlag,
-		MinerInterval: *minerInterval,
-	})
-=======
-	go func() {
-		err := http.ListenAndServe("localhost:6060", nil)
-		if err != nil {
-			mainLog.Error(err.Error())
-		}
-	}()
-
 	parsedConfig := parseConfig()
->>>>>>> 8082a9d6
 
 	if s, e := parsedConfig.RunLogDirFile(); e == nil {
 		log15.Root().SetHandler(
