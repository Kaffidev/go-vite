--- conflicted
+++ resolved
@@ -2,6 +2,10 @@
 
 import (
 	"fmt"
+	"math/rand"
+	"runtime/debug"
+	"time"
+
 	"github.com/pkg/errors"
 	"github.com/vitelabs/go-vite/common/types"
 	"github.com/vitelabs/go-vite/ledger"
@@ -9,9 +13,6 @@
 	"github.com/vitelabs/go-vite/vm"
 	"github.com/vitelabs/go-vite/vm_context"
 	"github.com/vitelabs/go-vite/vm_context/vmctxt_interface"
-	"math/rand"
-	"runtime/debug"
-	"time"
 )
 
 func GetFittestGeneratorSnapshotHash(chain vm_context.Chain, accAddr *types.Address,
@@ -86,7 +87,6 @@
 }
 
 func measureGapToLatest(referredGap, defaultGap uint64) (minGap, randomGap uint64) {
-<<<<<<< HEAD
 	var minConfirmedHeight uint64
 	if referredGap <= defaultGap {
 		minConfirmedHeight = 0
@@ -94,12 +94,6 @@
 	} else {
 		minConfirmedHeight = defaultGap
 		return defaultGap, minConfirmedHeight + getRandomHeight(referredGap-defaultGap)
-=======
-	if referredGap <= defaultGap {
-		return referredGap, uint64(0) + getRandomHeight(referredGap)
-	} else {
-		return defaultGap, defaultGap + getRandomHeight(referredGap-defaultGap)
->>>>>>> 67704b69
 	}
 }
 
