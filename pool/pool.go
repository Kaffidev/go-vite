--- conflicted
+++ resolved
@@ -124,14 +124,10 @@
 
 	log log15.Logger
 
-<<<<<<< HEAD
-	stat          *recoverStat
+	stat *recoverStat
+
+	addrCache *lru.Cache
 	hashBlacklist Blacklist
-=======
-	stat *recoverStat
-
-	addrCache *lru.Cache
->>>>>>> 3e280fb6
 }
 
 func (self *pool) Snapshot() map[string]interface{} {
@@ -182,18 +178,7 @@
 	self.rwMutex.RUnlock()
 }
 
-<<<<<<< HEAD
 func NewPool(bc chainDb) (*pool, error) {
-	self := &pool{bc: bc, rwMutex: sync.RWMutex{}, version: &ForkVersion{}, accountCond: sync.NewCond(&sync.Mutex{})}
-	self.log = log15.New("module", "pool")
-	var err error
-	self.hashBlacklist, err = NewBlacklist()
-	if err != nil {
-		return nil, err
-	}
-	return self, nil
-=======
-func NewPool(bc chainDb) *pool {
 	self := &pool{bc: bc, rwMutex: sync.RWMutex{}, version: &ForkVersion{}}
 	self.log = log15.New("module", "pool")
 	cache, err := lru.New(1024)
@@ -202,8 +187,11 @@
 	}
 	self.addrCache = cache
 
-	return self
->>>>>>> 3e280fb6
+	self.hashBlacklist, err = NewBlacklist()
+	if err != nil {
+		return nil, err
+	}
+	return self, nil
 }
 
 func (self *pool) Init(s syncer,
