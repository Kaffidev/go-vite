package tree

import (
	"fmt"
	"sync"
	"time"

	"github.com/vitelabs/go-vite/common/types"

	"github.com/go-errors/errors"
	"github.com/vitelabs/go-vite/monitor"
)

type branch struct {
	*branchBase

	root Branch

	childrenMu sync.RWMutex
	children   map[string]*branch
}

func (self *branch) Size() uint64 {
	return self.size()
}

func (self *branch) GetKnotAndBranch(height uint64) (Knot, Branch) {
	return self.getKnotAndBranch(height)
}

func (self *branch) AddHead(k Knot) error {
	self.addHead(k)
	return nil
}

func (self *branch) RemoveTail(k Knot) error {
	self.removeTail(k)
	return nil
}

func (self *branch) HeadHH() (uint64, types.Hash) {
	return self.headHH()
}

func (self *branch) TailHH() (uint64, types.Hash) {
	return self.tailHH()
}

func (self *branch) ContainsKnot(height uint64, hash types.Hash, flag bool) bool {
	return self.contains(height, hash, flag)
}

func (self *branch) GetKnot(height uint64, flag bool) Knot {
	w := self.getKnot(height, flag)
	if w == nil {
		return nil
	}
	return w
}

func (self *branch) ID() string {
	return self.branchId()
}

func (self *branch) Type() BranchType {
	return Normal
}

func (self *branch) prune(t *tree) {
	if self.root.Type() == Normal {
		self.root.(*branch).prune(t)
	}
	removed := false
	for i := self.tailHeight + 1; i <= self.headHeight; i++ {
		selfB := self.getKnot(i, false)
		block, b := self.root.GetKnotAndBranch(i)
		if block != nil && block.Hash() == selfB.Hash() {
			fmt.Printf("remove tail[%s][%s][%d-%s]\n", self.branchId(), self.root.ID(), block.Height(), block.Hash())
			self.RemoveTail(block)
			if b != nil && b.Type() == Disk {
				// notify tree
				t.knotRemove(block)
			}
			removed = true
		} else {
			break
		}
	}

	if removed {
<<<<<<< HEAD
		self.updateChildrenForRemoveTail(self.root)
=======
		self.updateChildrenForRemoveTail(self.root, t)
>>>>>>> 4a807d1e
		if self.ID() != t.main.ID() && self.Size() == 0 {
			err := t.removeBranch(self)
			if err != nil {
				t.log.Error("remove branch fail.", "id", self.ID())
			}
		}
	}
}

func (self *branch) updateChildrenForRemoveTail(root Branch, t *tree) {
	if root.Type() == Disk {
		return
	}

	for _, v := range self.allChildren() {
		height, hash := v.tailHH()
		if self.contains(height, hash, false) {
			continue
		}

		if root.ContainsKnot(height, hash, true) {
			v.updateRootSimple(self, root)
			continue
		}

<<<<<<< HEAD
=======
		fmt.Printf("tree info:%s\n", PrintTreeJson(t))
>>>>>>> 4a807d1e
		panic(fmt.Sprintf("[%s][%s]children[%s] fail[%d]", self.ID(), self.SprintTail(), v.ID(), height))
	}
}

func (self *branch) exchangeAllRoot(t *tree) error {
	for {
		root := self.root
		if root.Type() == Disk {
			break
		}
		err := self.exchangeRoot(self.root.(*branch), t)
		if err != nil {
			return err
		}
	}
	return nil
}

<<<<<<< HEAD
func (self *branch) exchangeRoot(root *branch) error {
=======
func (self *branch) exchangeRoot(root *branch, t *tree) error {
>>>>>>> 4a807d1e
	if root.ID() != self.root.ID() {
		return errors.New("root not match")
	}

	if root.root.Type() == Normal {
		root.root.(*branch).removeChild(root)
	}

	if tailEquals(root, self) {
		self.updateRootSimple(root, root.root)
		root.updateRoot(root.root, self)
		return nil
	}

	// from.tailHeight <= to.tailHeight  && from.headHeight > to.tail.Height
	selfTailHeight := self.tailHeight
	rootTailHeight := root.tailHeight
	rootHeadHeight := root.headHeight
	if rootTailHeight <= selfTailHeight && rootHeadHeight >= selfTailHeight {
		for i := selfTailHeight; i > rootTailHeight; i-- {
			w := root.GetKnot(i, false)
			if w != nil {
				self.addTail(w)
			}
		}
		for i := rootTailHeight + 1; i <= rootTailHeight; i++ {
			w := root.GetKnot(i, false)
			if w != nil {
				root.RemoveTail(w)
			}
		}

		self.updateRootSimple(root, root.root)
		root.updateRoot(root.root, self)
		return nil
	} else {
		fmt.Printf("exchangeRoot fail, %s", PrintTreeJson(t))
		return errors.Errorf("err for exchangeRoot.root:%s, self:%s, rootTail:%s, rootHead:%s, selfTail:%s, selfHead:%s",
			root.ID(), self.ID(), root.SprintTail(), root.SprintHead(), self.SprintTail(), self.SprintHead())

	}
}

func (self *branch) updateRootSimple(old Branch, new Branch) {
	if old.Type() == Normal {
		old.(*branch).removeChild(self)
	}

	self.root = new
	if new.Type() == Normal {
		new.(*branch).addChild(self)
	}
}
func (self *branch) updateRoot(old Branch, new Branch) {
	self.root = new
	if new.Type() == Normal {
		new.(*branch).addChild(self)
	}

	for _, v := range self.allChildren() {
		height, hash := v.tailHH()
		if self.contains(height, hash, false) {
			continue
		}

		if new.ContainsKnot(height, hash, true) {
			v.updateRootSimple(self, new)
			continue
		}

		if old.ContainsKnot(height, hash, true) {
			v.updateRootSimple(self, old)
			continue
		}

		panic(fmt.Sprintf("[%s]children[%s] fail[%d]", self.ID(), v.ID(), height))
	}
}

func (self *branch) getKnotAndBranch(height uint64) (Knot, Branch) {
	if height > self.headHeight {
		return nil, nil
	}
	block := self.getHeightBlock(height)
	if block != nil {
		return block, self
	}
	refers := make(map[string]Branch)
	refer := self.root
	for {
		if refer == nil {
			return nil, nil
		}
		b := refer.GetKnot(height, false)
		if b != nil {
			return b, refer
		} else {
			if refer.Type() == Disk {
				return nil, nil
			}
			if _, ok := refers[refer.ID()]; ok {
				monitor.LogEvent("pool", "GetKnotError")
				return nil, nil
			}
			refers[refer.ID()] = refer
			refer = refer.Root()
		}
	}
	return nil, nil
}

func (self *branch) Root() Branch {
	return self.root
}

func (self *branch) getKnot(height uint64, flag bool) Knot {
	block := self.getHeightBlock(height)
	if block != nil {
		return block
	}
	if flag {
		b, _ := self.getKnotAndBranch(height)
		return b
	}
	return nil
}

func (self *branch) contains(height uint64, hash types.Hash, flag bool) bool {
	localResult := self.localContains(height, hash)
	if localResult {
		return true
	}
	if flag == false {
		return false
	}

	knot := self.root.GetKnot(height, flag)
	if knot == nil {
		return false
	}
	return knot.Hash() == hash
}

func (self *branch) localContains(height uint64, hash types.Hash) bool {
	if height > self.tailHeight && height <= self.headHeight {
		k := self.getHeightBlock(height)
		if k != nil {
			return k.Hash() == hash
		} else {
			return false
		}
	} else {
		return false
	}
}

func (self *branch) info() map[string]interface{} {
	result := make(map[string]interface{})
	result["TailHeight"] = self.tailHeight
	result["TailHash"] = self.tailHash
	result["HeadHeight"] = self.headHeight
	result["HeadHash"] = self.headHash
	if self.root != nil {
		result["ReferId"] = self.root.ID()
	}
	result["Id"] = self.ID()
	return result
}

// remove child branch from the branch
func (self *branch) removeChild(b *branch) {
	self.childrenMu.Lock()
	defer self.childrenMu.Unlock()

	delete(self.children, b.ID())
}

// add child branch
func (self *branch) addChild(b *branch) {
	self.childrenMu.Lock()
	defer self.childrenMu.Unlock()

	self.children[b.ID()] = b
}

// get all children for the branch
func (self *branch) allChildren() (result []*branch) {
	self.childrenMu.Lock()
	defer self.childrenMu.Unlock()
	for _, v := range self.children {
		result = append(result, v)
	}
	return
}

// check if the two branches are connected end to end
func (self branch) Linked(root Branch) bool {
	headHeight, headHash := root.HeadHH()
	if self.tailHeight == headHeight && self.tailHash == headHash {
		return true
	} else {
		return false
	}
}

func (self branch) isGarbage() bool {
	if !self.isLeafBranch() {
		return false
	}
	// not updated for a long time (4 minutes)
	if time.Now().After(self.utime.Add(time.Minute * 4)) {
		return true
	}

	// empty chain
	if self.size() == 0 {
		return true
	}
	return false
}

func (self branch) isLeafBranch() bool {
	self.childrenMu.RLock()
	defer self.childrenMu.RUnlock()
	if len(self.children) > 0 {
		return false
	}
	return true
}
func (self *branch) destroy(t *tree) {
	for i := self.headHeight; i > self.tailHeight; i-- {
		k := self.getHeightBlock(i)
		self.removeHead(k)
		t.knotRemove(k)
	}

	if self.Size() != 0 {
		panic(fmt.Sprintf("size[%d] must be zero.", self.Size()))
	}
	if self.storeSize() != 0 {
		panic(fmt.Sprintf("store size[%d] must be zero.", self.storeSize()))
	}
}

func newBranch(base *branchBase, root Branch) *branch {
	b := &branch{}
	b.branchBase = base
	b.root = root
	b.children = make(map[string]*branch)
	return b
}

// check if the two branch end are equal
func tailEquals(b1 *branch, b2 *branch) bool {
	if b1.tailHeight == b2.tailHeight && b1.tailHash == b2.tailHash {
		return true
	}
	return false
}<|MERGE_RESOLUTION|>--- conflicted
+++ resolved
@@ -88,11 +88,7 @@
 	}
 
 	if removed {
-<<<<<<< HEAD
-		self.updateChildrenForRemoveTail(self.root)
-=======
 		self.updateChildrenForRemoveTail(self.root, t)
->>>>>>> 4a807d1e
 		if self.ID() != t.main.ID() && self.Size() == 0 {
 			err := t.removeBranch(self)
 			if err != nil {
@@ -118,10 +114,7 @@
 			continue
 		}
 
-<<<<<<< HEAD
-=======
 		fmt.Printf("tree info:%s\n", PrintTreeJson(t))
->>>>>>> 4a807d1e
 		panic(fmt.Sprintf("[%s][%s]children[%s] fail[%d]", self.ID(), self.SprintTail(), v.ID(), height))
 	}
 }
@@ -140,11 +133,7 @@
 	return nil
 }
 
-<<<<<<< HEAD
-func (self *branch) exchangeRoot(root *branch) error {
-=======
 func (self *branch) exchangeRoot(root *branch, t *tree) error {
->>>>>>> 4a807d1e
 	if root.ID() != self.root.ID() {
 		return errors.New("root not match")
 	}
