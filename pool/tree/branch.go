package tree

import (
	"fmt"
	"sync"
	"time"

	"github.com/vitelabs/go-vite/common/types"

	"github.com/go-errors/errors"
	"github.com/vitelabs/go-vite/monitor"
)

type branch struct {
	*branchBase

	root Branch

	childrenMu sync.RWMutex
	children   map[string]*branch
}

func (self *branch) Size() uint64 {
	return self.size()
}

func (self *branch) GetKnotAndBranch(height uint64) (Knot, Branch) {
	return self.getKnotAndBranch(height)
}

func (self *branch) AddHead(k Knot) error {
	self.addHead(k)
	return nil
}

func (self *branch) RemoveTail(k Knot) error {
	self.removeTail(k)
	return nil
}

func (self *branch) HeadHH() (uint64, types.Hash) {
	return self.headHH()
}

func (self *branch) TailHH() (uint64, types.Hash) {
	return self.tailHH()
}

func (self *branch) ContainsKnot(height uint64, hash types.Hash, flag bool) bool {
	return self.contains(height, hash, flag)
}

func (self *branch) GetKnot(height uint64, flag bool) Knot {
	w := self.getKnot(height, flag)
	if w == nil {
		return nil
	}
	return w
}

func (self *branch) ID() string {
	return self.branchId()
}

func (self *branch) Type() BranchType {
	return Normal
}

func (self *branch) prune(t *tree) {
	if self.root.Type() == Normal {
		self.root.(*branch).prune(t)
	}
	removed := false
	for i := self.tailHeight + 1; i <= self.headHeight; i++ {
		selfB := self.getKnot(i, false)
		block, b := self.root.GetKnotAndBranch(i)
		if block != nil && block.Hash() == selfB.Hash() {
			fmt.Printf("remove tail[%s][%s][%d-%s]\n", self.branchId(), self.root.ID(), block.Height(), block.Hash())
			self.RemoveTail(block)
			if b != nil && b.Type() == Disk {
				// notify tree
				t.knotRemove(block)
			}
			removed = true
		} else {
			break
		}
	}

	if removed {
<<<<<<< HEAD
		self.updateChildrenForRemoveTail(self.root)
=======
		self.updateChildrenForRemoveTail(self.root, t)
>>>>>>> bd5f3543
		if self.ID() != t.main.ID() && self.Size() == 0 {
			err := t.removeBranch(self)
			if err != nil {
				t.log.Error("remove branch fail.", "id", self.ID())
			}
		}
	}
}

func (self *branch) updateChildrenForRemoveTail(root Branch, t *tree) {
	if root.Type() == Disk {
		return
	}

	for _, v := range self.allChildren() {
		height, hash := v.tailHH()
		if self.contains(height, hash, false) {
			continue
		}

		if root.ContainsKnot(height, hash, true) {
			v.updateRootSimple(self, root)
			continue
		}

<<<<<<< HEAD
=======
		fmt.Printf("tree info:%s\n", PrintTree(t))
>>>>>>> bd5f3543
		panic(fmt.Sprintf("[%s][%s]children[%s] fail[%d]", self.ID(), self.SprintTail(), v.ID(), height))
	}
}

func (self *branch) exchangeAllRoot() error {
	for {
		root := self.root
		if root.Type() == Disk {
			break
		}
		err := self.exchangeRoot(self.root.(*branch))
		if err != nil {
			return err
		}
	}
	return nil
}

func (self *branch) exchangeRoot(root *branch) error {
	if root.ID() != self.root.ID() {
		return errors.New("root not match")
	}

	if tailEquals(root, self) {
		self.updateRootSimple(root, root.root)
		root.updateRoot(root.root, self)
		return nil
	}

	// from.tailHeight <= to.tailHeight  && from.headHeight > to.tail.Height
	selfTailHeight := self.tailHeight
	rootTailHeight := root.tailHeight
	rootHeadHeight := root.headHeight
	if rootTailHeight <= selfTailHeight && rootHeadHeight >= selfTailHeight {
		for i := selfTailHeight; i > rootTailHeight; i-- {
			w := root.GetKnot(i, false)
			if w != nil {
				self.addTail(w)
			}
		}
		for i := rootTailHeight + 1; i <= rootTailHeight; i++ {
			w := root.GetKnot(i, false)
			if w != nil {
				root.RemoveTail(w)
			}
		}

		self.updateRootSimple(root, root.root)
		root.updateRoot(root.root, self)
		return nil
	} else {
		return errors.Errorf("err for exchangeRoot.root:%s, self:%s, rootTail:%s, rootHead:%s, selfTail:%s, selfHead:%s",
			root.ID(), self.ID(), root.SprintTail(), root.SprintHead(), self.SprintTail(), self.SprintHead())

	}
}

func (self *branch) updateRootSimple(old Branch, new Branch) {
	if old.Type() == Normal {
		old.(*branch).removeChild(self)
	}

	self.root = new
	if new.Type() == Normal {
		new.(*branch).addChild(self)
	}
}
func (self *branch) updateRoot(old Branch, new Branch) {
	self.root = new
	if new.Type() == Normal {
		new.(*branch).addChild(self)
	}

	for _, v := range self.allChildren() {
		height, hash := v.tailHH()
		if self.contains(height, hash, false) {
			continue
		}

		if new.ContainsKnot(height, hash, true) {
			v.updateRootSimple(self, new)
			continue
		}

		if old.ContainsKnot(height, hash, true) {
			v.updateRootSimple(self, old)
			continue
		}

		panic(fmt.Sprintf("[%s]children[%s] fail[%d]", self.ID(), v.ID(), height))
	}
}

func (self *branch) getKnotAndBranch(height uint64) (Knot, Branch) {
	if height > self.headHeight {
		return nil, nil
	}
	block := self.getHeightBlock(height)
	if block != nil {
		return block, self
	}
	refers := make(map[string]Branch)
	refer := self.root
	for {
		if refer == nil {
			return nil, nil
		}
		b := refer.GetKnot(height, false)
		if b != nil {
			return b, refer
		} else {
			if refer.Type() == Disk {
				return nil, nil
			}
			if _, ok := refers[refer.ID()]; ok {
				monitor.LogEvent("pool", "GetKnotError")
				return nil, nil
			}
			refers[refer.ID()] = refer
			refer = refer.Root()
		}
	}
	return nil, nil
}

func (self *branch) Root() Branch {
	return self.root
}

func (self *branch) getKnot(height uint64, flag bool) Knot {
	block := self.getHeightBlock(height)
	if block != nil {
		return block
	}
	if flag {
		b, _ := self.getKnotAndBranch(height)
		return b
	}
	return nil
}

func (self *branch) contains(height uint64, hash types.Hash, flag bool) bool {
	localResult := self.localContains(height, hash)
	if localResult {
		return true
	}
	if flag == false {
		return false
	}

	knot := self.root.GetKnot(height, flag)
	if knot == nil {
		return false
	}
	return knot.Hash() == hash
}

func (self *branch) localContains(height uint64, hash types.Hash) bool {
	if height > self.tailHeight && height <= self.headHeight {
		k := self.getHeightBlock(height)
		if k != nil {
			return k.Hash() == hash
		} else {
			return false
		}
	} else {
		return false
	}
}

func (self *branch) info() map[string]interface{} {
	result := make(map[string]interface{})
	result["TailHeight"] = self.tailHeight
	result["TailHash"] = self.tailHash
	result["HeadHeight"] = self.headHeight
	result["HeadHash"] = self.headHash
	if self.root != nil {
		result["ReferId"] = self.root.ID()
	}
	result["Id"] = self.ID()
	return result
}

// remove child branch from the branch
func (self *branch) removeChild(b *branch) {
	self.childrenMu.Lock()
	defer self.childrenMu.Unlock()

	delete(self.children, b.ID())
}

// add child branch
func (self *branch) addChild(b *branch) {
	self.childrenMu.Lock()
	defer self.childrenMu.Unlock()

	self.children[b.ID()] = b
}

// get all children for the branch
func (self *branch) allChildren() (result []*branch) {
	self.childrenMu.Lock()
	defer self.childrenMu.Unlock()
	for _, v := range self.children {
		result = append(result, v)
	}
	return
}

// check if the two branches are connected end to end
func (self branch) Linked(root Branch) bool {
	headHeight, headHash := root.HeadHH()
	if self.tailHeight == headHeight && self.tailHash == headHash {
		return true
	} else {
		return false
	}
}

func (self branch) isGarbage() bool {
	if !self.isLeafBranch() {
		return false
	}
	// not updated for a long time (4 minutes)
	if time.Now().After(self.utime.Add(time.Minute * 4)) {
		return true
	}

	// empty chain
	if self.size() == 0 {
		return true
	}
	return false
}

func (self branch) isLeafBranch() bool {
	self.childrenMu.RLock()
	defer self.childrenMu.RUnlock()
	if len(self.children) > 0 {
		return false
	}
	return true
}
func (self *branch) destroy(t *tree) {
	for i := self.headHeight; i > self.tailHeight; i-- {
		k := self.getHeightBlock(i)
		self.removeHead(k)
		t.knotRemove(k)
	}

	if self.Size() != 0 {
		panic(fmt.Sprintf("size[%d] must be zero.", self.Size()))
	}
	if self.storeSize() != 0 {
		panic(fmt.Sprintf("store size[%d] must be zero.", self.storeSize()))
	}
}

func newBranch(base *branchBase, root Branch) *branch {
	b := &branch{}
	b.branchBase = base
	b.root = root
	b.children = make(map[string]*branch)
	return b
}

// check if the two branch end are equal
func tailEquals(b1 *branch, b2 *branch) bool {
	if b1.tailHeight == b2.tailHeight && b1.tailHash == b2.tailHash {
		return true
	}
	return false
}<|MERGE_RESOLUTION|>--- conflicted
+++ resolved
@@ -88,11 +88,7 @@
 	}
 
 	if removed {
-<<<<<<< HEAD
-		self.updateChildrenForRemoveTail(self.root)
-=======
 		self.updateChildrenForRemoveTail(self.root, t)
->>>>>>> bd5f3543
 		if self.ID() != t.main.ID() && self.Size() == 0 {
 			err := t.removeBranch(self)
 			if err != nil {
@@ -118,10 +114,7 @@
 			continue
 		}
 
-<<<<<<< HEAD
-=======
 		fmt.Printf("tree info:%s\n", PrintTree(t))
->>>>>>> bd5f3543
 		panic(fmt.Sprintf("[%s][%s]children[%s] fail[%d]", self.ID(), self.SprintTail(), v.ID(), height))
 	}
 }
