--- conflicted
+++ resolved
@@ -35,41 +35,25 @@
 
 	knot, b := b2.GetKnotAndBranch(1)
 	assert.NotNil(t, b)
-<<<<<<< HEAD
-	assert.Equal(t, b.ID(), root.Id())
-=======
 	assert.Equal(t, b.ID(), root.ID())
->>>>>>> bd5f3543
 	assert.NotNil(t, knot)
 	assert.Equal(t, knot.Height(), uint64(1))
 
 	knot, b = b2.GetKnotAndBranch(7)
 	assert.NotNil(t, b)
-<<<<<<< HEAD
-	assert.Equal(t, b.ID(), b1.Id())
-=======
 	assert.Equal(t, b.ID(), b1.ID())
->>>>>>> bd5f3543
 	assert.NotNil(t, knot)
 	assert.Equal(t, knot.Height(), uint64(7))
 
 	knot, b = b2.GetKnotAndBranch(8)
 	assert.NotNil(t, b)
-<<<<<<< HEAD
-	assert.Equal(t, b.ID(), b2.Id())
-=======
 	assert.Equal(t, b.ID(), b2.ID())
->>>>>>> bd5f3543
 	assert.NotNil(t, knot)
 	assert.Equal(t, knot.Height(), uint64(8))
 
 	knot, b = b2.GetKnotAndBranch(17)
 	assert.NotNil(t, b)
-<<<<<<< HEAD
-	assert.Equal(t, b.ID(), b2.Id())
-=======
 	assert.Equal(t, b.ID(), b2.ID())
->>>>>>> bd5f3543
 	assert.NotNil(t, knot)
 	assert.Equal(t, knot.Height(), uint64(17))
 
