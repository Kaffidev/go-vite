--- conflicted
+++ resolved
@@ -69,11 +69,8 @@
 			w.p.broadcastUnConfirmedBlocks()
 		case <-bus.clearT.C:
 			w.p.delUseLessChains()
-<<<<<<< HEAD
-=======
 		case <-bus.irreversibleT.C:
 			w.p.updateIrreversibleBlock()
->>>>>>> 4a807d1e
 		case <-w.closed:
 			return
 		default:
