package mobile

import (
	"context"
	"encoding/json"
	"github.com/pkg/errors"
	"github.com/vitelabs/go-vite/rpc"
	"github.com/vitelabs/go-vite/rpcapi/api"
)

type AccountInfo struct {
	api.RpcAccountInfo
}

type Client struct {
	c *rpc.Client
}

func Dial(rawurl string) (*Client, error) {
	return DialContext(context.Background(), rawurl)
}

func DialContext(ctx context.Context, rawurl string) (*Client, error) {
	c, err := rpc.DialContext(ctx, rawurl)
	if err != nil {
		return nil, err
	}
	return NewClient(c), nil
}

func NewClient(c *rpc.Client) *Client {
	return &Client{c}
}

func (vc *Client) Close() {
	vc.c.Close()
}

func (vc *Client) GetBlocksByAccAddr(addr *Address, index int, count int) (string, error) {
<<<<<<< HEAD
	return vc.normalCall("ledger_getBlocksByAccAddr", addr.address, index, count)
}

func (vc *Client) GetAccountByAccAddr(addr *Address) (string, error) {
	return vc.normalCall("ledger_getAccountByAccAddr", addr.address)
}

func (vc *Client) GetOnroadAccountByAccAddr(addr *Address) (string, error) {
	return vc.normalCall("onroad_getAccountOnroadInfo", addr.address)
}

func (vc *Client) GetOnroadBlocksByAddress(addr *Address, index int, count int) (string, error) {
	return vc.normalCall("onroad_getOnroadBlocksByAddress", addr.address, index, count)
}

func (vc *Client) GetLatestBlock(addr *Address) (string, error) {
	return vc.normalCall("ledger_getLatestBlock", addr.address)
=======
	return vc.rawMsgCall("ledger_getBlocksByAccAddr", addr.address, index, count)
}

func (vc *Client) GetBlocksByHash(addr *Address, startHash string, count int) (string, error) {
	if startHash == "" {
		return vc.rawMsgCall("ledger_getBlocksByHash", addr.address, nil, count)
	}
	return vc.rawMsgCall("ledger_getBlocksByHash", addr.address, startHash, count)

}

func (vc *Client) GetAccountByAccAddr(addr *Address) (string, error) {
	return vc.rawMsgCall("ledger_getAccountByAccAddr", addr.address)
}

func (vc *Client) GetOnroadAccountByAccAddr(addr *Address) (string, error) {
	return vc.rawMsgCall("onroad_getAccountOnroadInfo", addr.address)
}

func (vc *Client) GetOnroadBlocksByAddress(addr *Address, index int, count int) (string, error) {
	return vc.rawMsgCall("onroad_getOnroadBlocksByAddress", addr.address, index, count)
}

func (vc *Client) GetLatestBlock(addr *Address) (string, error) {
	return vc.rawMsgCall("ledger_getLatestBlock", addr.address)
}

func (vc *Client) GetPledgeData(addr *Address) (string, error) {
	return vc.stringCall("pledge_getPledgeData", addr.address)
}

func (vc *Client) GetPledgeQuota(addr *Address) (string, error) {
	return vc.rawMsgCall("pledge_getPledgeQuota", addr.address)
}

func (vc *Client) GetPledgeList(addr *Address, index int, count int) (string, error) {
	return vc.rawMsgCall("pledge_getPledgeList", addr.address, index, count)
>>>>>>> 8c82db0b
}

func (vc *Client) GetFittestSnapshotHash(accAddr *Address, sendBlockHash string) (string, error) {
	if sendBlockHash == "" {
<<<<<<< HEAD
		return vc.normalCall("ledger_getFittestSnapshotHash", accAddr.address)
	}
	return vc.normalCall("ledger_getFittestSnapshotHash", accAddr.address, sendBlockHash)
}

func (vc *Client) GetPowNonce(difficulty string, data string) (string, error) {
	return vc.normalCall("pow_getPowNonce", difficulty, data)
}

func (vc *Client) GetSnapshotChainHeight() (string, error) {
	return vc.normalCall("ledger_getSnapshotChainHeight")
}

func (vc *Client) SendRawTx(accBlock string) (string, error) {
	var js json.RawMessage = []byte(accBlock)
	return vc.normalCall("tx_sendRawTx", js)
}

func (vc *Client) normalCall(method string, args ...interface{}) (string, error) {
=======
		return vc.stringCall("ledger_getFittestSnapshotHash", accAddr.address)
	}
	return vc.stringCall("ledger_getFittestSnapshotHash", accAddr.address, sendBlockHash)
}

func (vc *Client) GetPowNonce(difficulty string, data string) (string, error) {
	return vc.stringCall("pow_getPowNonce", difficulty, data)
}

func (vc *Client) GetSnapshotChainHeight() (string, error) {
	return vc.stringCall("ledger_getSnapshotChainHeight")
}

func (vc *Client) GetCandidateList(gid string) (string, error) {
	return vc.rawMsgCall("register_getCandidateList", gid)
}

func (vc *Client) GetVoteData(gid string, name string) (string, error) {
	return vc.stringCall("vote_getVoteData", gid, name)
}

func (vc *Client) GetVoteInfo(gid string, addr *Address) (string, error) {
	return vc.rawMsgCall("vote_getVoteInfo", gid, addr.address)
}

func (vc *Client) GetCancelVoteData(gid string) (string, error) {
	return vc.stringCall("vote_getCancelVoteData", gid)
}

func (vc *Client) SendRawTx(accBlock string) error {
	var js json.RawMessage = []byte(accBlock)
	err := vc.c.Call(nil, "tx_sendRawTx", js)
	return makeJsonError(err)
}

func (vc *Client) rawMsgCall(method string, args ...interface{}) (string, error) {
>>>>>>> 8c82db0b
	info := json.RawMessage{}
	err := vc.c.Call(&info, method, args...)
	if err != nil {
		return "", makeJsonError(err)
	}
<<<<<<< HEAD
	bytes, e := info.MarshalJSON()
	if e != nil {
		return "", e
	}
	return string(bytes), nil
=======
	return string(info), nil
}

func (vc *Client) stringCall(method string, args ...interface{}) (string, error) {
	info := ""
	err := vc.c.Call(&info, method, args...)
	if err != nil {
		return "", makeJsonError(err)
	}
	return info, nil
>>>>>>> 8c82db0b
}

func makeJsonError(err error) error {
	if err == nil {
		return nil
	}
	if jr, ok := err.(*rpc.JsonError); ok {
		bytes, _ := json.Marshal(jr)
		return errors.New(string(bytes))
	}
	return err
}<|MERGE_RESOLUTION|>--- conflicted
+++ resolved
@@ -5,12 +5,7 @@
 	"encoding/json"
 	"github.com/pkg/errors"
 	"github.com/vitelabs/go-vite/rpc"
-	"github.com/vitelabs/go-vite/rpcapi/api"
 )
-
-type AccountInfo struct {
-	api.RpcAccountInfo
-}
 
 type Client struct {
 	c *rpc.Client
@@ -37,25 +32,6 @@
 }
 
 func (vc *Client) GetBlocksByAccAddr(addr *Address, index int, count int) (string, error) {
-<<<<<<< HEAD
-	return vc.normalCall("ledger_getBlocksByAccAddr", addr.address, index, count)
-}
-
-func (vc *Client) GetAccountByAccAddr(addr *Address) (string, error) {
-	return vc.normalCall("ledger_getAccountByAccAddr", addr.address)
-}
-
-func (vc *Client) GetOnroadAccountByAccAddr(addr *Address) (string, error) {
-	return vc.normalCall("onroad_getAccountOnroadInfo", addr.address)
-}
-
-func (vc *Client) GetOnroadBlocksByAddress(addr *Address, index int, count int) (string, error) {
-	return vc.normalCall("onroad_getOnroadBlocksByAddress", addr.address, index, count)
-}
-
-func (vc *Client) GetLatestBlock(addr *Address) (string, error) {
-	return vc.normalCall("ledger_getLatestBlock", addr.address)
-=======
 	return vc.rawMsgCall("ledger_getBlocksByAccAddr", addr.address, index, count)
 }
 
@@ -93,32 +69,10 @@
 
 func (vc *Client) GetPledgeList(addr *Address, index int, count int) (string, error) {
 	return vc.rawMsgCall("pledge_getPledgeList", addr.address, index, count)
->>>>>>> 8c82db0b
 }
 
 func (vc *Client) GetFittestSnapshotHash(accAddr *Address, sendBlockHash string) (string, error) {
 	if sendBlockHash == "" {
-<<<<<<< HEAD
-		return vc.normalCall("ledger_getFittestSnapshotHash", accAddr.address)
-	}
-	return vc.normalCall("ledger_getFittestSnapshotHash", accAddr.address, sendBlockHash)
-}
-
-func (vc *Client) GetPowNonce(difficulty string, data string) (string, error) {
-	return vc.normalCall("pow_getPowNonce", difficulty, data)
-}
-
-func (vc *Client) GetSnapshotChainHeight() (string, error) {
-	return vc.normalCall("ledger_getSnapshotChainHeight")
-}
-
-func (vc *Client) SendRawTx(accBlock string) (string, error) {
-	var js json.RawMessage = []byte(accBlock)
-	return vc.normalCall("tx_sendRawTx", js)
-}
-
-func (vc *Client) normalCall(method string, args ...interface{}) (string, error) {
-=======
 		return vc.stringCall("ledger_getFittestSnapshotHash", accAddr.address)
 	}
 	return vc.stringCall("ledger_getFittestSnapshotHash", accAddr.address, sendBlockHash)
@@ -155,19 +109,11 @@
 }
 
 func (vc *Client) rawMsgCall(method string, args ...interface{}) (string, error) {
->>>>>>> 8c82db0b
 	info := json.RawMessage{}
 	err := vc.c.Call(&info, method, args...)
 	if err != nil {
 		return "", makeJsonError(err)
 	}
-<<<<<<< HEAD
-	bytes, e := info.MarshalJSON()
-	if e != nil {
-		return "", e
-	}
-	return string(bytes), nil
-=======
 	return string(info), nil
 }
 
@@ -178,7 +124,6 @@
 		return "", makeJsonError(err)
 	}
 	return info, nil
->>>>>>> 8c82db0b
 }
 
 func makeJsonError(err error) error {
