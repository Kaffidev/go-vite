--- conflicted
+++ resolved
@@ -10,11 +10,7 @@
 )
 
 func TestMakeGenesisAccountConfig(t *testing.T) {
-<<<<<<< HEAD
-	cfg := makeMainnetGenesisCfg()
-=======
 	cfg := MainnetGenesis()
->>>>>>> fb601b5d
 	if !IsCompleteGenesisConfig(cfg) {
 		t.Fatalf("convert genesis config failed")
 	}
