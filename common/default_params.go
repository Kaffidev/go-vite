package common

import (
<<<<<<< HEAD
=======
	"gopkg.in/natefinch/lumberjack.v2"
>>>>>>> e9ba3d89
	"os"
	"os/user"
	"path/filepath"
	"runtime"
)

const (
	DefaultHTTPHost = "localhost" // Default host interface for the HTTP RPC server
	DefaultHTTPPort = 48132       // Default TCP port for the HTTP RPC server
	DefaultWSHost   = "localhost" // Default host interface for the websocket RPC server
	DefaultWSPort   = 31420       // Default TCP port for the websocket RPC server
	DefaultP2PPort  = 8483
)

// DefaultDataDir is  $HOME/viteisbest/
func DefaultDataDir() string {
	home := HomeDir()
	if home != "" {
		return filepath.Join(home, "viteisbest")
	}
	return ""
}

//it is the dir in go-vite/testdata
func GoViteTestDataDir() string {
	_, filename, _, _ := runtime.Caller(0)
	return filepath.Join(filepath.Dir(filepath.Dir(filename)), "testdata")
}

func HomeDir() string {
	if home := os.Getenv("HOME"); home != "" {
		return home
	}
	if usr, err := user.Current(); err == nil {
		return usr.HomeDir
	}
	return ""
}

func DefaultHttpEndpoint() string {
	return ":48132"
}

func DefaultWSEndpoint() string {
	return ":31420"
}

func DefaultIpcFile() string {
	endpoint := "vite.ipc"
	if runtime.GOOS == "windows" {
		endpoint = `\\.\pipe\vite.ipc`
	}
	return endpoint
<<<<<<< HEAD
=======
}

func MakeDefaultLogger(absFilePath string) *lumberjack.Logger {
	return &lumberjack.Logger{
		Filename:   absFilePath,
		MaxSize:    100,
		MaxBackups: 14,
		MaxAge:     14,
		Compress:   true,
		LocalTime:  true,
	}
>>>>>>> e9ba3d89
}<|MERGE_RESOLUTION|>--- conflicted
+++ resolved
@@ -1,10 +1,7 @@
 package common
 
 import (
-<<<<<<< HEAD
-=======
 	"gopkg.in/natefinch/lumberjack.v2"
->>>>>>> e9ba3d89
 	"os"
 	"os/user"
 	"path/filepath"
@@ -58,8 +55,6 @@
 		endpoint = `\\.\pipe\vite.ipc`
 	}
 	return endpoint
-<<<<<<< HEAD
-=======
 }
 
 func MakeDefaultLogger(absFilePath string) *lumberjack.Logger {
@@ -71,5 +66,4 @@
 		Compress:   true,
 		LocalTime:  true,
 	}
->>>>>>> e9ba3d89
 }