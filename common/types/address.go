--- conflicted
+++ resolved
@@ -21,16 +21,15 @@
 )
 
 var (
+	AddressRegister, _       = BytesToAddress([]byte{0, 0, 0, 0, 0, 0, 0, 0, 0, 0, 0, 0, 0, 0, 0, 0, 0, 0, 0, 1})
+	AddressVote, _           = BytesToAddress([]byte{0, 0, 0, 0, 0, 0, 0, 0, 0, 0, 0, 0, 0, 0, 0, 0, 0, 0, 0, 2})
 	AddressPledge, _         = BytesToAddress([]byte{0, 0, 0, 0, 0, 0, 0, 0, 0, 0, 0, 0, 0, 0, 0, 0, 0, 0, 0, 3})
 	AddressConsensusGroup, _ = BytesToAddress([]byte{0, 0, 0, 0, 0, 0, 0, 0, 0, 0, 0, 0, 0, 0, 0, 0, 0, 0, 0, 4})
 	AddressMintage, _        = BytesToAddress([]byte{0, 0, 0, 0, 0, 0, 0, 0, 0, 0, 0, 0, 0, 0, 0, 0, 0, 0, 0, 5})
 
 	BuiltinContractAddrList             = []Address{AddressPledge, AddressConsensusGroup, AddressMintage}
 	BuiltinContractWithoutQuotaAddrList = []Address{AddressPledge, AddressConsensusGroup, AddressMintage}
-<<<<<<< HEAD
-=======
 	BuiltinContractWithSendConfirm      = []Address{AddressPledge, AddressConsensusGroup, AddressMintage}
->>>>>>> b435aa1e
 )
 
 func IsBuiltinContractAddr(addr Address) bool {
@@ -40,11 +39,6 @@
 	}
 	return false
 }
-<<<<<<< HEAD
-
-func IsBuiltinContractAddrInUse(addr Address) bool {
-	for _, cAddr := range BuiltinContractAddrList {
-=======
 func IsBuiltinContractAddrInUse(addr Address) bool {
 	for _, cAddr := range BuiltinContractAddrList {
 		if cAddr == addr {
@@ -56,7 +50,6 @@
 
 func IsBuiltinContractAddrInUseWithoutQuota(addr Address) bool {
 	for _, cAddr := range BuiltinContractWithoutQuotaAddrList {
->>>>>>> b435aa1e
 		if cAddr == addr {
 			return true
 		}
@@ -64,13 +57,8 @@
 	return false
 }
 
-<<<<<<< HEAD
-func IsBuiltinContractWithoutQuotaAddressInUse(addr Address) bool {
-	for _, cAddr := range BuiltinContractWithoutQuotaAddrList {
-=======
 func IsBuiltinContractAddrInUseWithSendConfirm(addr Address) bool {
 	for _, cAddr := range BuiltinContractWithSendConfirm {
->>>>>>> b435aa1e
 		if cAddr == addr {
 			return true
 		}
