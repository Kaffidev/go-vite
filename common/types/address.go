package types

import (
	"bytes"
	"crypto/rand"
	"encoding/hex"
	"fmt"
	"math/big"
	"strings"

	"github.com/go-errors/errors"

	"github.com/vitelabs/go-vite/common/helper"
	vcrypto "github.com/vitelabs/go-vite/crypto"
	"github.com/vitelabs/go-vite/crypto/ed25519"
)

const (
	AddressPrefix       = "vite_"
	AddressSize         = 21
	AddressCoreSize     = 20
	addressChecksumSize = 5
	addressPrefixLen    = len(AddressPrefix)
	hexAddrCoreLen      = 2 * AddressCoreSize
	hexAddrChecksumLen  = 2 * addressChecksumSize
	hexAddressLength    = addressPrefixLen + hexAddrCoreLen + hexAddrChecksumLen
)

const (
	UserAddrByte     = byte(0)
	ContractAddrByte = byte(1)
)

var (
	AddressPledge, _         = BytesToAddress([]byte{0, 0, 0, 0, 0, 0, 0, 0, 0, 0, 0, 0, 0, 0, 0, 0, 0, 0, 0, 3, ContractAddrByte})
	AddressConsensusGroup, _ = BytesToAddress([]byte{0, 0, 0, 0, 0, 0, 0, 0, 0, 0, 0, 0, 0, 0, 0, 0, 0, 0, 0, 4, ContractAddrByte})
	AddressMintage, _        = BytesToAddress([]byte{0, 0, 0, 0, 0, 0, 0, 0, 0, 0, 0, 0, 0, 0, 0, 0, 0, 0, 0, 5, ContractAddrByte})
	AddressDexFund, _        = BytesToAddress([]byte{0, 0, 0, 0, 0, 0, 0, 0, 0, 0, 0, 0, 0, 0, 0, 0, 0, 0, 0, 6, ContractAddrByte})
	AddressDexTrade, _       = BytesToAddress([]byte{0, 0, 0, 0, 0, 0, 0, 0, 0, 0, 0, 0, 0, 0, 0, 0, 0, 0, 0, 7, ContractAddrByte})
	AddressTimer, _          = BytesToAddress([]byte{0, 0, 0, 0, 0, 0, 0, 0, 0, 0, 0, 0, 0, 0, 0, 0, 0, 0, 0, 8, ContractAddrByte})

<<<<<<< HEAD
	BuiltinContractAddrList             = []Address{AddressPledge, AddressConsensusGroup, AddressMintage, AddressDexFund, AddressDexTrade, AddressTimer}
	BuiltinContractWithoutQuotaAddrList = []Address{AddressPledge, AddressConsensusGroup, AddressMintage, AddressDexTrade, AddressTimer}
	BuiltinContractWithSendConfirm      = []Address{AddressPledge, AddressConsensusGroup, AddressMintage, AddressTimer}
=======
	BuiltinContractAddrList             = []Address{AddressPledge, AddressConsensusGroup, AddressMintage, AddressDexFund, AddressDexTrade}
	BuiltinContractWithoutQuotaAddrList = []Address{AddressPledge, AddressConsensusGroup, AddressMintage, AddressDexTrade}
	BuiltinContractWithSendConfirm      = []Address{AddressPledge, AddressConsensusGroup, AddressMintage}
	BuiltinCoreContracts                = []Address{AddressPledge, AddressConsensusGroup, AddressMintage}
>>>>>>> ea5ca4ee
)

func IsContractAddr(addr Address) bool {
	return addr[AddressSize-1] == ContractAddrByte
}

func IsBuiltinContractAddr(addr Address) bool {
	addrBytes := addr.Bytes()
	if IsContractAddr(addr) && helper.AllZero(addrBytes[:AddressCoreSize-1]) && addrBytes[AddressCoreSize-1] != byte(0) {
		return true
	}
	return false
}

func IsBuiltinCoreContract(addr Address) bool {
	for _, cAddr := range BuiltinCoreContracts {
		if cAddr == addr {
			return true
		}
	}
	return false
}

func IsBuiltinContractAddrInUse(addr Address) bool {
	for _, cAddr := range BuiltinContractAddrList {
		if cAddr == addr {
			return true
		}
	}
	return false
}

func IsBuiltinContractAddrInUseWithoutQuota(addr Address) bool {
	for _, cAddr := range BuiltinContractWithoutQuotaAddrList {
		if cAddr == addr {
			return true
		}
	}
	return false
}

func IsBuiltinContractAddrInUseWithSendConfirm(addr Address) bool {
	for _, cAddr := range BuiltinContractWithSendConfirm {
		if cAddr == addr {
			return true
		}
	}
	return false
}

type Address [AddressSize]byte

var ZERO_ADDRESS = Address{}

func BytesToAddress(b []byte) (Address, error) {
	var a Address
	err := a.SetBytes(b)
	return a, err
}

func BigToAddress(b *big.Int) (Address, error) {
	return BytesToAddress(helper.LeftPadBytes(b.Bytes(), AddressSize))
}

func HexToAddress(hexStr string) (Address, error) {
	return ValidHexAddress(hexStr)
}

func HexToAddressPanic(hexstr string) Address {
	h, err := HexToAddress(hexstr)
	if err != nil {
		panic(err)
	}
	return h
}

func IsValidHexAddress(hexStr string) bool {
	_, err := ValidHexAddress(hexStr)
	return err == nil
}

func ValidHexAddress(hexStr string) (Address, error) {
	if len(hexStr) != hexAddressLength || !strings.HasPrefix(hexStr, AddressPrefix) {
		return Address{}, errors.New("error hex address or prefix")
	}

	addrCore, err := getAddrCoreFromHex(hexStr)
	if err != nil {
		return Address{}, err
	}

	addressChecksum, err := getAddressChecksumFromHex(hexStr)
	if err != nil {
		return Address{}, err
	}

	checksum := vcrypto.Hash(addressChecksumSize, addrCore[:])

	if bytes.Equal(checksum, addressChecksum[:]) {
		return GenUserAddress(addrCore[:])
	}

	if bytes.Equal(checksum, helper.LDI(addressChecksum[:])) {
		return GenContractAddress(addrCore[:])
	}
	return Address{}, errors.Errorf("error address[%s] checksum", hexStr)
}

func PubkeyToAddress(pubkey []byte) Address {
	hash := vcrypto.Hash(AddressCoreSize, pubkey)
	addr, err := GenUserAddress(hash)
	if err != nil {
		panic(err)
	}
	return addr
}

func PrikeyToAddress(key ed25519.PrivateKey) Address {
	return PubkeyToAddress(key.PubByte())
}

func (addr *Address) SetBytes(b []byte) error {
	if length := len(b); length != AddressSize {
		return fmt.Errorf("error address size  %v", length)
	}
	copy(addr[:], b)
	return nil
}

func (addr Address) Hex() string {
	coreAddr := addr[:AddressCoreSize]
	byt := addr[AddressCoreSize]
	if byt == UserAddrByte {
		return AddressPrefix + hex.EncodeToString(coreAddr) + hex.EncodeToString(vcrypto.Hash(addressChecksumSize, coreAddr))
	} else if byt == ContractAddrByte {
		hash := vcrypto.Hash(addressChecksumSize, coreAddr)
		return AddressPrefix + hex.EncodeToString(coreAddr) + hex.EncodeToString(helper.LDI(hash))
	} else {
		return fmt.Sprintf("error address[%d]", byt)
	}
}
func (addr Address) Bytes() []byte { return addr[:] }
func (addr Address) String() string {
	return addr.Hex()
}

func CreateAddress() (Address, ed25519.PrivateKey, error) {
	pub, pri, error := ed25519.GenerateKey(rand.Reader)
	return PubkeyToAddress(pub), pri, error
}

func CreateContractAddress(data ...[]byte) Address {
	addr, _ := BytesToAddress(append(vcrypto.Hash(AddressCoreSize, data...), ContractAddrByte))
	return addr
}

func GenContractAddress(data []byte) (Address, error) {
	var addr []byte
	addr = append(addr, data[:]...)
	addr = append(addr, ContractAddrByte)
	return BytesToAddress(addr[:])
}

func GenUserAddress(data []byte) (Address, error) {
	var addr []byte
	addr = append(addr, data[:]...)
	addr = append(addr, UserAddrByte)
	return BytesToAddress(addr[:])
}

func CreateAddressWithDeterministic(d [32]byte) (Address, ed25519.PrivateKey, error) {
	pub, pri, error := ed25519.GenerateKeyFromD(d)
	return PubkeyToAddress(pub), pri, error
}

func getAddressFromHex(hexStr string) ([AddressSize]byte, error) {
	var b [AddressSize]byte
	_, err := hex.Decode(b[:], []byte(hexStr[addressPrefixLen:hexAddrCoreLen+addressPrefixLen]))
	return b, err
}

func getAddrCoreFromHex(hexStr string) ([AddressCoreSize]byte, error) {
	var b [AddressCoreSize]byte
	_, err := hex.Decode(b[:], []byte(hexStr[addressPrefixLen:hexAddrCoreLen+addressPrefixLen]))
	return b, err
}

func getAddressChecksumFromHex(hexStr string) ([addressChecksumSize]byte, error) {
	var b [addressChecksumSize]byte
	_, err := hex.Decode(b[:], []byte(hexStr[hexAddrCoreLen+addressPrefixLen:]))
	return b, err
}

func (a *Address) UnmarshalJSON(input []byte) error {
	if !isString(input) {
		return ErrJsonNotString
	}

	addresses, e := HexToAddress(strings.Trim(string(input), "\""))
	if e != nil {
		return e
	}
	a.SetBytes(addresses.Bytes())
	return nil
}

func (a Address) MarshalText() ([]byte, error) {
	return []byte(a.String()), nil
}

// UnmarshalText implements encoding.TextUnmarshaler.
func (a *Address) UnmarshalText(input []byte) error {
	if !isString(input) {
		return ErrJsonNotString
	}

	addresses, e := HexToAddress(strings.Trim(string(input), "\""))
	if e != nil {
		return e
	}
	a.SetBytes(addresses.Bytes())
	return nil
}<|MERGE_RESOLUTION|>--- conflicted
+++ resolved
@@ -39,16 +39,10 @@
 	AddressDexTrade, _       = BytesToAddress([]byte{0, 0, 0, 0, 0, 0, 0, 0, 0, 0, 0, 0, 0, 0, 0, 0, 0, 0, 0, 7, ContractAddrByte})
 	AddressTimer, _          = BytesToAddress([]byte{0, 0, 0, 0, 0, 0, 0, 0, 0, 0, 0, 0, 0, 0, 0, 0, 0, 0, 0, 8, ContractAddrByte})
 
-<<<<<<< HEAD
 	BuiltinContractAddrList             = []Address{AddressPledge, AddressConsensusGroup, AddressMintage, AddressDexFund, AddressDexTrade, AddressTimer}
 	BuiltinContractWithoutQuotaAddrList = []Address{AddressPledge, AddressConsensusGroup, AddressMintage, AddressDexTrade, AddressTimer}
 	BuiltinContractWithSendConfirm      = []Address{AddressPledge, AddressConsensusGroup, AddressMintage, AddressTimer}
-=======
-	BuiltinContractAddrList             = []Address{AddressPledge, AddressConsensusGroup, AddressMintage, AddressDexFund, AddressDexTrade}
-	BuiltinContractWithoutQuotaAddrList = []Address{AddressPledge, AddressConsensusGroup, AddressMintage, AddressDexTrade}
-	BuiltinContractWithSendConfirm      = []Address{AddressPledge, AddressConsensusGroup, AddressMintage}
 	BuiltinCoreContracts                = []Address{AddressPledge, AddressConsensusGroup, AddressMintage}
->>>>>>> ea5ca4ee
 )
 
 func IsContractAddr(addr Address) bool {
