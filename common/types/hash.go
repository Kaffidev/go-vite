package types

import (
	"encoding/hex"
	"fmt"
	"github.com/vitelabs/go-vite/crypto"
	"math/big"
)

const (
	HashSize = 32
)

type Hash [HashSize]byte

var ZERO_HASH = Hash{}

func BytesToHash(b []byte) (Hash, error) {
	var h Hash
	err := h.SetBytes(b)
	return h, err
}

func HexToHash(hexstr string) (Hash, error) {
	if len(hexstr) != 2*HashSize {
		return Hash{}, fmt.Errorf("error hex hash size %v", len(hexstr))
	}
	b, err := hex.DecodeString(hexstr)
	if err != nil {
		return Hash{}, err
	}
	return BytesToHash(b)
}

func (h *Hash) SetBytes(b []byte) error {
	if len(b) != HashSize {
		return fmt.Errorf("error hash size %v", len(b))
	}
	copy(h[:], b)
	return nil
}

func (h Hash) Hex() string {
	return hex.EncodeToString(h[:])
}

func (h Hash) Bytes() []byte {
	return h[:]
}

func (h Hash) String() string {
	return h.Hex()
}

func (h Hash) Big() *big.Int {
	return new(big.Int).SetBytes(h[:])
}

func (h Hash) IsZero() bool {
	return h == ZERO_HASH
}

func BigToHash(b *big.Int) (Hash, error) {
	slice := b.Bytes()
	if len(slice) < HashSize {
		padded := make([]byte, HashSize)
		copy(padded[HashSize-len(slice):], slice)
		return BytesToHash(padded)
	} else {
		return BytesToHash(slice)
	}
}

func DataHash(data []byte) Hash {
	h, _ := BytesToHash(crypto.Hash256(data))
	return h
}

<<<<<<< HEAD
func (h *Hash) UnmarshalJSON(input []byte) error {
	if !isString(input) {
		return ErrJsonNotString
	}
	hash, e := HexToHash(string(trimLeftRightQuotation(input)))
	if e != nil {
		return e
	}
	h.SetBytes(hash.Bytes())
	return nil
}

func (h Hash) MarshalText() ([]byte, error) {
	return []byte(h.String()), nil
=======
func DataListHash(data ...[]byte) Hash {
	h, _ := BytesToHash(crypto.Hash256(data...))
	return h
>>>>>>> bb2b5c09
}<|MERGE_RESOLUTION|>--- conflicted
+++ resolved
@@ -76,7 +76,11 @@
 	return h
 }
 
-<<<<<<< HEAD
+func DataListHash(data ...[]byte) Hash {
+	h, _ := BytesToHash(crypto.Hash256(data...))
+	return h
+}
+
 func (h *Hash) UnmarshalJSON(input []byte) error {
 	if !isString(input) {
 		return ErrJsonNotString
@@ -91,9 +95,4 @@
 
 func (h Hash) MarshalText() ([]byte, error) {
 	return []byte(h.String()), nil
-=======
-func DataListHash(data ...[]byte) Hash {
-	h, _ := BytesToHash(crypto.Hash256(data...))
-	return h
->>>>>>> bb2b5c09
 }