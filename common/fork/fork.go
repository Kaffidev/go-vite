--- conflicted
+++ resolved
@@ -165,21 +165,12 @@
 	return snapshotHeight >= leafForkPoint.Height && IsForkActive(*leafForkPoint)
 }
 
-<<<<<<< HEAD
-func IsLushFork(snapshotHeight uint64) bool {
-	lushForkPoint, ok := forkPointMap["LushFork"]
-	if !ok {
-		panic("check lush fork failed. LushFork is not existed.")
-	}
-	return snapshotHeight >= lushForkPoint.Height && IsForkActive(*lushForkPoint)
-=======
 func IsEarthFork(snapshotHeight uint64) bool {
 	earthForkPoint, ok := forkPointMap["EarthFork"]
 	if !ok {
 		panic("check earth fork failed. EarthFork is not existed.")
 	}
 	return snapshotHeight >= earthForkPoint.Height && IsForkActive(*earthForkPoint)
->>>>>>> f9a73d5c
 }
 
 func GetLeafForkPoint() *ForkPointItem {
