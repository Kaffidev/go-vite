package onroad

import (
	"errors"
	"fmt"
	"sync"
	"time"

	"github.com/vitelabs/go-vite/chain"
	"github.com/vitelabs/go-vite/common"
	"github.com/vitelabs/go-vite/common/types"
	"github.com/vitelabs/go-vite/generator"
	"github.com/vitelabs/go-vite/log15"
	"github.com/vitelabs/go-vite/onroad/pool"
	"github.com/vitelabs/go-vite/producer/producerevent"
	"github.com/vitelabs/go-vite/vite/net"
	"github.com/vitelabs/go-vite/wallet"
<<<<<<< HEAD
	"github.com/vitelabs/go-vite/wallet/entropystore"
	"github.com/vitelabs/go-vite/wallet/walleterrors"
=======
>>>>>>> 88034756
)

var (
	slog           = log15.New("module", "onroad")
	errNotSyncDone = errors.New("network synchronization is not complete")

	defaultContractGidList = []types.Gid{types.DELEGATE_GID}
)

// Manager implements contract's onRoad processing and cache management.
type Manager struct {
	net      netReader
	producer producer
	wallet   *wallet.Manager

	pool      pool
	chain     chain.Chain
	consensus generator.Consensus

	contractWorkers     map[types.Gid]*ContractWorker
	newContractListener sync.Map //map[types.Gid]contractReactFunc
	newSnapshotListener sync.Map //map[types.Gid]snapshotEventReactFunc

	onRoadPools sync.Map //map[types.Gid]contract_pool.OnRoadPool

	unlockLid   int
	netStateLid int

	lastProducerAccEvent *producerevent.AccountStartEvent

	log log15.Logger
}

// NewManager creates a onroad Manager.
func NewManager(net netReader, pool pool, producer producer, consensus generator.Consensus, wallet *wallet.Manager) *Manager {
	m := &Manager{
		net:             net,
		producer:        producer,
		wallet:          wallet,
		pool:            pool,
		consensus:       consensus,
		contractWorkers: make(map[types.Gid]*ContractWorker),
		log:             slog.New("w", "manager"),
	}
	return m
}

// Init is used to load all onroad into pool cache,
// for super node generating new contract receive block
// and for verifier module verifying the sequence of contract receive.
func (manager *Manager) Init(chain chain.Chain) {
	manager.chain = chain
	for _, gid := range defaultContractGidList {
		manager.prepareOnRoadPool(gid)
	}
}

// Start method subscribes the info of net, pool and chain module.
func (manager *Manager) Start() {
	manager.netStateLid = manager.Net().SubscribeSyncStatus(manager.netStateChangedFunc)
	if manager.producer != nil {
		manager.producer.SetAccountEventFunc(manager.producerStartEventFunc)
	}
	manager.Chain().Register(manager)
}

// Stop method cancel all subscriptions from other modules.
func (manager *Manager) Stop() {
	manager.log.Info("Close")
	manager.Net().UnsubscribeSyncStatus(manager.netStateLid)
	manager.wallet.RemoveUnlockChangeChannel(manager.unlockLid)
	if manager.producer != nil {
		manager.Producer().SetAccountEventFunc(nil)
	}
	manager.Chain().UnRegister(manager)
	manager.stopAllWorks()
	manager.log.Info("Close end")
}

// Close the model
func (manager *Manager) Close() error {
	return nil
}

func (manager *Manager) prepareOnRoadPool(gid types.Gid) {
	orPool, exist := manager.onRoadPools.Load(gid)
	manager.log.Info(fmt.Sprintf("prepareOnRoadPool"), "gid", gid, "exist", exist, "orPool", orPool)
	if !exist || orPool == nil {
		manager.onRoadPools.Store(gid, onroad_pool.NewContractOnRoadPool(gid, manager.chain))
		return
	}
}

func (manager *Manager) netStateChangedFunc(state net.SyncState) {
	manager.log.Info("receive chain net event", "state_bak", state)
	common.Go(func() {
		if state == net.SyncDone {
			manager.resumeContractWorks()
		} else {
			manager.stopAllWorks()
		}
	})
}

func (manager *Manager) producerStartEventFunc(accevent producerevent.AccountEvent) {
	netstate := manager.Net().SyncState()
	manager.log.Info("producerStartEventFunc receive event", "netstate", netstate)
	if netstate != net.SyncDone {
		manager.log.Error(errNotSyncDone.Error())
		return
	}

	event, ok := accevent.(producerevent.AccountStartEvent)
	if !ok {
		manager.log.Info("producerStartEventFunc not support this event")
		return
	}

<<<<<<< HEAD
	if err := manager.wallet.MatchAddress(event.EntropyStorePath, event.Address, event.Bip44Index, nil); err != nil {
		manager.log.Error("receive a right event but address not matched", "event.Address", event.Address)
=======
	if !manager.wallet.GlobalCheckAddrUnlock(event.Address) {
		manager.log.Error("receive chain right event but address locked", "event", event)
>>>>>>> 88034756
		return
	}

	manager.lastProducerAccEvent = &event

	w, found := manager.contractWorkers[event.Gid]
	if !found {
		w = NewContractWorker(manager)
		manager.contractWorkers[event.Gid] = w
	}

	nowTime := time.Now()
	if nowTime.After(event.Stime) && nowTime.Before(event.Etime) {
		w.Start(event)
		time.AfterFunc(event.Etime.Sub(nowTime), func() {
			w.Stop()
		})
	} else {
		w.Stop()
	}
}

func (manager *Manager) stopAllWorks() {
	manager.log.Info("stopAllWorks called")
	var wg = sync.WaitGroup{}
	for _, v := range manager.contractWorkers {
		wg.Add(1)
		common.Go(func() {
			v.Stop()
			wg.Done()
		})
	}
	wg.Wait()
	manager.log.Info("stopAllWorks end")
}

func (manager *Manager) resumeContractWorks() {
	manager.log.Info("resumeContractWorks")
	if manager.lastProducerAccEvent != nil {
		nowTime := time.Now()
		if nowTime.After(manager.lastProducerAccEvent.Stime) && nowTime.Before(manager.lastProducerAccEvent.Etime) {
			cw, ok := manager.contractWorkers[manager.lastProducerAccEvent.Gid]
			if ok {
				manager.log.Info("resumeContractWorks found an cw need to resume", "gid", manager.lastProducerAccEvent.Gid)
				cw.Start(*manager.lastProducerAccEvent)
				time.AfterFunc(manager.lastProducerAccEvent.Etime.Sub(nowTime), func() {
					cw.Stop()
				})
			}
		}
	}
	manager.log.Info("end resumeContractWorks")
}

<<<<<<< HEAD
func (manager *Manager) insertCommonBlockToPool(blockList []*vm_context.VmAccountBlock) error {
	return manager.pool.AddDirectAccountBlock(blockList[0].AccountBlock.AccountAddress, blockList[0])
}

func (manager *Manager) insertContractBlocksToPool(blockList []*vm_context.VmAccountBlock) error {
	if len(blockList) > 1 {
		return manager.pool.AddDirectAccountBlocks(blockList[0].AccountBlock.AccountAddress, blockList[0], blockList[1:])
	} else {
		return manager.pool.AddDirectAccountBlocks(blockList[0].AccountBlock.AccountAddress, blockList[0], nil)
	}
}

func (manager *Manager) checkExistInPool(addr types.Address, fromBlockHash types.Hash) bool {
	return manager.pool.ExistInPool(addr, fromBlockHash)
}

func (manager *Manager) ResetAutoReceiveFilter(addr types.Address, filter map[types.TokenTypeId]big.Int) {
	if w, ok := manager.autoReceiveWorkers[addr]; ok {
		w.ResetAutoReceiveFilter(filter)
	}
}

//func (manager *Manager) StartPrimaryAutoReceiveWorker(primaryAddr types.Address, filter map[types.TokenTypeId]big.Int) error {
//	return manager.StartAutoReceiveWorker(primaryAddr.String(), primaryAddr, filter)
//}

func (manager *Manager) StartAutoReceiveWorker(entropystore string, addr types.Address, filter map[types.TokenTypeId]big.Int, powDifficulty *big.Int) error {
	netstate := manager.Net().SyncState()
	manager.log.Info("StartAutoReceiveWorker ", "addr", addr, "netstate", netstate)

	if netstate != net.Syncdone {
		return ErrNotSyncDone
	}

	entropyStoreManager, e := manager.wallet.GetEntropyStoreManager(entropystore)
	if e != nil {
		return e
	}

	if !entropyStoreManager.IsAddrUnlocked(addr, nil) {
		return walleterrors.ErrLocked
	}

	w, found := manager.autoReceiveWorkers[addr]
	if !found {
		w = NewAutoReceiveWorker(manager, entropyStoreManager.GetEntropyStoreFile(), addr, filter, powDifficulty)
		manager.log.Info("Manager get event new Worker")
		manager.autoReceiveWorkers[addr] = w
	}
	w.ResetAutoReceiveFilter(filter)
	w.Start()
	return nil
}

func (manager *Manager) StopAutoReceiveWorker(addr types.Address) error {
	manager.log.Info("StopAutoReceiveWorker ", "addr", addr)
	w, found := manager.autoReceiveWorkers[addr]
	if found {
		w.Stop()
		delete(manager.autoReceiveWorkers, addr)
	}
	return nil
}

func (manager Manager) ListWorkingAutoReceiveWorker() []types.Address {
	addr := make([]types.Address, 0)
	for _, v := range manager.autoReceiveWorkers {
		if v != nil && v.Status() == Start {
			addr = append(addr, v.address)
		}
	}

	return addr
}

func (manager Manager) GetOnroadBlocksPool() *model.OnroadBlocksPool {
	return manager.onroadBlocksPool
}

=======
// Chain returns the instance of chain.
>>>>>>> 88034756
func (manager Manager) Chain() chain.Chain {
	return manager.chain
}

// Net returns the implementation of Net which manager is dependent on.
func (manager Manager) Net() netReader {
	return manager.net
}

// Producer returns the implementation of Producer which manager is dependent on.
func (manager Manager) Producer() producer {
	return manager.producer
}

// Consensus returns the implementation of Consensus which manager is dependent on.
func (manager Manager) Consensus() generator.Consensus {
	return manager.consensus
}

// Info returns the info of all contract.
func (manager Manager) Info() map[string]interface{} {
	result := make(map[string]interface{})

	manager.onRoadPools.Range(func(k, v interface{}) bool {
		result[k.(types.Gid).String()] = v.(onroad_pool.OnRoadPool).Info()
		return true
	})
	return result
}<|MERGE_RESOLUTION|>--- conflicted
+++ resolved
@@ -15,11 +15,6 @@
 	"github.com/vitelabs/go-vite/producer/producerevent"
 	"github.com/vitelabs/go-vite/vite/net"
 	"github.com/vitelabs/go-vite/wallet"
-<<<<<<< HEAD
-	"github.com/vitelabs/go-vite/wallet/entropystore"
-	"github.com/vitelabs/go-vite/wallet/walleterrors"
-=======
->>>>>>> 88034756
 )
 
 var (
@@ -138,13 +133,8 @@
 		return
 	}
 
-<<<<<<< HEAD
-	if err := manager.wallet.MatchAddress(event.EntropyStorePath, event.Address, event.Bip44Index, nil); err != nil {
-		manager.log.Error("receive a right event but address not matched", "event.Address", event.Address)
-=======
 	if !manager.wallet.GlobalCheckAddrUnlock(event.Address) {
 		manager.log.Error("receive chain right event but address locked", "event", event)
->>>>>>> 88034756
 		return
 	}
 
@@ -199,89 +189,7 @@
 	manager.log.Info("end resumeContractWorks")
 }
 
-<<<<<<< HEAD
-func (manager *Manager) insertCommonBlockToPool(blockList []*vm_context.VmAccountBlock) error {
-	return manager.pool.AddDirectAccountBlock(blockList[0].AccountBlock.AccountAddress, blockList[0])
-}
-
-func (manager *Manager) insertContractBlocksToPool(blockList []*vm_context.VmAccountBlock) error {
-	if len(blockList) > 1 {
-		return manager.pool.AddDirectAccountBlocks(blockList[0].AccountBlock.AccountAddress, blockList[0], blockList[1:])
-	} else {
-		return manager.pool.AddDirectAccountBlocks(blockList[0].AccountBlock.AccountAddress, blockList[0], nil)
-	}
-}
-
-func (manager *Manager) checkExistInPool(addr types.Address, fromBlockHash types.Hash) bool {
-	return manager.pool.ExistInPool(addr, fromBlockHash)
-}
-
-func (manager *Manager) ResetAutoReceiveFilter(addr types.Address, filter map[types.TokenTypeId]big.Int) {
-	if w, ok := manager.autoReceiveWorkers[addr]; ok {
-		w.ResetAutoReceiveFilter(filter)
-	}
-}
-
-//func (manager *Manager) StartPrimaryAutoReceiveWorker(primaryAddr types.Address, filter map[types.TokenTypeId]big.Int) error {
-//	return manager.StartAutoReceiveWorker(primaryAddr.String(), primaryAddr, filter)
-//}
-
-func (manager *Manager) StartAutoReceiveWorker(entropystore string, addr types.Address, filter map[types.TokenTypeId]big.Int, powDifficulty *big.Int) error {
-	netstate := manager.Net().SyncState()
-	manager.log.Info("StartAutoReceiveWorker ", "addr", addr, "netstate", netstate)
-
-	if netstate != net.Syncdone {
-		return ErrNotSyncDone
-	}
-
-	entropyStoreManager, e := manager.wallet.GetEntropyStoreManager(entropystore)
-	if e != nil {
-		return e
-	}
-
-	if !entropyStoreManager.IsAddrUnlocked(addr, nil) {
-		return walleterrors.ErrLocked
-	}
-
-	w, found := manager.autoReceiveWorkers[addr]
-	if !found {
-		w = NewAutoReceiveWorker(manager, entropyStoreManager.GetEntropyStoreFile(), addr, filter, powDifficulty)
-		manager.log.Info("Manager get event new Worker")
-		manager.autoReceiveWorkers[addr] = w
-	}
-	w.ResetAutoReceiveFilter(filter)
-	w.Start()
-	return nil
-}
-
-func (manager *Manager) StopAutoReceiveWorker(addr types.Address) error {
-	manager.log.Info("StopAutoReceiveWorker ", "addr", addr)
-	w, found := manager.autoReceiveWorkers[addr]
-	if found {
-		w.Stop()
-		delete(manager.autoReceiveWorkers, addr)
-	}
-	return nil
-}
-
-func (manager Manager) ListWorkingAutoReceiveWorker() []types.Address {
-	addr := make([]types.Address, 0)
-	for _, v := range manager.autoReceiveWorkers {
-		if v != nil && v.Status() == Start {
-			addr = append(addr, v.address)
-		}
-	}
-
-	return addr
-}
-
-func (manager Manager) GetOnroadBlocksPool() *model.OnroadBlocksPool {
-	return manager.onroadBlocksPool
-}
-
-=======
 // Chain returns the instance of chain.
->>>>>>> 88034756
 func (manager Manager) Chain() chain.Chain {
 	return manager.chain
 }
