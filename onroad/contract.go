package onroad

import (
	"container/heap"
	"github.com/vitelabs/go-vite/common"
	"github.com/vitelabs/go-vite/common/math"
	"github.com/vitelabs/go-vite/common/types"
	"github.com/vitelabs/go-vite/log15"
	"github.com/vitelabs/go-vite/producer/producerevent"
	"go.uber.org/atomic"
	"strconv"
	"sync"
)

type ContractWorker struct {
	manager *Manager

	gid                 types.Gid
	address             types.Address
	accEvent            producerevent.AccountStartEvent
	currentSnapshotHash types.Hash

	status      int
	statusMutex sync.Mutex

	isCancel *atomic.Bool

	newBlockCond *common.TimeoutCond
	wg           sync.WaitGroup

	contractTaskProcessors []*ContractTaskProcessor
	contractAddressList    []*types.Address

	contractTaskPQueue contractTaskPQueue
	ctpMutex           sync.RWMutex

	blackList      map[types.Address]bool
	blackListMutex sync.RWMutex

	log log15.Logger
}

func NewContractWorker(manager *Manager) *ContractWorker {
	worker := &ContractWorker{
		manager: manager,

		status:       Create,
		isCancel:     atomic.NewBool(false),
		newBlockCond: common.NewTimeoutCond(),

		blackList: make(map[types.Address]bool),
		log:       slog.New("worker", "c"),
	}
	processors := make([]*ContractTaskProcessor, ContractTaskProcessorSize)
	for i, _ := range processors {
		processors[i] = NewContractTaskProcessor(worker, i)
	}
	worker.contractTaskProcessors = processors

	return worker
}

func (w ContractWorker) getAccEvent() *producerevent.AccountStartEvent {
	return &w.accEvent
}

func (w *ContractWorker) Start(accEvent producerevent.AccountStartEvent) {
	w.gid = accEvent.Gid
	w.address = accEvent.Address
	w.accEvent = accEvent
	if sb := w.manager.chain.GetLatestSnapshotBlock(); sb != nil {
		w.currentSnapshotHash = sb.Hash
	} else {
		w.currentSnapshotHash = w.accEvent.SnapshotHash
	}

	w.log = slog.New("worker", "c", "addr", accEvent.Address, "gid", accEvent.Gid)

	log := w.log.New("method", "start")
	log.Info("Start() current status" + strconv.Itoa(w.status))
	w.statusMutex.Lock()
	defer w.statusMutex.Unlock()
	if w.status != Start {
		w.isCancel.Store(false)

		// 1. get gid`s all contract address if error happened return immediately
		addressList, err := w.manager.chain.GetContractList(&w.gid)
		if err != nil {
			w.log.Error("GetAddrListByGid ", "err", err)
			return
		}
		if len(addressList) == 0 {
			w.log.Info("newContractWorker addressList nil")
			return
		}
		w.contractAddressList = addressList
		log.Info("get addresslist", "len", len(addressList))

		// 2. get getAndSortAllAddrQuota it is a heavy operation so we call it only once in Start
		w.getAndSortAllAddrQuota()
		log.Info("getAndSortAllAddrQuota", "len", len(w.contractTaskPQueue))

		w.manager.AddContractLis(w.gid, func(address types.Address) {
			if w.isInBlackList(address) {
				return
			}

			q := w.GetPledgeQuota(address)
			c := &contractTask{
				Addr:  address,
				Quota: q,
			}

			w.ctpMutex.Lock()
			heap.Push(&w.contractTaskPQueue, c)
			w.ctpMutex.Unlock()

			w.WakeupOneTp()
		})

		log.Info("start all tp")
		for _, v := range w.contractTaskProcessors {
			common.Go(v.work)
		}
		log.Info("end start all tp")

		w.status = Start
	} else {
		// awake it in order to run at least once
		w.WakeupAllTps()
	}
	w.log.Info("end start")
}

func (w *ContractWorker) Stop() {
	w.log.Info("Stop()", "current status", w.status)
	w.statusMutex.Lock()
	defer w.statusMutex.Unlock()
	if w.status == Start {
		w.manager.RemoveContractLis(w.gid)

		w.isCancel.Store(true)
		w.newBlockCond.Broadcast()

		//w.uBlocksPool.DeleteContractCache(w.gid)
		w.clearBlackList()

		w.log.Info("stop all task")
		w.wg.Wait()
		w.log.Info("end stop all task")
		w.status = Stop
	}
	w.log.Info("stopped")
}

func (w *ContractWorker) getAndSortAllAddrQuota() {
	quotas := w.GetPledgeQuotas(w.contractAddressList)

	w.contractTaskPQueue = make([]*contractTask, len(quotas))
	i := 0
	for addr, quota := range quotas {
		task := &contractTask{
			Addr:  addr,
			Index: i,
			Quota: quota,
		}
		w.contractTaskPQueue[i] = task
		i++
	}

	heap.Init(&w.contractTaskPQueue)
}

func (w *ContractWorker) WakeupOneTp() {
	w.log.Info("WakeupOneTp")
	w.newBlockCond.Signal()
}

func (w *ContractWorker) WakeupAllTps() {
	w.log.Info("WakeupAllTPs")
	w.newBlockCond.Broadcast()
}

func (w *ContractWorker) pushContractTask(t *contractTask) {
	w.ctpMutex.Lock()
	defer w.ctpMutex.Unlock()
	heap.Push(&w.contractTaskPQueue, t)
}

func (w *ContractWorker) popContractTask() *contractTask {
	w.ctpMutex.Lock()
	defer w.ctpMutex.Unlock()
	if w.contractTaskPQueue.Len() > 0 {
		return heap.Pop(&w.contractTaskPQueue).(*contractTask)
	}
	return nil
}

func (w *ContractWorker) clearBlackList() {
	w.blackListMutex.Lock()
	defer w.blackListMutex.Unlock()
	w.blackList = make(map[types.Address]bool)
}

// Don't deal with it for this around of blocks-generating period
func (w *ContractWorker) addIntoBlackList(addr types.Address) {
	w.blackListMutex.Lock()
	defer w.blackListMutex.Unlock()
	w.blackList[addr] = true
	//w.uBlocksPool.ReleaseContractCache(addr)
}

func (w *ContractWorker) isInBlackList(addr types.Address) bool {
	w.blackListMutex.RLock()
	defer w.blackListMutex.RUnlock()
	_, ok := w.blackList[addr]
	if ok {
		w.log.Info("isInBlackList", "addr", addr, "in", ok)
	}
	return ok
}

func (w *ContractWorker) Close() error {
	w.Stop()
	return nil
}

func (w ContractWorker) Status() int {
	w.statusMutex.Lock()
	defer w.statusMutex.Unlock()
	return w.status
}

func (w *ContractWorker) GetPledgeQuota(addr types.Address) uint64 {
<<<<<<< HEAD
	if types.IsBuiltinContractWithoutQuotaAddressInUse(addr) {
=======
	if types.IsBuiltinContractAddrInUseWithoutQuota(addr) {
>>>>>>> bdf33b5b
		return math.MaxUint64
	}
	quota, err := w.manager.Chain().GetPledgeQuota(&addr)
	if err != nil {
		w.log.Error("GetPledgeQuotas err", "error", err)
	}
	return quota.Current()
}

func (w *ContractWorker) GetPledgeQuotas(beneficialList []*types.Address) map[types.Address]uint64 {
	quotas := make(map[types.Address]uint64)
	if w.gid == types.DELEGATE_GID {
		commonContractAddressList := make([]*types.Address, 0, len(beneficialList))
		for _, addr := range beneficialList {
<<<<<<< HEAD
			if types.IsBuiltinContractWithoutQuotaAddressInUse(addr) {
				quotas[addr] = math.MaxUint64
=======
			if types.IsBuiltinContractAddrInUseWithoutQuota(*addr) {
				quotas[*addr] = math.MaxUint64
>>>>>>> bdf33b5b
			} else {
				commonContractAddressList = append(commonContractAddressList, addr)
			}
		}
		commonQuotas, err := w.manager.Chain().GetPledgeQuotas(commonContractAddressList)
		if err != nil {
			w.log.Error("GetPledgeQuotas err", "error", err)
		} else {
			for k, v := range commonQuotas {
				quotas[k] = v.Current()
			}
		}
	} else {
		var qRrr error
<<<<<<< HEAD
		// TODO
		_, qRrr = w.manager.Chain().GetPledgeQuotas(w.currentSnapshotHash, beneficialList)
=======
		// todo
		_, qRrr = w.manager.Chain().GetPledgeQuotas(beneficialList)
>>>>>>> bdf33b5b
		if qRrr != nil {
			w.log.Error("GetPledgeQuotas err", "error", qRrr)
		}
	}
	return quotas
}<|MERGE_RESOLUTION|>--- conflicted
+++ resolved
@@ -232,11 +232,7 @@
 }
 
 func (w *ContractWorker) GetPledgeQuota(addr types.Address) uint64 {
-<<<<<<< HEAD
-	if types.IsBuiltinContractWithoutQuotaAddressInUse(addr) {
-=======
 	if types.IsBuiltinContractAddrInUseWithoutQuota(addr) {
->>>>>>> bdf33b5b
 		return math.MaxUint64
 	}
 	quota, err := w.manager.Chain().GetPledgeQuota(&addr)
@@ -251,13 +247,8 @@
 	if w.gid == types.DELEGATE_GID {
 		commonContractAddressList := make([]*types.Address, 0, len(beneficialList))
 		for _, addr := range beneficialList {
-<<<<<<< HEAD
-			if types.IsBuiltinContractWithoutQuotaAddressInUse(addr) {
-				quotas[addr] = math.MaxUint64
-=======
 			if types.IsBuiltinContractAddrInUseWithoutQuota(*addr) {
 				quotas[*addr] = math.MaxUint64
->>>>>>> bdf33b5b
 			} else {
 				commonContractAddressList = append(commonContractAddressList, addr)
 			}
@@ -272,13 +263,8 @@
 		}
 	} else {
 		var qRrr error
-<<<<<<< HEAD
-		// TODO
-		_, qRrr = w.manager.Chain().GetPledgeQuotas(w.currentSnapshotHash, beneficialList)
-=======
 		// todo
 		_, qRrr = w.manager.Chain().GetPledgeQuotas(beneficialList)
->>>>>>> bdf33b5b
 		if qRrr != nil {
 			w.log.Error("GetPledgeQuotas err", "error", qRrr)
 		}
