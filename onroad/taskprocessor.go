--- conflicted
+++ resolved
@@ -147,36 +147,19 @@
 		if genResult.IsRetry {
 			blog.Info("genResult.IsRetry true")
 			if !types.IsBuiltinContractAddrInUseWithoutQuota(task.Addr) {
-<<<<<<< HEAD
-				_, q, err := tp.worker.manager.Chain().GetPledgeQuota(task.Addr)
+				_, q, err := tp.worker.manager.Chain().GetStakeQuota(task.Addr)
 				if err != nil || q == nil {
-					blog.Error(fmt.Sprintf("failed to get pledge quota, err:%v", err))
+					blog.Error(fmt.Sprintf("failed to get stake quota, err:%v", err))
 					return true
 				}
 				if quotaSatisfyRetry, snapshotHeightWaited := quota.CheckQuota(gen.GetVMDB(), *q, task.Addr); !quotaSatisfyRetry {
 					blog.Info("Check quota is gone to be insufficient", "snapshotHeightWaited", snapshotHeightWaited,
-						"quota", fmt.Sprintf("(u:%v c:%v sc:%v a:%v sb:%v)", q.PledgeQuotaPerSnapshotBlock(), q.Current(), q.SnapshotCurrent(), q.Avg(), addrState.LatestSnapshotHash))
+						"quota", fmt.Sprintf("(u:%v c:%v sc:%v a:%v sb:%v)", q.StakeQuotaPerSnapshotBlock(), q.Current(), q.SnapshotCurrent(), q.Avg(), addrState.LatestSnapshotHash))
 					if snapshotHeightWaited >= 3 {
 						tp.restrictContract(task.Addr, OUT)
 					} else {
 						tp.restrictContract(task.Addr, RETRY)
 					}
-=======
-				_, q, err := tp.worker.manager.Chain().GetStakeQuota(task.Addr)
-				if err != nil {
-					blog.Error(fmt.Sprintf("failed to get stake quota, err:%v", err))
-					return true
-				}
-				if q == nil {
-					blog.Info("stake quota is nil, to judge it in next round")
-					tp.worker.addContractIntoBlackList(task.Addr)
-					return false
-				}
-				if canRetryDuringNextSnapshot := quota.CheckQuota(gen.GetVMDB(), *q, task.Addr); !canRetryDuringNextSnapshot {
-					blog.Info("Check quota is gone to be insufficient",
-						"quota", fmt.Sprintf("(u:%v c:%v sc:%v a:%v sb:%v)", q.StakeQuotaPerSnapshotBlock(), q.Current(), q.SnapshotCurrent(), q.Avg(), addrState.LatestSnapshotHash))
-					tp.worker.addContractIntoBlackList(task.Addr)
->>>>>>> 1e518b0a
 					return false
 				}
 			}
