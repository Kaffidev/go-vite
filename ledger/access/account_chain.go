--- conflicted
+++ resolved
@@ -253,11 +253,7 @@
 
 	prevAccountBlockInToken, prevAbErr := aca.store.GetBlockByHeight(accountMeta.AccountId, accountTokenInfo.LastAccountBlockHeight)
 	if prevAbErr != nil || prevAccountBlockInToken == nil ||
-<<<<<<< HEAD
-		block.Amount == nil || prevAccountBlockInToken.Balance == nil || block.Amount.Cmp(prevAccountBlockInToken.Balance) > 0 {
-=======
 		block.Amount == nil || block.Amount.Cmp(prevAccountBlockInToken.Balance) > 0 {
->>>>>>> 470ae9e7
 		return ledgererrors.ErrBalanceNotEnough
 	}
 
@@ -282,9 +278,6 @@
 	}
 
 	var amount = fromBlock.Amount
-	if amount == nil {
-		amount = big.NewInt(0)
-	}
 
 	if fromBlock.IsMintageBlock() {
 		// Receive is mintageBlock
@@ -330,10 +323,6 @@
 		}
 
 		block.Balance = big.NewInt(0)
-
-		if prevBalance == nil {
-			prevBalance = big.NewInt(0)
-		}
 
 		block.Balance.Add(prevBalance, amount)
 		block.Amount = amount
