package ledger

import (
	"github.com/vitelabs/go-vite/common/types"

	"encoding/json"
	"fmt"
	"github.com/vitelabs/go-vite/crypto"
	"github.com/vitelabs/go-vite/crypto/ed25519"
	"math/big"
	"testing"
)

type SSS struct {
	A uint64
}

func TestAccountBlock_Copymap(t *testing.T) {
	Aslice := make([]SSS, 3)
	b := SSS{
		A: 2,
	}

	fmt.Println(b)
	Aslice[2] = b

	fmt.Println(Aslice[2])
	d := Aslice[2]
	d.A = 100

	b.A = 1000

	fmt.Println(d)
	fmt.Println(b)

	fmt.Println(Aslice[2])
	Aslice[2].A = 1000
	fmt.Println(Aslice[2])

}

<<<<<<< HEAD
func TestComputeHash(t *testing.T) {
	addr, _ := types.HexToAddress("vite_c2406893861fa23cc5deafb2461f50163b728ccc2d2931b830")
	//nonce, _ := base64.StdEncoding.DecodeString("PRdIJ3eSXDQ=")
	preHash, _ := types.HexToHash("1d3eaf71c77d6e219f42743347bbc3e24bed3b458b2b39a3ac606fc0778f741d")
	snapshotBlockHash, _ := types.HexToHash("8584c529b76ec0fca65e7934d93d7e6e5fe4d19be006b17cd40c3150289b7b5a")
	data, _ := base64.StdEncoding.DecodeString("8J+Qu/CfkKjwn5Cx")
	a, _ := new(big.Int).SetString("11000000000000000000", 10)
	toaddr, _ := types.HexToAddress("vite_f505b7e70389bb14db9b6cb84ea41bd7b822a71864b659445f")
	tti, _ := types.HexToTokenTypeId("tti_c55ec37a916b7f447575ae59")
	ts := time.Unix(1539604021, 0)
	block := &AccountBlock{
		BlockType: 2,

		Amount:         a,
		Height:         6,
		PrevHash:       preHash,
		AccountAddress: addr,
		Fee:            big.NewInt(0),
		ToAddress:      toaddr,
		TokenId:        tti,
		Timestamp:      &ts,
		Data:           data,
		SnapshotHash:   snapshotBlockHash,
=======
func createBlock() *AccountBlock {
	accountAddress1, privateKey, _ := types.CreateAddress()
	accountAddress2, _, _ := types.CreateAddress()

	hash, _ := types.BytesToHash(crypto.Hash256([]byte("This is hash")))
	prevHash, _ := types.BytesToHash(crypto.Hash256([]byte("This is prevHash")))
	fromBlockHash, _ := types.BytesToHash(crypto.Hash256([]byte("This is fromBlockHash")))
	logHash, _ := types.BytesToHash(crypto.Hash256([]byte("This is logHash")))

	signature := ed25519.Sign(privateKey, hash.Bytes())

	return &AccountBlock{
		BlockType: BlockTypeSendCall,
		Hash:      hash,
		PrevHash:  prevHash,
		Height:    123,

		AccountAddress: accountAddress1,
		PublicKey:      privateKey.PubByte(),
		ToAddress:      accountAddress2,

		Amount:        big.NewInt(1000),
		TokenId:       ViteTokenId,
		FromBlockHash: fromBlockHash,

		Data: []byte{'c', 'b', 'c', 'd', 'e', 'c', 'b', 'c', 'd', 'e', 'c', 'b', 'c', 'd', 'e', 'c', 'b', 'c', 'd', 'e', 'c', 'b', 'c', 'd', 'e', 'c', 'b', 'c', 'd', 'e',
			'c', 'b', 'c', 'd', 'e', 'c', 'b', 'c', 'd', 'e', 'c', 'b', 'c', 'd', 'e', 'c', 'b', 'c', 'd', 'e', 'c', 'b', 'c', 'd', 'e', 'c', 'b', 'c', 'd', 'e'},

		Quota:   1,
		Fee:     big.NewInt(10),
		LogHash: &logHash,

		Difficulty: big.NewInt(10),
		Nonce:      []byte("test nonce test nonce"),
		Signature:  signature,
>>>>>>> 88034756
	}
}

func TestAccountBlock_ComputeHash(t *testing.T) {
	//prevHash, _ := types.BytesToHash(crypto.Hash256([]byte("This is prevHash")))
	prevHash, err := types.HexToHash("0000000000000000000000000000000000000000000000000000000000000000")
	if err != nil {
		panic(err)
	}

	fromBlockHash, _ := types.HexToHash("4b4d6cf7d2f0f6ef25f8b63c1e8d58cecbf29bd3b5fb484a9b53060ecea19f34")
	//logHash, _ := types.BytesToHash(crypto.Hash256([]byte("This is logHash")))

	addr1, err := types.HexToAddress("vite_afc922b148b3b792ecff2e79fa17255c22f15d43a77dd79f15")
	if err != nil {
		panic(err)
	}
	addr2, err := types.HexToAddress("vite_360232b0378111b122685a15e612143dc9a89cfa7e803f4b5a")
	if err != nil {
		panic(err)
	}

	publicKey := []byte{146, 4, 102, 210, 240, 121, 18, 183, 101, 145, 74, 10, 42, 214, 120,
		193, 131, 136, 161, 34, 13, 13, 167, 76, 142, 211, 246, 186, 111, 200, 217, 69}

	//data, err := hex.DecodeString("Y2EtNDM=")
	//if err != nil {
	//	panic(err)
	//}

	//amount, ok := big.NewInt(0).SetString("1293523228570825505871", 10)
	//if !ok {
	//	panic("err")
	//}

	//fee, ok := big.NewInt(0).SetString("10000000000000000000", 10)
	//if !ok {
	//	panic("false")
	//}

	//data, err := hex.DecodeString("EanfpRVAa7OSHYn9MSXMmicAOWVDaoHqyVKGSwVqLoA")
	//if err != nil {
	//	panic(err)
	//}
	//
	//data, err := base64.StdEncoding.DecodeString("EanfpRVAa7OSHYn9MSXMmicAOWVDaoHqyVKGSwVqLoA")
	//if err != nil {
	//	panic(err)
	//}

	//ab := &AccountBlock{}
	//json.Unmarshal([]byte(`{"blockType":4,"hash":"57410f8496598113220fd7f8780cedec5f23f13bbe0d4852e1c0e782092b3a46","prevHash":"0000000000000000000000000000000000000000000000000000000000000000","height":1,"accountAddress":"vite_afc922b148b3b792ecff2e79fa17255c22f15d43a77dd79f15","publicKey":"P8UiTllDO9PSMg8DrTt6g5MQuppfgTN7HF9A+UNUgA=","toAddress":"vite_0000000000000000000000000000000000000000a4f3a0cb58","amount":null,"tokenId":"tti_000000000000000000004cfd","fromBlockHash":"4b4d6cf7d2f0f6ef25f8b63c1e8d58cecbf29bd3b5fb484a9b53060ecea19f34","data":"EanfpRVAa7OSHYn9MSXMmicAOWVDaoHqyVKGSwVqLoA","quota":0,"quotaUsed":0,"fee":10000000000000000000,"logHash":null,"difficulty":null,"nonce":null,"sendBlockList":[],"signature":"s5puuFRSREH7eug1lAEcl9RORNNf04KvZQa0ghBgy80lVvl8K1VOp7H4vZ88nxfQecSmMP3ges91iU0RzVlDg=="}`), ab)
	//fmt.Printf("haha:%+v\n", ab)

	block := &AccountBlock{
		BlockType: BlockTypeReceive,
		PrevHash:  prevHash,
		Height:    1,

		AccountAddress: addr1,
		PublicKey:      publicKey,
		ToAddress:      addr2,

		//Amount:        amount,
		//TokenId:       ViteTokenId,
		FromBlockHash: fromBlockHash,

		Data: []byte{17, 169, 223, 165, 21, 64, 107, 179, 146, 29, 137, 253, 49, 37, 204, 154, 39, 0, 57, 101, 67, 106, 129, 234, 203, 245, 74, 25, 44, 21, 168, 186, 0},

		//Quota: 1234,
		//Fee: fee,
		//LogHash: &logHash,

		//Difficulty: big.NewInt(10),
		//Nonce:      []byte("12345678"),
	}

	str, err := json.Marshal(block)
	if err != nil {
		panic(err)
	}
	fmt.Printf("%s\n", str)

	if block.ComputeHash().String() != "6d54436d78a3bae0b4aacbeb91a0af3c666c6ed3339fbcc6610e12844736d091" {
		t.Fatal(block.ComputeHash().String())
	}

}

func BenchmarkAccountBlock_ComputeHash(b *testing.B) {
	b.StopTimer()
	block := createBlock()
	b.StartTimer()
	for i := 0; i < b.N; i++ {
		block.ComputeHash()
	}
}

func BenchmarkAccountBlock_Proto(b *testing.B) {
	b.StopTimer()
	block := createBlock()
	b.StartTimer()

	for i := 0; i < b.N; i++ {
		block.Proto()
	}
}

func BenchmarkAccountBlock_DeProto(b *testing.B) {
	b.StopTimer()
	block := createBlock()
	pb := block.Proto()
	b.StartTimer()

	for i := 0; i < b.N; i++ {
		newBlock := &AccountBlock{}
		if err := newBlock.DeProto(pb); err != nil {
			b.Fatal(err)
		}
	}
}

func BenchmarkAccountBlock_Serialize(b *testing.B) {
	b.StopTimer()
	block := createBlock()
	b.StartTimer()

	for i := 0; i < b.N; i++ {
		if _, err := block.Serialize(); err != nil {
			b.Fatal(err)
		}
	}
}

func BenchmarkAccountBlock_Deserialize(b *testing.B) {
	b.StopTimer()
	block := createBlock()
	buf, err := block.Serialize()
	if err != nil {
		b.Fatal(err)
	}
	b.StartTimer()

	for i := 0; i < b.N; i++ {
		newBlock := &AccountBlock{}
		if err := newBlock.Deserialize(buf); err != nil {
			b.Fatal(err)
		}
	}
}

func BenchmarkAccountBlock_VerifySignature(b *testing.B) {
	b.StopTimer()
	block := createBlock()
	b.StartTimer()

	for i := 0; i < b.N; i++ {
		if !block.VerifySignature() {
			b.Fatal("error!")
		}
	}
}<|MERGE_RESOLUTION|>--- conflicted
+++ resolved
@@ -39,31 +39,6 @@
 
 }
 
-<<<<<<< HEAD
-func TestComputeHash(t *testing.T) {
-	addr, _ := types.HexToAddress("vite_c2406893861fa23cc5deafb2461f50163b728ccc2d2931b830")
-	//nonce, _ := base64.StdEncoding.DecodeString("PRdIJ3eSXDQ=")
-	preHash, _ := types.HexToHash("1d3eaf71c77d6e219f42743347bbc3e24bed3b458b2b39a3ac606fc0778f741d")
-	snapshotBlockHash, _ := types.HexToHash("8584c529b76ec0fca65e7934d93d7e6e5fe4d19be006b17cd40c3150289b7b5a")
-	data, _ := base64.StdEncoding.DecodeString("8J+Qu/CfkKjwn5Cx")
-	a, _ := new(big.Int).SetString("11000000000000000000", 10)
-	toaddr, _ := types.HexToAddress("vite_f505b7e70389bb14db9b6cb84ea41bd7b822a71864b659445f")
-	tti, _ := types.HexToTokenTypeId("tti_c55ec37a916b7f447575ae59")
-	ts := time.Unix(1539604021, 0)
-	block := &AccountBlock{
-		BlockType: 2,
-
-		Amount:         a,
-		Height:         6,
-		PrevHash:       preHash,
-		AccountAddress: addr,
-		Fee:            big.NewInt(0),
-		ToAddress:      toaddr,
-		TokenId:        tti,
-		Timestamp:      &ts,
-		Data:           data,
-		SnapshotHash:   snapshotBlockHash,
-=======
 func createBlock() *AccountBlock {
 	accountAddress1, privateKey, _ := types.CreateAddress()
 	accountAddress2, _, _ := types.CreateAddress()
@@ -99,7 +74,6 @@
 		Difficulty: big.NewInt(10),
 		Nonce:      []byte("test nonce test nonce"),
 		Signature:  signature,
->>>>>>> 88034756
 	}
 }
 
