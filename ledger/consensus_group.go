--- conflicted
+++ resolved
@@ -2,12 +2,4 @@
 
 import "github.com/vitelabs/go-vite/common/types"
 
-<<<<<<< HEAD
-var commonGid = types.Gid{0, 0, 0, 0, 0, 0, 0, 0, 0, 1}
-
-func CommonGid() types.Gid {
-	return commonGid
-}
-=======
-var CommonGid = types.Gid{0, 0, 0, 0, 0, 0, 0, 0, 0, 1}
->>>>>>> af0978a9
+var CommonGid = types.Gid{0, 0, 0, 0, 0, 0, 0, 0, 0, 1}