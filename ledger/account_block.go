--- conflicted
+++ resolved
@@ -23,11 +23,7 @@
 	BlockTypeSendRefund   = byte(6) // send
 
 	BlockTypeGenesisReceive  = byte(7) // receive
-<<<<<<< HEAD
-	BlockTypeReceiveDestruct = byte(8) // receive
-=======
 	BlockTypeReceiveDestruct = byte(8) // receive destruct
->>>>>>> f946909c
 )
 
 type AccountBlock struct {
