package ledger

import (
	"bytes"
	"encoding/binary"
	"github.com/golang/protobuf/proto"
	"github.com/vitelabs/go-vite/common/types"
	"github.com/vitelabs/go-vite/crypto"
	"github.com/vitelabs/go-vite/crypto/ed25519"
	"github.com/vitelabs/go-vite/log15"
	"github.com/vitelabs/go-vite/vitepb"
	"math/big"
	"time"
)

var accountBlockLog = log15.New("module", "ledger/account_block")

type AccountBlockMeta struct {
	// Account id
	AccountId uint64

	// Height
	Height uint64

	// Block status, 1 means open, 2 means closed
	ReceiveBlockHeights []uint64

	// Height of Snapshot block which confirm this account block
	SnapshotHeight uint64

	// Height of Snapshot block which pointed by this account block
	RefSnapshotHeight uint64
}

func (abm *AccountBlockMeta) Copy() *AccountBlockMeta {
	newAbm := *abm

	newAbm.ReceiveBlockHeights = make([]uint64, len(abm.ReceiveBlockHeights))
	copy(newAbm.ReceiveBlockHeights, abm.ReceiveBlockHeights)

	return &newAbm
}

func (abm *AccountBlockMeta) Proto() *vitepb.AccountBlockMeta {
	pb := &vitepb.AccountBlockMeta{
		AccountId:           abm.AccountId,
		Height:              abm.Height,
		ReceiveBlockHeights: abm.ReceiveBlockHeights,

		SnapshotHeight:    abm.SnapshotHeight,
		RefSnapshotHeight: abm.RefSnapshotHeight,
	}
	return pb
}

func (abm *AccountBlockMeta) DeProto(pb *vitepb.AccountBlockMeta) {
	abm.AccountId = pb.AccountId
	abm.Height = pb.Height
	abm.ReceiveBlockHeights = pb.ReceiveBlockHeights
	abm.SnapshotHeight = pb.SnapshotHeight
	abm.RefSnapshotHeight = pb.RefSnapshotHeight
}

func (abm *AccountBlockMeta) Serialize() ([]byte, error) {
	return proto.Marshal(abm.Proto())
}

func (abm *AccountBlockMeta) Deserialize(buf []byte) error {
	pb := &vitepb.AccountBlockMeta{}
	if err := proto.Unmarshal(buf, pb); err != nil {
		return err
	}

	abm.DeProto(pb)
	return nil
}

const (
	BlockTypeSendCreate byte = iota + 1
	BlockTypeSendCall
	BlockTypeSendReward
	BlockTypeReceive
	BlockTypeReceiveError
)

type AccountBlock struct {
	Meta *AccountBlockMeta

	producer *types.Address

	BlockType byte
	Hash      types.Hash
	Height    uint64
	PrevHash  types.Hash

	AccountAddress types.Address

	PublicKey     ed25519.PublicKey
	ToAddress     types.Address
	FromBlockHash types.Hash

	Amount  *big.Int
	TokenId types.TokenTypeId

	Quota uint64
	Fee   *big.Int

	SnapshotHash types.Hash
	Data         []byte

	Timestamp *time.Time
	StateHash types.Hash

	LogHash *types.Hash

	Nonce     []byte
	Signature []byte
}

func (ab *AccountBlock) Copy() *AccountBlock {
	newAb := *ab

	if ab.Meta != nil {
		newAb.Meta = ab.Meta.Copy()
	}

	if ab.producer != nil {
		producer := *ab.producer
		newAb.producer = &producer
	}

	if ab.Amount != nil {
		newAb.Amount = big.NewInt(0).SetBytes(ab.Amount.Bytes())
	}

	if ab.Fee != nil {
		newAb.Fee = big.NewInt(0).SetBytes(ab.Fee.Bytes())
	}
	newAb.SnapshotHash = ab.SnapshotHash

	newAb.Data = make([]byte, len(ab.Data))
	copy(newAb.Data, ab.Data)

	timestamp := time.Unix(0, ab.Timestamp.UnixNano())
	newAb.Timestamp = &timestamp

	if ab.LogHash != nil {
		logHash := *ab.LogHash
		newAb.LogHash = &logHash
	}

	newAb.Nonce = make([]byte, len(ab.Nonce))
	copy(newAb.Nonce, ab.Nonce)

	newAb.Signature = make([]byte, len(ab.Signature))
	copy(newAb.Signature, ab.Signature)
	return &newAb
}

func (ab *AccountBlock) Producer() types.Address {
	if ab.producer == nil {
		if len(ab.PublicKey) > 0 {
			producer := types.PubkeyToAddress(ab.PublicKey)
			ab.producer = &producer
		} else {
			ab.producer = &ab.AccountAddress
		}

	}
	return *ab.producer
}
func (ab *AccountBlock) proto() *vitepb.AccountBlock {
	pb := &vitepb.AccountBlock{}
	pb.BlockType = uint32(ab.BlockType)
	pb.Hash = ab.Hash.Bytes()
	pb.Height = ab.Height
	pb.PrevHash = ab.PrevHash.Bytes()

	if ab.IsSendBlock() {
		pb.ToAddress = ab.ToAddress.Bytes()
		pb.Amount = ab.Amount.Bytes()
		pb.TokenId = ab.TokenId.Bytes()
	} else {
		pb.FromBlockHash = ab.FromBlockHash.Bytes()
	}

	pb.Quota = ab.Quota

	fee := ab.Fee
	if fee == nil {
		fee = big.NewInt(0)
	}
	pb.Fee = fee.Bytes()

	pb.SnapshotHash = ab.SnapshotHash.Bytes()
	pb.Data = ab.Data
	pb.Timestamp = ab.Timestamp.UnixNano()

	if ab.LogHash != nil {
		pb.LogHash = ab.LogHash.Bytes()
	}
	pb.Nonce = ab.Nonce
	pb.Signature = ab.Signature
	return pb
}

func (ab *AccountBlock) DbProto() *vitepb.AccountBlock {
	pb := ab.proto()
	pb.StateHash = ab.StateHash.Bytes()
	if len(ab.Producer()) > 0 && !bytes.Equal(ab.Producer().Bytes(), ab.AccountAddress.Bytes()) {
		pb.PublicKey = ab.PublicKey
	}

	return pb
}

func (ab *AccountBlock) Proto() *vitepb.AccountBlock {
	pb := ab.proto()
	pb.AccountAddress = ab.AccountAddress.Bytes()
	pb.PublicKey = ab.PublicKey
	return pb
}

func (ab *AccountBlock) DeProto(pb *vitepb.AccountBlock) {
	ab.BlockType = byte(pb.BlockType)
	ab.Hash, _ = types.BytesToHash(pb.Hash)
	ab.Height = pb.Height
	ab.PrevHash, _ = types.BytesToHash(pb.PrevHash)
	ab.AccountAddress, _ = types.BytesToAddress(pb.AccountAddress)
	ab.PublicKey = pb.PublicKey
	if len(pb.ToAddress) >= 0 {
		ab.ToAddress, _ = types.BytesToAddress(pb.ToAddress)
	}
	if len(pb.TokenId) >= 0 {
		ab.TokenId, _ = types.BytesToTokenTypeId(pb.TokenId)
	}

	ab.Amount = big.NewInt(0)
	if len(pb.Amount) >= 0 {
		ab.Amount.SetBytes(pb.Amount)
	}

	if len(pb.FromBlockHash) >= 0 {
		ab.FromBlockHash, _ = types.BytesToHash(pb.FromBlockHash)
	}
	ab.Quota = pb.Quota

	ab.Fee = big.NewInt(0)
	if len(pb.Fee) >= 0 {
		ab.Fee.SetBytes(pb.Fee)
	}

	ab.SnapshotHash, _ = types.BytesToHash(pb.SnapshotHash)
	ab.Data = pb.Data
	timestamp := time.Unix(0, pb.Timestamp)
	ab.Timestamp = &timestamp
	ab.StateHash, _ = types.BytesToHash(pb.StateHash)
	if len(pb.LogHash) >= 0 {
		logHash, _ := types.BytesToHash(pb.LogHash)
		ab.LogHash = &logHash
	}

	ab.Nonce = pb.Nonce
	ab.Signature = pb.Signature

}

func (ab *AccountBlock) ComputeHash() types.Hash {
	var source []byte
	// BlockType
	source = append(source, ab.BlockType)

	// PrevHash
	source = append(source, ab.PrevHash.Bytes()...)

	// Height
	heightBytes := make([]byte, 8)
	binary.BigEndian.PutUint64(heightBytes, ab.Height)
	source = append(source, heightBytes...)

	// AccountAddress
	source = append(source, ab.AccountAddress.Bytes()...)

	if ab.IsSendBlock() {
		// ToAddress
		source = append(source, ab.ToAddress.Bytes()...)
		// Amount
		source = append(source, ab.Amount.Bytes()...)
		// TokenId
		source = append(source, ab.TokenId.Bytes()...)
	} else {
		// FromBlockHash
		source = append(source, ab.FromBlockHash.Bytes()...)
	}

	// Quota
	quotaBytes := make([]byte, 8)
	binary.BigEndian.PutUint64(quotaBytes, ab.Quota)
	source = append(source, quotaBytes...)

	// Fee
	fee := ab.Fee
	if fee == nil {
		fee = big.NewInt(0)
	}
	source = append(source, fee.Bytes()...)

	// SnapshotHash
	source = append(source, ab.SnapshotHash.Bytes()...)

	// Data
	source = append(source, ab.Data...)

	// Timestamp
	unixTimeBytes := make([]byte, 8)
	binary.BigEndian.PutUint64(unixTimeBytes, uint64(ab.Timestamp.Unix()))
	source = append(source, unixTimeBytes...)

	// LogHash
	if ab.LogHash != nil {
		source = append(source, ab.LogHash.Bytes()...)
	}

	// Nonce
	source = append(source, ab.Nonce...)

	hash, _ := types.BytesToHash(crypto.Hash256(source))
	return hash
}

func (ab *AccountBlock) VerifySignature() bool {
	isVerified, verifyErr := crypto.VerifySig(ab.PublicKey, ab.Hash.Bytes(), ab.Signature)
	if verifyErr != nil {
		accountBlockLog.Error("crypto.VerifySig failed, error is "+verifyErr.Error(), "method", "VerifySignature")
	}
	return isVerified
}

func (ab *AccountBlock) DbSerialize() ([]byte, error) {
	return proto.Marshal(ab.DbProto())
}

func (ab *AccountBlock) DbDeserialize(buf []byte) error {
	pb := &vitepb.AccountBlock{}
	if err := proto.Unmarshal(buf, pb); err != nil {
		return err
	}
	ab.DeProto(pb)
	return nil
}

func (ab *AccountBlock) Serialize() ([]byte, error) {
	return proto.Marshal(ab.Proto())
}

func (ab *AccountBlock) Deserialize(buf []byte) error {
	pb := &vitepb.AccountBlock{}
	if err := proto.Unmarshal(buf, pb); err != nil {
		return err
	}
	ab.DeProto(pb)

	return nil
}

func (ab *AccountBlock) IsSendBlock() bool {
	return ab.BlockType == BlockTypeSendCreate || ab.BlockType == BlockTypeSendCall || ab.BlockType == BlockTypeSendReward
}

func (ab *AccountBlock) IsReceiveBlock() bool {
	return ab.BlockType == BlockTypeReceive || ab.BlockType == BlockTypeReceiveError
<<<<<<< HEAD
}

func GenesesMintageBlock() *AccountBlock {
	return nil
}

func GenesesMintageReceiveBlock() *AccountBlock {
	return nil
}

func GenesesCreateGroupBlock() *AccountBlock {
	return nil
}

func GenesesCreateGroupReceiveBlock() *AccountBlock {
	return nil
=======
>>>>>>> 059ec821
}<|MERGE_RESOLUTION|>--- conflicted
+++ resolved
@@ -369,23 +369,4 @@
 
 func (ab *AccountBlock) IsReceiveBlock() bool {
 	return ab.BlockType == BlockTypeReceive || ab.BlockType == BlockTypeReceiveError
-<<<<<<< HEAD
-}
-
-func GenesesMintageBlock() *AccountBlock {
-	return nil
-}
-
-func GenesesMintageReceiveBlock() *AccountBlock {
-	return nil
-}
-
-func GenesesCreateGroupBlock() *AccountBlock {
-	return nil
-}
-
-func GenesesCreateGroupReceiveBlock() *AccountBlock {
-	return nil
-=======
->>>>>>> 059ec821
 }