package discovery

import (
	"errors"
	"fmt"
	"github.com/vitelabs/go-vite/common/types"
	"github.com/vitelabs/go-vite/crypto/ed25519"
	"github.com/vitelabs/go-vite/monitor"
	"github.com/vitelabs/go-vite/p2p/list"
	"net"
	"sync"
	"sync/atomic"
	"time"
)

const maxNeighborsOneTrip = 10

<<<<<<< HEAD
var watingTimeout = 10 * time.Second // must be enough little, at least than checkInterval
=======
var errStopped = errors.New("discovery server has stopped")
var errWaitOvertime = errors.New("wait for response timeout")
var errSendToSelf = errors.New("send discovery message to self")
>>>>>>> af0978a9

var errStopped = errors.New("discovery server has stopped")
var errWaitOvertime = errors.New("wait for response timeout")
var errSendToSelf = errors.New("send discovery message to self")

// after send query. wating for reply.
type waitIsDone func(Message, error, *wait) bool

type wait struct {
	expectFrom NodeID
	expectCode packetCode
	sourceHash types.Hash
	handle     waitIsDone
	expiration time.Time
<<<<<<< HEAD
	errch      chan error
	next       *wait
}

func (n *wait) traverse(fn func(prev, current *wait)) {
	prev, current := n, n.next

	for current != nil {
		fn(prev, current)
		prev, current = current, current.next
	}
}

type res struct {
	from    NodeID
	code    packetCode
	data    Message
	matched chan bool
}

type wtList struct {
	list  *wait
	count int
	add   chan *wait
	rec   chan *res
}

func newWtList() *wtList {
	return &wtList{
		list: new(wait),
=======
}

type wtPool struct {
	list  *list.List
	add   chan *wait
	rec   chan *packet
}

func newWtPool() *wtPool {
	return &wtPool{
		list: list.New(),
>>>>>>> af0978a9
		add:  make(chan *wait),
		rec:  make(chan *packet),
	}
}

<<<<<<< HEAD
func (wtl *wtList) loop(stop <-chan struct{}) {
	checkTicker := time.NewTicker(watingTimeout / 2)
=======
func (p *wtPool) loop(stop <-chan struct{}) {
	checkTicker := time.NewTicker(expiration)
>>>>>>> af0978a9
	defer checkTicker.Stop()

	for {
		select {
		case <-stop:
<<<<<<< HEAD
			wtl.list.traverse(func(_, wt *wait) {
				wt.errch <- errStopped
			})
			return
		case w := <-wtl.add:
			wtl.list.next = w
			wtl.count++
		case r := <-wtl.rec:
			wtl.handle(r)
=======
			p.list.Traverse(func(_, e *list.Element) {
				wt, _ := e.Value.(*wait)
				wt.handle(nil, errStopped, wt)
			})
			return
		case w := <-p.add:
			p.list.Append(w)
		case r := <-p.rec:
			p.handle(r)
>>>>>>> af0978a9
		case <-checkTicker.C:
			p.clean()
		}
	}
}

<<<<<<< HEAD
func (wtl *wtList) handle(rs *res) {
	wtl.list.traverse(func(prev, current *wait) {
		if current.expectFrom == rs.from && current.expectCode == rs.code {
			done := true
			if current.handle != nil {
				done = current.handle(rs.data)
			}

			rs.matched <- done
			current.errch <- nil

			if done {
				// remove current wait from list
				prev.next = current.next
				wtl.count--
			}
=======
func (p *wtPool) handle(rs *packet) {
	p.list.Traverse(func(prev, current *list.Element) {
		wt, _ := current.Value.(*wait)
		if wt.expectFrom == rs.fromID && wt.expectCode == rs.code {
			if wt.handle(rs.msg, nil, wt) {
				// remove current wait from list
				p.list.Remove(prev, current)
			}
>>>>>>> af0978a9
		}
	})
}

func (p *wtPool) clean() {
	now := time.Now()
<<<<<<< HEAD
	wtl.list.traverse(func(prev, current *wait) {
		if current.expiration.Before(now) {
			current.errch <- errWaitOvertime
			// remove current wait from list
			prev.next = current.next
			wtl.count--
		}
	})
}

=======
	p.list.Traverse(func(prev, current *list.Element) {
		wt, _ := current.Value.(*wait)
		if wt.expiration.Before(now) {
			wt.handle(nil, errWaitOvertime, wt)
			// remove current wait from list
			p.list.Remove(prev, current)
		}
	})
}

// @section send
type sendPkt struct {
	addr *net.UDPAddr
	code packetCode
	msg Message
	wait *wait
}

>>>>>>> af0978a9
// @section agent
type agent struct {
	self       *Node
	conn       *net.UDPConn
	priv       ed25519.PrivateKey
	term       chan struct{}
<<<<<<< HEAD
	running    int32 // atomic
	pktHandler func(*packet) error
	wtl        *wtList
	wg         sync.WaitGroup
=======
	pktHandler func(*packet)
	pool        *wtPool
	wg         sync.WaitGroup
	write chan *sendPkt
	read chan *packet
>>>>>>> af0978a9
}

// should run as goroutine
func (d *agent) start() {
<<<<<<< HEAD
	if !atomic.CompareAndSwapInt32(&d.running, 0, 1) {
		return
	}

	discvLog.Info("discv agent start")

	d.wg.Add(1)
	go func() {
		d.wtl.loop(d.term)
=======
	discvLog.Info("discovery agent start")

	d.wg.Add(1)
	go func() {
		d.pool.loop(d.term)
>>>>>>> af0978a9
		d.wg.Done()
	}()

	// should not run as goroutine
	d.wg.Add(1)
	go d.readLoop()
<<<<<<< HEAD
}

func (d *agent) stop() {
	if !atomic.CompareAndSwapInt32(&d.running, 1, 0) {
		return
	}

	discvLog.Info("discovery agent stop")

=======

	d.wg.Add(1)
	go d.writeLoop()

	d.wg.Add(1)
	go d.handleLoop()
}

func (d *agent) stop() {
	discvLog.Info("discovery agent stop")

>>>>>>> af0978a9
	close(d.term)
	d.wg.Wait()
}

// implements discvAgent interface
<<<<<<< HEAD
func (d *agent) ping(node *Node) error {
=======
func (d *agent) ping(node *Node, callback func(*Node, error)) {
>>>>>>> af0978a9
	if node.ID == d.self.ID {
		return
	}

<<<<<<< HEAD
	hash, err := d.send(node.UDPAddr(), pingCode, &Ping{
		ID:         d.self.ID,
		IP:         d.self.IP,
		UDP:        d.self.UDP,
		TCP:        d.self.TCP,
		Expiration: getExpiration(),
	})

	discvLog.Info("ping", "target", node.String())

	if err != nil {
		return err
	}
=======
	d.send(&sendPkt{
		addr: node.UDPAddr(),
		code: pingCode,
		msg:  &Ping{
			ID:         d.self.ID,
			IP:         d.self.IP,
			UDP:        d.self.UDP,
			TCP:        d.self.TCP,
			Expiration: getExpiration(),
		},
		wait: &wait{
			expectFrom: node.ID,
			expectCode: pongCode,
			handle:    func(m Message, err error, wt *wait) bool {
				defer callback(node, err)

				if err != nil {
					return false
				}
>>>>>>> af0978a9

				pong, _ := m.(*Pong)
				if pong.Ping == wt.sourceHash {
					return true
				}

				err = errUnsolicitedMsg
				return false
			},
		},
	})
}

<<<<<<< HEAD
func (d *agent) pong(node *Node, ack types.Hash) error {
=======
func (d *agent) pong(node *Node, ack types.Hash) {
>>>>>>> af0978a9
	if node.ID == d.self.ID {
		return
	}

	d.send(&sendPkt{
		addr: node.UDPAddr(),
		code: pongCode,
		msg:  &Pong{
			ID:         d.self.ID,
			Ping:       ack,
			Expiration: getExpiration(),
		},
	})
<<<<<<< HEAD

	discvLog.Info("pong", "target", node.String())

	return err
}

// should ping-pong checked before
func (d *agent) findnode(n *Node, ID NodeID) (nodes []*Node, err error) {
	monitor.LogEvent("p2p/discv", "findnode")

	_, err = d.send(n.UDPAddr(), findnodeCode, &FindNode{
		ID:         d.self.ID,
		Target:     ID,
		Expiration: getExpiration(),
	})
=======
}

// should ping-pong checked before
func (d *agent) findnode(n *Node, ID NodeID, callback func([]*Node, error)) {
	d.send(&sendPkt{
		addr: n.UDPAddr(),
		code: findnodeCode,
		msg:  &FindNode{
			ID:         d.self.ID,
			Target:     ID,
			Expiration: getExpiration(),
		},
		wait: &wait{
			expectFrom: n.ID,
			expectCode: neighborsCode,
			handle:     func(m Message, err error, _ *wait) bool {
				if err != nil {
					callback(nil, err)
					return true
				}
>>>>>>> af0978a9

				neighbors, _ := m.(*Neighbors)

<<<<<<< HEAD
	send := time.Now()
	discvLog.Info("findnode", "target", ID.String(), "to", n.String())
=======
				total := 0
				nodes := make([]*Node, 0, K)
>>>>>>> af0978a9

				for _, n := range neighbors.Nodes {
					if n.Validate() == nil {
						nodes = append(nodes, n)
					}
					total++
				}

				callback(nodes, nil)

				return total >= K
			},
		},
	})
}

<<<<<<< HEAD
func (d *agent) sendNeighbors(n *Node, nodes []*Node) (err error) {
=======
func (d *agent) sendNeighbors(n *Node, nodes []*Node) {
>>>>>>> af0978a9
	neighbors := &Neighbors{
		ID:         d.self.ID,
		Expiration: getExpiration(),
	}

	// send nodes in batches
	carriage := make([]*Node, 0, maxNeighborsOneTrip)
	sent := false
	for _, node := range nodes {
		carriage = append(carriage, node)

		if len(carriage) == maxNeighborsOneTrip {
			neighbors.Nodes = carriage
<<<<<<< HEAD
			_, err = d.send(n.UDPAddr(), neighborsCode, neighbors)

			if err != nil {
				sent = true
				discvLog.Info(fmt.Sprintf("send %d neighbors to %s", len(carriage), n))
			} else {
				discvLog.Error(fmt.Sprintf("send %d neighbors to %s error: %v", len(carriage), n, err))
			}
=======
			d.send(&sendPkt{
				addr: n.UDPAddr(),
				code: neighborsCode,
				msg:  neighbors,
			})
>>>>>>> af0978a9
			carriage = carriage[:0]
		}
	}

	// send nodes even if the list is empty
	if !sent || len(carriage) > 0 {
		neighbors.Nodes = carriage
<<<<<<< HEAD
		_, err = d.send(n.UDPAddr(), neighborsCode, neighbors)

		if err != nil {
			discvLog.Info(fmt.Sprintf("send %d neighbors to %s", len(carriage), n))
		} else {
			discvLog.Error(fmt.Sprintf("send %d neighbors to %s error: %v", len(carriage), n, err))
		}
=======
		d.send(&sendPkt{
			addr: n.UDPAddr(),
			code: neighborsCode,
			msg:  neighbors,
		})
>>>>>>> af0978a9
	}
}

<<<<<<< HEAD
func (d *agent) wait(ID NodeID, code packetCode, handle waitIsDone) error {
	errch := make(chan error, 1)

	select {
	case d.wtl.add <- &wait{
		expectFrom: ID,
		expectCode: code,
		handle:     handle,
		expiration: time.Now().Add(watingTimeout),
		errch:      errch,
	}:
	case <-d.term:
		errch <- errStopped
	}

	return <-errch
}

func (d *agent) readLoop() {
	defer d.wg.Done()
	defer d.conn.Close()

	buf := make([]byte, maxPacketLength)

	for {
		select {
		case <-d.term:
=======
func (a *agent) readLoop() {
	defer a.wg.Done()
	defer a.conn.Close()

	buf := make([]byte, maxPacketLength)

	var tempDelay time.Duration
	var maxDelay = time.Second

	for {
		select {
		case <-a.term:
>>>>>>> af0978a9
			return
		default:
			n, addr, err := d.conn.ReadFromUDP(buf)

<<<<<<< HEAD
			if err != nil {
				continue
			}

			p, err := unPacket(buf[:n])
			if err != nil {
				discvLog.Error(fmt.Sprintf("unpack message from %s error: %v", addr, err))
				d.send(addr, exceptionCode, &Exception{
					Code: eCannotUnpack,
				})
				continue
			}

			monitor.LogEvent("p2p/discv", "msg")

			p.from = addr

			if err = d.pktHandler(p); err != nil {
				discvLog.Error(fmt.Sprintf("handle message %s from %s@%s error: %v", p.code, p.fromID, p.from, err))
			}
		}
	}
}

func (d *agent) send(addr *net.UDPAddr, code packetCode, m Message) (hash types.Hash, err error) {
	data, hash, err := m.pack(d.priv)

	if err != nil {
		discvLog.Error(fmt.Sprintf("pack message %s to %s error: %v", code, addr, err))
		return
	}

	n, err := d.conn.WriteToUDP(data, addr)
	if err != nil {
		discvLog.Error(fmt.Sprintf("send message %s to %s error: %v", code, addr, err))
		return
	}

	if n != len(data) {
		err = fmt.Errorf("send incomplete message %s (%d/%dbytes) to %s\n", code, n, len(data), addr)
		discvLog.Error(err.Error())
		return
	}

	discvLog.Info(fmt.Sprintf("send message %s to %s done", code, addr))

	monitor.LogEvent("p2p/discv", code.String())
=======
		n, addr, err := a.conn.ReadFromUDP(buf)

		if err != nil {
			discvLog.Error(fmt.Sprintf("udp read error %v", err))

			if err, ok := err.(net.Error); ok && err.Temporary() {
				if tempDelay == 0 {
					tempDelay = 5 * time.Millisecond
				} else {
					tempDelay *= 2
				}

				if tempDelay > maxDelay {
					tempDelay = maxDelay
				}

				discvLog.Info(fmt.Sprintf("udp read tempError, wait %d Millisecond", tempDelay))

				time.Sleep(tempDelay)

				continue
			}

			return
		}

		tempDelay = 0

		p, err := unPacket(buf[:n])
		if err != nil {
			discvLog.Error(fmt.Sprintf("unpack message from %s error: %v", addr, err))
			a.send(&sendPkt{
				addr: addr,
				code: exceptionCode,
				msg:  &Exception{Code: eCannotUnpack,},
			})
			continue
		}

		p.from = addr

		if p.code == pongCode || p.code == neighborsCode {
			a.pool.rec <- p
		}

		select {
		case a.read <- p:
		default:
			discvLog.Error("discovery packet read channel is block")
		}
	}
}

func (a *agent) writeLoop() {
	defer a.wg.Done()

	for {
		select {
		case <-a.term:
			return
		case s := <- a.write:
			data, hash, err := s.msg.pack(a.priv)

			if err != nil {
				discvLog.Error(fmt.Sprintf("pack message %s to %s error: %v", s.msg, s.addr, err))
				continue
			}

			n, err := a.conn.WriteToUDP(data, s.addr)

			if err != nil {
				discvLog.Error(fmt.Sprintf("send message %s to %s error: %v", s.msg, s.addr, err))
			} else if n != len(data) {
				discvLog.Error(fmt.Sprintf("send incomplete message %s (%d/%dbytes) to %s", s.msg, n, len(data), s.addr))
			} else {
				monitor.LogEvent("p2p/discv", "send " + s.code.String())
				discvLog.Info(fmt.Sprintf("send message %s to %s done", s.msg, s.addr))
>>>>>>> af0978a9

				if s.wait != nil {
					s.wait.sourceHash = hash
					s.wait.expiration = getExpiration()
					a.pool.add <- s.wait
				}
			}
		}
	}
}

<<<<<<< HEAD
func (d *agent) need(p *packet) bool {
	matched := make(chan bool, 1)
	select {
	case <-d.term:
		return false
	case d.wtl.rec <- &res{
		from:    p.fromID,
		code:    p.code,
		data:    p.msg,
		matched: matched,
	}:
		return <-matched
=======
func (a *agent) handleLoop() {
	defer a.wg.Done()

	for {
		select {
		case <-a.term:
			return
			case p:= <-a.read:
				a.pktHandler(p)

		}
>>>>>>> af0978a9
	}
}

func (a *agent) send(pkt *sendPkt) {
	a.write <- pkt
}<|MERGE_RESOLUTION|>--- conflicted
+++ resolved
@@ -9,19 +9,10 @@
 	"github.com/vitelabs/go-vite/p2p/list"
 	"net"
 	"sync"
-	"sync/atomic"
 	"time"
 )
 
 const maxNeighborsOneTrip = 10
-
-<<<<<<< HEAD
-var watingTimeout = 10 * time.Second // must be enough little, at least than checkInterval
-=======
-var errStopped = errors.New("discovery server has stopped")
-var errWaitOvertime = errors.New("wait for response timeout")
-var errSendToSelf = errors.New("send discovery message to self")
->>>>>>> af0978a9
 
 var errStopped = errors.New("discovery server has stopped")
 var errWaitOvertime = errors.New("wait for response timeout")
@@ -36,38 +27,6 @@
 	sourceHash types.Hash
 	handle     waitIsDone
 	expiration time.Time
-<<<<<<< HEAD
-	errch      chan error
-	next       *wait
-}
-
-func (n *wait) traverse(fn func(prev, current *wait)) {
-	prev, current := n, n.next
-
-	for current != nil {
-		fn(prev, current)
-		prev, current = current, current.next
-	}
-}
-
-type res struct {
-	from    NodeID
-	code    packetCode
-	data    Message
-	matched chan bool
-}
-
-type wtList struct {
-	list  *wait
-	count int
-	add   chan *wait
-	rec   chan *res
-}
-
-func newWtList() *wtList {
-	return &wtList{
-		list: new(wait),
-=======
 }
 
 type wtPool struct {
@@ -79,35 +38,18 @@
 func newWtPool() *wtPool {
 	return &wtPool{
 		list: list.New(),
->>>>>>> af0978a9
 		add:  make(chan *wait),
 		rec:  make(chan *packet),
 	}
 }
 
-<<<<<<< HEAD
-func (wtl *wtList) loop(stop <-chan struct{}) {
-	checkTicker := time.NewTicker(watingTimeout / 2)
-=======
 func (p *wtPool) loop(stop <-chan struct{}) {
 	checkTicker := time.NewTicker(expiration)
->>>>>>> af0978a9
 	defer checkTicker.Stop()
 
 	for {
 		select {
 		case <-stop:
-<<<<<<< HEAD
-			wtl.list.traverse(func(_, wt *wait) {
-				wt.errch <- errStopped
-			})
-			return
-		case w := <-wtl.add:
-			wtl.list.next = w
-			wtl.count++
-		case r := <-wtl.rec:
-			wtl.handle(r)
-=======
 			p.list.Traverse(func(_, e *list.Element) {
 				wt, _ := e.Value.(*wait)
 				wt.handle(nil, errStopped, wt)
@@ -117,31 +59,12 @@
 			p.list.Append(w)
 		case r := <-p.rec:
 			p.handle(r)
->>>>>>> af0978a9
 		case <-checkTicker.C:
 			p.clean()
 		}
 	}
 }
 
-<<<<<<< HEAD
-func (wtl *wtList) handle(rs *res) {
-	wtl.list.traverse(func(prev, current *wait) {
-		if current.expectFrom == rs.from && current.expectCode == rs.code {
-			done := true
-			if current.handle != nil {
-				done = current.handle(rs.data)
-			}
-
-			rs.matched <- done
-			current.errch <- nil
-
-			if done {
-				// remove current wait from list
-				prev.next = current.next
-				wtl.count--
-			}
-=======
 func (p *wtPool) handle(rs *packet) {
 	p.list.Traverse(func(prev, current *list.Element) {
 		wt, _ := current.Value.(*wait)
@@ -150,25 +73,12 @@
 				// remove current wait from list
 				p.list.Remove(prev, current)
 			}
->>>>>>> af0978a9
 		}
 	})
 }
 
 func (p *wtPool) clean() {
 	now := time.Now()
-<<<<<<< HEAD
-	wtl.list.traverse(func(prev, current *wait) {
-		if current.expiration.Before(now) {
-			current.errch <- errWaitOvertime
-			// remove current wait from list
-			prev.next = current.next
-			wtl.count--
-		}
-	})
-}
-
-=======
 	p.list.Traverse(func(prev, current *list.Element) {
 		wt, _ := current.Value.(*wait)
 		if wt.expiration.Before(now) {
@@ -187,63 +97,32 @@
 	wait *wait
 }
 
->>>>>>> af0978a9
 // @section agent
 type agent struct {
 	self       *Node
 	conn       *net.UDPConn
 	priv       ed25519.PrivateKey
 	term       chan struct{}
-<<<<<<< HEAD
-	running    int32 // atomic
-	pktHandler func(*packet) error
-	wtl        *wtList
-	wg         sync.WaitGroup
-=======
 	pktHandler func(*packet)
 	pool        *wtPool
 	wg         sync.WaitGroup
 	write chan *sendPkt
 	read chan *packet
->>>>>>> af0978a9
 }
 
 // should run as goroutine
 func (d *agent) start() {
-<<<<<<< HEAD
-	if !atomic.CompareAndSwapInt32(&d.running, 0, 1) {
-		return
-	}
-
-	discvLog.Info("discv agent start")
-
-	d.wg.Add(1)
-	go func() {
-		d.wtl.loop(d.term)
-=======
 	discvLog.Info("discovery agent start")
 
 	d.wg.Add(1)
 	go func() {
 		d.pool.loop(d.term)
->>>>>>> af0978a9
 		d.wg.Done()
 	}()
 
 	// should not run as goroutine
 	d.wg.Add(1)
 	go d.readLoop()
-<<<<<<< HEAD
-}
-
-func (d *agent) stop() {
-	if !atomic.CompareAndSwapInt32(&d.running, 1, 0) {
-		return
-	}
-
-	discvLog.Info("discovery agent stop")
-
-=======
 
 	d.wg.Add(1)
 	go d.writeLoop()
@@ -255,36 +134,16 @@
 func (d *agent) stop() {
 	discvLog.Info("discovery agent stop")
 
->>>>>>> af0978a9
 	close(d.term)
 	d.wg.Wait()
 }
 
 // implements discvAgent interface
-<<<<<<< HEAD
-func (d *agent) ping(node *Node) error {
-=======
 func (d *agent) ping(node *Node, callback func(*Node, error)) {
->>>>>>> af0978a9
 	if node.ID == d.self.ID {
 		return
 	}
 
-<<<<<<< HEAD
-	hash, err := d.send(node.UDPAddr(), pingCode, &Ping{
-		ID:         d.self.ID,
-		IP:         d.self.IP,
-		UDP:        d.self.UDP,
-		TCP:        d.self.TCP,
-		Expiration: getExpiration(),
-	})
-
-	discvLog.Info("ping", "target", node.String())
-
-	if err != nil {
-		return err
-	}
-=======
 	d.send(&sendPkt{
 		addr: node.UDPAddr(),
 		code: pingCode,
@@ -304,7 +163,6 @@
 				if err != nil {
 					return false
 				}
->>>>>>> af0978a9
 
 				pong, _ := m.(*Pong)
 				if pong.Ping == wt.sourceHash {
@@ -318,11 +176,7 @@
 	})
 }
 
-<<<<<<< HEAD
-func (d *agent) pong(node *Node, ack types.Hash) error {
-=======
 func (d *agent) pong(node *Node, ack types.Hash) {
->>>>>>> af0978a9
 	if node.ID == d.self.ID {
 		return
 	}
@@ -336,23 +190,6 @@
 			Expiration: getExpiration(),
 		},
 	})
-<<<<<<< HEAD
-
-	discvLog.Info("pong", "target", node.String())
-
-	return err
-}
-
-// should ping-pong checked before
-func (d *agent) findnode(n *Node, ID NodeID) (nodes []*Node, err error) {
-	monitor.LogEvent("p2p/discv", "findnode")
-
-	_, err = d.send(n.UDPAddr(), findnodeCode, &FindNode{
-		ID:         d.self.ID,
-		Target:     ID,
-		Expiration: getExpiration(),
-	})
-=======
 }
 
 // should ping-pong checked before
@@ -373,17 +210,11 @@
 					callback(nil, err)
 					return true
 				}
->>>>>>> af0978a9
 
 				neighbors, _ := m.(*Neighbors)
 
-<<<<<<< HEAD
-	send := time.Now()
-	discvLog.Info("findnode", "target", ID.String(), "to", n.String())
-=======
 				total := 0
 				nodes := make([]*Node, 0, K)
->>>>>>> af0978a9
 
 				for _, n := range neighbors.Nodes {
 					if n.Validate() == nil {
@@ -400,11 +231,7 @@
 	})
 }
 
-<<<<<<< HEAD
-func (d *agent) sendNeighbors(n *Node, nodes []*Node) (err error) {
-=======
 func (d *agent) sendNeighbors(n *Node, nodes []*Node) {
->>>>>>> af0978a9
 	neighbors := &Neighbors{
 		ID:         d.self.ID,
 		Expiration: getExpiration(),
@@ -418,22 +245,11 @@
 
 		if len(carriage) == maxNeighborsOneTrip {
 			neighbors.Nodes = carriage
-<<<<<<< HEAD
-			_, err = d.send(n.UDPAddr(), neighborsCode, neighbors)
-
-			if err != nil {
-				sent = true
-				discvLog.Info(fmt.Sprintf("send %d neighbors to %s", len(carriage), n))
-			} else {
-				discvLog.Error(fmt.Sprintf("send %d neighbors to %s error: %v", len(carriage), n, err))
-			}
-=======
 			d.send(&sendPkt{
 				addr: n.UDPAddr(),
 				code: neighborsCode,
 				msg:  neighbors,
 			})
->>>>>>> af0978a9
 			carriage = carriage[:0]
 		}
 	}
@@ -441,53 +257,14 @@
 	// send nodes even if the list is empty
 	if !sent || len(carriage) > 0 {
 		neighbors.Nodes = carriage
-<<<<<<< HEAD
-		_, err = d.send(n.UDPAddr(), neighborsCode, neighbors)
-
-		if err != nil {
-			discvLog.Info(fmt.Sprintf("send %d neighbors to %s", len(carriage), n))
-		} else {
-			discvLog.Error(fmt.Sprintf("send %d neighbors to %s error: %v", len(carriage), n, err))
-		}
-=======
 		d.send(&sendPkt{
 			addr: n.UDPAddr(),
 			code: neighborsCode,
 			msg:  neighbors,
 		})
->>>>>>> af0978a9
-	}
-}
-
-<<<<<<< HEAD
-func (d *agent) wait(ID NodeID, code packetCode, handle waitIsDone) error {
-	errch := make(chan error, 1)
-
-	select {
-	case d.wtl.add <- &wait{
-		expectFrom: ID,
-		expectCode: code,
-		handle:     handle,
-		expiration: time.Now().Add(watingTimeout),
-		errch:      errch,
-	}:
-	case <-d.term:
-		errch <- errStopped
-	}
-
-	return <-errch
-}
-
-func (d *agent) readLoop() {
-	defer d.wg.Done()
-	defer d.conn.Close()
-
-	buf := make([]byte, maxPacketLength)
-
-	for {
-		select {
-		case <-d.term:
-=======
+	}
+}
+
 func (a *agent) readLoop() {
 	defer a.wg.Done()
 	defer a.conn.Close()
@@ -500,60 +277,10 @@
 	for {
 		select {
 		case <-a.term:
->>>>>>> af0978a9
 			return
 		default:
-			n, addr, err := d.conn.ReadFromUDP(buf)
-
-<<<<<<< HEAD
-			if err != nil {
-				continue
-			}
-
-			p, err := unPacket(buf[:n])
-			if err != nil {
-				discvLog.Error(fmt.Sprintf("unpack message from %s error: %v", addr, err))
-				d.send(addr, exceptionCode, &Exception{
-					Code: eCannotUnpack,
-				})
-				continue
-			}
-
-			monitor.LogEvent("p2p/discv", "msg")
-
-			p.from = addr
-
-			if err = d.pktHandler(p); err != nil {
-				discvLog.Error(fmt.Sprintf("handle message %s from %s@%s error: %v", p.code, p.fromID, p.from, err))
-			}
-		}
-	}
-}
-
-func (d *agent) send(addr *net.UDPAddr, code packetCode, m Message) (hash types.Hash, err error) {
-	data, hash, err := m.pack(d.priv)
-
-	if err != nil {
-		discvLog.Error(fmt.Sprintf("pack message %s to %s error: %v", code, addr, err))
-		return
-	}
-
-	n, err := d.conn.WriteToUDP(data, addr)
-	if err != nil {
-		discvLog.Error(fmt.Sprintf("send message %s to %s error: %v", code, addr, err))
-		return
-	}
-
-	if n != len(data) {
-		err = fmt.Errorf("send incomplete message %s (%d/%dbytes) to %s\n", code, n, len(data), addr)
-		discvLog.Error(err.Error())
-		return
-	}
-
-	discvLog.Info(fmt.Sprintf("send message %s to %s done", code, addr))
-
-	monitor.LogEvent("p2p/discv", code.String())
-=======
+		}
+
 		n, addr, err := a.conn.ReadFromUDP(buf)
 
 		if err != nil {
@@ -631,7 +358,6 @@
 			} else {
 				monitor.LogEvent("p2p/discv", "send " + s.code.String())
 				discvLog.Info(fmt.Sprintf("send message %s to %s done", s.msg, s.addr))
->>>>>>> af0978a9
 
 				if s.wait != nil {
 					s.wait.sourceHash = hash
@@ -643,20 +369,6 @@
 	}
 }
 
-<<<<<<< HEAD
-func (d *agent) need(p *packet) bool {
-	matched := make(chan bool, 1)
-	select {
-	case <-d.term:
-		return false
-	case d.wtl.rec <- &res{
-		from:    p.fromID,
-		code:    p.code,
-		data:    p.msg,
-		matched: matched,
-	}:
-		return <-matched
-=======
 func (a *agent) handleLoop() {
 	defer a.wg.Done()
 
@@ -668,7 +380,6 @@
 				a.pktHandler(p)
 
 		}
->>>>>>> af0978a9
 	}
 }
 
