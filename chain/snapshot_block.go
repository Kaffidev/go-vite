package chain

import (
	"fmt"
	"sort"
	"time"

	"github.com/pkg/errors"
	"github.com/vitelabs/go-vite/chain/block"
	"github.com/vitelabs/go-vite/chain/file_manager"
	"github.com/vitelabs/go-vite/common/helper"
	"github.com/vitelabs/go-vite/common/types"
	"github.com/vitelabs/go-vite/ledger"
	"github.com/vitelabs/go-vite/vm/util"
<<<<<<< HEAD
=======
	"math/big"
	"sort"
	"time"
>>>>>>> a3d841d6
)

func (c *chain) IsGenesisSnapshotBlock(hash types.Hash) bool {
	block := c.GetGenesisSnapshotBlock()
	if block == nil {
		var err error
		block, err = c.GetSnapshotHeaderByHeight(1)

		if err != nil {
			cErr := errors.New(fmt.Sprintf("c.GetSnapshotHeaderByHeight failed, error is %s", err))
			c.log.Error(cErr.Error(), "method", "IsGenesisSnapshotBlock")
			return false
		}
		if block == nil {
			cErr := errors.New(fmt.Sprintf("block is nil"))
			c.log.Error(cErr.Error(), "method", "IsGenesisSnapshotBlock")
			return false
		}
	}

	return block.Hash == hash

}
func (c *chain) IsSnapshotBlockExisted(hash types.Hash) (bool, error) {
	// cache
	if ok := c.cache.IsSnapshotBlockExisted(&hash); ok {
		return ok, nil
	}

	// query index
	ok, err := c.indexDB.IsSnapshotBlockExisted(&hash)
	if err != nil {
		cErr := errors.New(fmt.Sprintf("c.indexDB.IsSnapshotBlockExisted failed, error is %s, hash is %s", err, hash))
		return false, cErr
	}

	return ok, nil
}

// is valid
func (c *chain) IsSnapshotContentValid(snapshotContent ledger.SnapshotContent) (invalidMap map[types.Address]*ledger.HashHeight, err error) {
	//for addr, hashHeight := range snapshotContent {
	//
	//}
	return nil, nil
}

func (c *chain) GetGenesisSnapshotBlock() *ledger.SnapshotBlock {
	return c.cache.GetGenesisSnapshotBlock()
}

func (c *chain) GetLatestSnapshotBlock() *ledger.SnapshotBlock {
	return c.cache.GetLatestSnapshotBlock()
}

func (c *chain) GetSnapshotHeightByHash(hash types.Hash) (uint64, error) {
	// cache
	if header := c.cache.GetSnapshotHeaderByHash(&hash); header != nil {
		return header.Height, nil
	}

	height, err := c.indexDB.GetSnapshotBlockHeight(&hash)
	if err != nil {
		cErr := errors.New(fmt.Sprintf("c.indexDB.GetSnapshotBlockHeight failed,  hash is %s. Error: %s,",
			hash, err.Error()))
		c.log.Error(cErr.Error(), "method", "GetSnapshotHeightByHash")
		return height, cErr
	}

	return height, nil
}

// header without snapshot content
func (c *chain) GetSnapshotHeaderByHeight(height uint64) (*ledger.SnapshotBlock, error) {
	// cache
	if header := c.cache.GetSnapshotHeaderByHeight(height); header != nil {
		return header, nil
	}

	// query location
	location, err := c.indexDB.GetSnapshotBlockLocation(height)
	if err != nil {
		cErr := errors.New(fmt.Sprintf("c.indexDB.GetSnapshotBlockLocation failed,  height is %d. Error: %s,",
			height, err.Error()))
		c.log.Error(cErr.Error(), "method", "GetSnapshotHeaderByHeight")
		return nil, cErr
	}
	if location == nil {
		return nil, nil
	}

	// query block
	snapshotBlock, err := c.blockDB.GetSnapshotHeader(location)
	if err != nil {
		cErr := errors.New(fmt.Sprintf("c.blockDB.GetSnapshotHeader failed, error is %s, height is %d, location is %+v",
			err.Error(), height, location))
		c.log.Error(cErr.Error(), "method", "GetSnapshotHeaderByHeight")
		return nil, cErr
	}

	if snapshotBlock == nil {
		return nil, nil
	}

	snapshotBlock.SnapshotContent = nil
	return snapshotBlock, nil
}

// block contains header、snapshot content
func (c *chain) GetSnapshotBlockByHeight(height uint64) (*ledger.SnapshotBlock, error) {
	// cache
	if block := c.cache.GetSnapshotBlockByHeight(height); block != nil {
		return block, nil
	}

	// query location
	location, err := c.indexDB.GetSnapshotBlockLocation(height)
	if err != nil {
		cErr := errors.New(fmt.Sprintf("c.indexDB.GetSnapshotBlockLocation failed, height is %d. Error:  %s, ",
			height, err.Error()))
		c.log.Error(cErr.Error(), "method", "GetSnapshotBlockByHeight")
		return nil, cErr
	}
	if location == nil {
		return nil, nil
	}

	// query block
	snapshotBlock, err := c.blockDB.GetSnapshotBlock(location)
	if err != nil {
		cErr := errors.New(fmt.Sprintf("c.blockDB.GetSnapshotBlock failed, height is %d, location is %+v. Error: %s",
			height, location, err.Error()))
		c.log.Error(cErr.Error(), "method", "GetSnapshotBlockByHeight")
		return nil, cErr
	}

	return snapshotBlock, nil
}

func (c *chain) GetSnapshotHeaderByHash(hash types.Hash) (*ledger.SnapshotBlock, error) {
	// cache
	if block := c.cache.GetSnapshotHeaderByHash(&hash); block != nil {
		return block, nil
	}

	// query location
	location, err := c.indexDB.GetSnapshotBlockLocationByHash(&hash)
	if err != nil {
		c.log.Error(fmt.Sprintf("c.indexDB.GetSnapshotBlockLocationByHash failed, error is %s, hash is %s",
			err.Error(), hash), "method", "GetSnapshotHeaderByHash")
		return nil, err
	}

	if location == nil {
		return nil, nil
	}

	// query block
	snapshotBlock, err := c.blockDB.GetSnapshotHeader(location)
	if err != nil {
		c.log.Error(fmt.Sprintf("c.blockDB.GetSnapshotHeader failed, error is %s, hash is %s, location is %+v\n",
			err.Error(), hash, location), "method", "GetSnapshotHeaderByHash")
		return nil, err
	}

	snapshotBlock.SnapshotContent = nil

	return snapshotBlock, nil
}

func (c *chain) GetSnapshotBlockByHash(hash types.Hash) (*ledger.SnapshotBlock, error) {
	// cache
	if header := c.cache.GetSnapshotBlockByHash(&hash); header != nil {
		return header, nil
	}

	// query location
	location, err := c.indexDB.GetSnapshotBlockLocationByHash(&hash)
	if err != nil {
		cErr := errors.New(fmt.Sprintf("c.indexDB.GetSnapshotBlockLocation failed, error is %s, hash is %s",
			err.Error(), hash))
		c.log.Error(cErr.Error(), "method", "GetSnapshotBlockByHash")
		return nil, cErr
	}
	if location == nil {
		return nil, nil
	}

	// query block
	snapshotBlock, err := c.blockDB.GetSnapshotBlock(location)
	if err != nil {
		cErr := errors.New(fmt.Sprintf("c.blockDB.GetSnapshotBlock failed, error is %s, hash is %s, location is %+v",
			err.Error(), hash, location))
		c.log.Error(cErr.Error(), "method", "GetSnapshotBlockByHash")
		return nil, cErr
	}

	return snapshotBlock, nil
}

// contains start snapshot block and end snapshot block
func (c *chain) GetRangeSnapshotHeaders(startHash types.Hash, endHash types.Hash) ([]*ledger.SnapshotBlock, error) {
	blocks, err := c.getSnapshotBlockList(func() ([]*chain_file_manager.Location, [2]uint64, error) {
		return c.indexDB.GetRangeSnapshotBlockLocations(&startHash, &endHash)
	}, true, true)

	if err != nil {
		cErr := errors.New(fmt.Sprintf("c.getSnapshotBlockList failed, error is %s, startHash is %s, endHash is %s",
			err.Error(), startHash, endHash))
		c.log.Error(cErr.Error(), "method", "GetRangeSnapshotHeaders")
		return nil, cErr
	}
	return blocks, nil
}

func (c *chain) GetRangeSnapshotBlocks(startHash types.Hash, endHash types.Hash) ([]*ledger.SnapshotBlock, error) {

	blocks, err := c.getSnapshotBlockList(func() ([]*chain_file_manager.Location, [2]uint64, error) {
		return c.indexDB.GetRangeSnapshotBlockLocations(&startHash, &endHash)
	}, true, false)

	if err != nil {
		cErr := errors.New(fmt.Sprintf("c.getSnapshotBlockList failed, error is %s, startHash is %s, endHash is %s",
			err.Error(), startHash, endHash))
		c.log.Error(cErr.Error(), "method", "GetRangeSnapshotBlocks")
		return nil, cErr
	}
	return blocks, nil
}

// contains the snapshot header that has the blockHash
func (c *chain) GetSnapshotHeaders(blockHash types.Hash, higher bool, count uint64) ([]*ledger.SnapshotBlock, error) {
	blocks, err := c.getSnapshotBlockList(func() ([]*chain_file_manager.Location, [2]uint64, error) {
		return c.indexDB.GetSnapshotBlockLocationList(&blockHash, higher, count)
	}, higher, true)

	if err != nil {
		cErr := errors.New(fmt.Sprintf("c.getSnapshotBlockList failed, error is %s, blockHash is %s, higher is %+v, count is %d",
			err.Error(), blockHash, higher, count))
		c.log.Error(cErr.Error(), "method", "GetSnapshotHeaders")
		return nil, cErr
	}
	return blocks, nil
}

// contains the snapshot block that has the blockHash
func (c *chain) GetSnapshotBlocks(blockHash types.Hash, higher bool, count uint64) ([]*ledger.SnapshotBlock, error) {
	blocks, err := c.getSnapshotBlockList(func() ([]*chain_file_manager.Location, [2]uint64, error) {
		return c.indexDB.GetSnapshotBlockLocationList(&blockHash, higher, count)
	}, higher, false)

	if err != nil {
		cErr := errors.New(fmt.Sprintf("c.getSnapshotBlockList failed, error is %s, blockHash is %s, higher is %+v, count is %d",
			err.Error(), blockHash, higher, count))
		c.log.Error(cErr.Error(), "method", "GetSnapshotBlocks")
		return nil, cErr
	}
	return blocks, nil
}

// contains the snapshot header that has the blockHash
func (c *chain) GetSnapshotHeadersByHeight(height uint64, higher bool, count uint64) ([]*ledger.SnapshotBlock, error) {
	blocks, err := c.getSnapshotBlockList(func() ([]*chain_file_manager.Location, [2]uint64, error) {
		return c.indexDB.GetSnapshotBlockLocationListByHeight(height, higher, count)
	}, higher, true)

	if err != nil {
		cErr := errors.New(fmt.Sprintf("c.getSnapshotBlockList failed, height is %d, higher is %+v, count is %d. Error: %s",
			height, higher, count, err.Error()))
		c.log.Error(cErr.Error(), "method", "GetSnapshotHeadersByHeight")
		return nil, cErr
	}
	return blocks, nil
}

// contains the snapshot block that has the blockHash
func (c *chain) GetSnapshotBlocksByHeight(height uint64, higher bool, count uint64) ([]*ledger.SnapshotBlock, error) {
	blocks, err := c.getSnapshotBlockList(func() ([]*chain_file_manager.Location, [2]uint64, error) {
		return c.indexDB.GetSnapshotBlockLocationListByHeight(height, higher, count)
	}, higher, false)

	if err != nil {
		cErr := errors.New(fmt.Sprintf("c.getSnapshotBlockList failed, height is %d, higher is %+v, count is %d. Error: %s, ",
			height, higher, count, err.Error()))
		c.log.Error(cErr.Error(), "method", "GetSnapshotBlocksByHeight")
		return nil, cErr
	}
	return blocks, nil
}

func (c *chain) GetConfirmSnapshotHeaderByAbHash(abHash types.Hash) (*ledger.SnapshotBlock, error) {
	confirmHeight, err := c.indexDB.GetConfirmHeightByHash(&abHash)
	if err != nil {
		cErr := errors.New(fmt.Sprintf("c.indexDB.GetConfirmHeightByHash failed, error is %s, blockHash is %s",
			err.Error(), abHash))
		c.log.Error(cErr.Error(), "method", "GetConfirmSnapshotHeaderByAbHash")
		return nil, cErr
	}
	if confirmHeight <= 0 {
		return nil, err
	}

	return c.GetSnapshotHeaderByHeight(confirmHeight)
}

func (c *chain) GetConfirmSnapshotBlockByAbHash(abHash types.Hash) (*ledger.SnapshotBlock, error) {
	confirmHeight, err := c.indexDB.GetConfirmHeightByHash(&abHash)
	if err != nil {
		cErr := errors.New(fmt.Sprintf("c.indexDB.GetConfirmHeightByHash failed, error is %s, blockHash is %s",
			err.Error(), abHash))
		c.log.Error(cErr.Error(), "method", "GetConfirmSnapshotBlockByAbHash")
		return nil, cErr
	}
	if confirmHeight <= 0 {
		return nil, err
	}

	return c.GetSnapshotBlockByHeight(confirmHeight)
}

func (c *chain) GetSnapshotHeaderBeforeTime(timestamp *time.Time) (*ledger.SnapshotBlock, error) {
	// normal logic
	genesis := c.GetGenesisSnapshotBlock()
	latest := c.GetLatestSnapshotBlock()

	timeNanosecond := timestamp.UnixNano()
	if genesis.Timestamp.UnixNano() >= timeNanosecond {
		return nil, nil
	}
	if latest.Timestamp.UnixNano() < timeNanosecond {
		return latest, nil
	}

	endSec := latest.Timestamp.Unix()
	timeSec := timestamp.Unix()

	gap := uint64(endSec - timeSec)
	estimateHeight := uint64(1)
	if latest.Height > gap {
		estimateHeight = latest.Height - gap
	}

	var highBoundary, lowBoundary *ledger.SnapshotBlock

	for highBoundary == nil || lowBoundary == nil {
		blockHeader, err := c.GetSnapshotHeaderByHeight(estimateHeight)
		if err != nil {
			cErr := errors.New(fmt.Sprintf("c.GetSnapshotHeaderByHeight failed, error is %s, height is %d",
				err.Error(), estimateHeight))
			c.log.Error(cErr.Error(), "method", "GetSnapshotHeaderBeforeTime")
			return nil, cErr
		}

		if blockHeader == nil {
			cErr := errors.New(fmt.Sprintf("blockHeader is nil,  height is %d",
				estimateHeight))
			c.log.Error(cErr.Error(), "method", "GetSnapshotHeaderBeforeTime")
			return nil, cErr
		}

		if blockHeader.Timestamp.UnixNano() >= timeNanosecond {
			highBoundary = blockHeader
			gap := uint64(blockHeader.Timestamp.Unix() - timeSec)
			if gap <= 0 {
				gap = 1
			}

			if blockHeader.Height <= gap {
				lowBoundary = genesis
				break
			} else {
				estimateHeight = blockHeader.Height - gap
			}

		} else {
			lowBoundary = blockHeader
			estimateHeight = blockHeader.Height + uint64(timeSec-blockHeader.Timestamp.Unix())
			if estimateHeight > latest.Height {
				highBoundary = latest
			}
		}
	}

	if highBoundary.Height == lowBoundary.Height+1 {
		return lowBoundary, nil
	}
	block, err := c.binarySearchBeforeTime(lowBoundary, highBoundary, timeNanosecond)
	if err != nil {
		cErr := errors.New(fmt.Sprintf("c.binarySearchBeforeTime failed,  lowBoundary is %+v, highBoundary is %+v, timeNanosecond is %d",
			lowBoundary, highBoundary, timeNanosecond))
		c.log.Error(cErr.Error(), "method", "GetSnapshotHeaderBeforeTime")
		return nil, cErr
	}
	return block, nil
}

func (c *chain) GetSnapshotHeadersAfterOrEqualTime(endHashHeight *ledger.HashHeight, startTime *time.Time, producer *types.Address) ([]*ledger.SnapshotBlock, error) {
	startHeader, err := c.GetSnapshotHeaderBeforeTime(startTime)
	if err != nil {
		cErr := errors.New(fmt.Sprintf("c.GetSnapshotHeaderBeforeTime failed,  error is %s, startTime is %s",
			err.Error(), startTime))
		c.log.Error(cErr.Error(), "method", "GetSnapshotHeaderBeforeTime")
		return nil, cErr
	}

	if startHeader == nil {
		startHeader = c.GetGenesisSnapshotBlock()
	}

	snapshotHeaders, err := c.GetSnapshotHeaders(endHashHeight.Hash, false, endHashHeight.Height-startHeader.Height)
	if err != nil {
		return nil, err
	}
	if producer != nil {
		var result = make([]*ledger.SnapshotBlock, 0, len(snapshotHeaders)/75+3)
		for _, snapshotHeader := range snapshotHeaders {
			if snapshotHeader.Producer() == *producer {
				result = append(result)
			}
		}
		return result, nil
	}

	return snapshotHeaders, nil
}

func (c *chain) QueryLatestSnapshotBlock() (*ledger.SnapshotBlock, error) {
	var err error
	location, err := c.indexDB.GetLatestSnapshotBlockLocation()
	if err != nil {
		cErr := errors.New(fmt.Sprintf("c.indexDB.GetLatestSnapshotBlockLocation failed, error is %s", err.Error()))
		c.log.Error(cErr.Error(), "method", "getLatestSnapshotBlock")
		return nil, cErr
	}

	if location == nil {
		cErr := errors.New("location is nil")
		c.log.Error(cErr.Error(), "method", "getLatestSnapshotBlock")
		return nil, cErr
	}

	sb, err := c.blockDB.GetSnapshotBlock(location)
	if err != nil {
		cErr := errors.New(fmt.Sprintf("c.blockDB.GetSnapshotBlock failed, error is %s", err.Error()))

		c.log.Error(cErr.Error(), "method", "getLatestSnapshotBlock")
		return nil, cErr
	}

	return sb, nil
}

func (c *chain) GetRandomSeed(snapshotHash types.Hash, n int) uint64 {
	count := uint64(10 * 60)

	headHeight, err := c.GetSnapshotHeightByHash(snapshotHash)
	if err != nil {
		cErr := errors.New(fmt.Sprintf("c.GetSnapshotHeightByHash failed, snapshotHash is %s. Error: %s,",
			snapshotHash, err.Error()))
		c.log.Error(cErr.Error(), "method", "GetRandomSeed")
		return 0
	}

	tailHeight := uint64(1)
	if headHeight > count {
		tailHeight = headHeight - count
	}

	producerMap := make(map[types.Address]struct{})

	seedCount := 0
	randomSeed := uint64(0)

	for h := headHeight; h >= tailHeight && seedCount < n; h-- {
		snapshotHeader, err := c.GetSnapshotHeaderByHeight(h)
		if err != nil {
			cErr := errors.New(fmt.Sprintf("c.GetSnapshotHeaderByHeight failed, error is %s", err.Error()))
			c.log.Error(cErr.Error(), "method", "GetRandomSeed")
			return 0
		}

		if snapshotHeader == nil {
			cErr := errors.New(fmt.Sprintf("snapshotHeader is nil. height is %d", h))

			c.log.Error(cErr.Error(), "method", "GetRandomSeed")
			return 0
		}
		if snapshotHeader.Seed <= 0 {
			continue
		}

		producer := snapshotHeader.Producer()
		if _, ok := producerMap[producer]; !ok {
			randomSeed += snapshotHeader.Seed

			seedCount++
			producerMap[producer] = struct{}{}
		}
	}

	return randomSeed
}

const DefaultSeedRangeCount = 25

func (c *chain) GetRandomGlobalStatus(addr *types.Address, fromHash *types.Hash) (*util.GlobalStatus, error) {
	meta, err := c.GetContractMeta(*addr)
	if err != nil {
		return nil, err
	}
	if meta == nil || meta.SendConfirmedTimes == 0 {
		return nil, nil
	}
	firstConfirmedSb, err := c.GetConfirmSnapshotHeaderByAbHash(*fromHash)
	if err != nil {
		return nil, err
	}
	if firstConfirmedSb == nil {
		return nil, errors.New("failed to find referred sendBlock' confirmSnapshotBlock")
	}
	limitSb, err := c.GetSnapshotBlockByHeight(firstConfirmedSb.Height + uint64(meta.SendConfirmedTimes) - 1)
	if err != nil {
		return nil, err
	}
	if limitSb == nil {
		return nil, errors.New("fromBlock confirmed times not enough")
	}
	seed := c.GetRandomSeed(limitSb.Hash, DefaultSeedRangeCount)
	seedByte := helper.LeftPadBytes(new(big.Int).SetUint64(seed).Bytes(), types.HashSize)
	var resultSeed types.Hash
	for i := 0; i < types.HashSize; i++ {
		resultSeed[i] = seedByte[i] ^ fromHash[i]
	}
	return &util.GlobalStatus{
		Seed:          helper.BytesToU64(resultSeed.Bytes()),
		SnapshotBlock: limitSb,
	}, nil
}

func (c *chain) GetLastSeedSnapshotHeader(producer types.Address) (*ledger.SnapshotBlock, error) {
	headHeight := c.GetLatestSnapshotBlock().Height

	tailHeight := uint64(1)
	count := uint64(10 * 60)
	if headHeight > count {
		tailHeight = headHeight - count
	}

	for h := headHeight; h >= tailHeight; h-- {

		snapshotHeader, err := c.GetSnapshotHeaderByHeight(h)
		if err != nil {
			cErr := errors.New(fmt.Sprintf("c.GetSnapshotHeaderByHeight failed, error is %s", err.Error()))
			c.log.Error(cErr.Error(), "method", "GetLastSeedSnapshotHeader")
			return nil, nil
		}

		if snapshotHeader == nil {
			cErr := errors.New(fmt.Sprintf("snapshotHeader is nil. height is %d", h))

			c.log.Error(cErr.Error(), "method", "GetRandomSeed")
			return nil, nil
		}

		if snapshotHeader.Producer() == producer && snapshotHeader.SeedHash != nil {
			return snapshotHeader, nil
		}
	}

	return nil, nil
}

// [snapshotBlock(startHeight), ...blocks... , snapshotBlock(endHeight)]
func (c *chain) GetSubLedger(startHeight, endHeight uint64) ([]*chain_block.SnapshotSegment, error) {
	if startHeight <= 0 {
		startHeight = 1
	}
	latestSb := c.GetLatestSnapshotBlock()
	if endHeight > latestSb.Height {
		endHeight = latestSb.Height
	}
	// query location
	startLocation, err := c.indexDB.GetSnapshotBlockLocation(startHeight)
	if err != nil {
		cErr := errors.New(fmt.Sprintf("c.indexDB.GetSnapshotBlockLocation failed,  height is %d. Error: %s,",
			startHeight, err.Error()))
		c.log.Error(cErr.Error(), "method", "GetSubLedgerAfterHeight")
		return nil, cErr
	}
	if startLocation == nil {
		return nil, nil
	}

	endLocation, err := c.indexDB.GetSnapshotBlockLocation(endHeight)
	if err != nil {
		cErr := errors.New(fmt.Sprintf("c.indexDB.GetSnapshotBlockLocation failed,  height is %d. Error: %s,",
			endHeight, err.Error()))
		c.log.Error(cErr.Error(), "method", "GetSubLedgerAfterHeight")
		return nil, cErr
	}
	if endLocation == nil {
		return nil, nil
	}

	segList, err := c.blockDB.ReadRange(startLocation, endLocation)
	if err != nil {
		cErr := errors.New(fmt.Sprintf("c.blockDB.ReadRange failed, startLocation is %+v, endLocation is %+v, . Error: %s,",
			startLocation, endLocation, err.Error()))
		c.log.Error(cErr.Error(), "method", "GetSubLedgerAfterHeight")
		return nil, cErr
	}
	return segList, nil
}

// [startHeight, latestHeight]
func (c *chain) GetSubLedgerAfterHeight(height uint64) ([]*chain_block.SnapshotSegment, error) {
	// query location
	startLocation, err := c.indexDB.GetSnapshotBlockLocation(height)
	if err != nil {
		cErr := errors.New(fmt.Sprintf("c.indexDB.GetSnapshotBlockLocation failed,  height is %d. Error: %s,",
			height, err.Error()))
		c.log.Error(cErr.Error(), "method", "GetSubLedgerAfterHeight")
		return nil, cErr
	}
	if startLocation == nil {
		return nil, nil
	}

	segList, err := c.blockDB.ReadRange(startLocation, nil)
	if err != nil {
		cErr := errors.New(fmt.Sprintf("c.blockDB.ReadRange failed,  startLocation is %+v, endLocation is nil. Error: %s,",
			startLocation, err.Error()))
		c.log.Error(cErr.Error(), "method", "GetSubLedgerAfterHeight")
		return nil, cErr
	}
	return segList, nil
}

type getSnapshotListFunc func() ([]*chain_file_manager.Location, [2]uint64, error)

func (c *chain) getSnapshotBlockList(getList getSnapshotListFunc, higher bool, onlyHeader bool) ([]*ledger.SnapshotBlock, error) {
	locations, heightRange, err := getList()

	if err != nil {
		return nil, err
	}
	if len(locations) <= 0 {
		return nil, nil
	}

	blocks := make([]*ledger.SnapshotBlock, len(locations))

	startHeight := heightRange[0]
	endHeight := heightRange[1]

	currentHeight := endHeight
	if higher {
		currentHeight = startHeight
	}
	index := 0

	for {
		if (higher && currentHeight > endHeight) || (!higher && currentHeight < startHeight) {
			break
		}
		var block *ledger.SnapshotBlock
		var err error
		if onlyHeader {
			block = c.cache.GetSnapshotHeaderByHeight(currentHeight)

			if block == nil {
				block, err = c.blockDB.GetSnapshotHeader(locations[index])
			}
		} else {
			block = c.cache.GetSnapshotBlockByHeight(currentHeight)
			if block == nil {
				block, err = c.blockDB.GetSnapshotBlock(locations[index])
			}
		}

		if err != nil {
			return nil, err
		}

		blocks[index] = block
		index++
		if higher {
			currentHeight++
		} else {
			currentHeight--
		}
	}

	return blocks, nil
}

func (c *chain) binarySearchBeforeTime(start, end *ledger.SnapshotBlock, timeNanosecond int64) (*ledger.SnapshotBlock, error) {
	n := int(end.Height - start.Height + 1)

	var err error
	blockMap := make(map[int]*ledger.SnapshotBlock, n)

	i := sort.Search(n, func(i int) bool {
		if err != nil {
			return true
		}
		height := start.Height + uint64(i)

		blockMap[i], err = c.GetSnapshotHeaderByHeight(height)
		if err != nil {
			return true
		}

		return blockMap[i].Timestamp.UnixNano() >= timeNanosecond

	})

	if err != nil {
		return nil, err
	}
	if i >= n {
		return nil, nil
	}

	if block, ok := blockMap[i-1]; ok {
		return block, nil
	}
	return c.GetSnapshotHeaderByHeight(start.Height + uint64(i-1))

}<|MERGE_RESOLUTION|>--- conflicted
+++ resolved
@@ -2,6 +2,7 @@
 
 import (
 	"fmt"
+	"math/big"
 	"sort"
 	"time"
 
@@ -12,12 +13,6 @@
 	"github.com/vitelabs/go-vite/common/types"
 	"github.com/vitelabs/go-vite/ledger"
 	"github.com/vitelabs/go-vite/vm/util"
-<<<<<<< HEAD
-=======
-	"math/big"
-	"sort"
-	"time"
->>>>>>> a3d841d6
 )
 
 func (c *chain) IsGenesisSnapshotBlock(hash types.Hash) bool {
