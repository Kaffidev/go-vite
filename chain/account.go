package chain

import (
	"github.com/syndtr/goleveldb/leveldb"
	"github.com/vitelabs/go-vite/common/types"
	"github.com/vitelabs/go-vite/crypto/ed25519"
	"github.com/vitelabs/go-vite/ledger"
)

// 0 means error, 1 means not exist, 2 means general account, 3 means contract account.
func (c *chain) AccountType(address *types.Address) (uint64, error) {
<<<<<<< HEAD
	if bytes.Equal(address.Bytes(), abi.AddressRegister.Bytes()) ||
		bytes.Equal(address.Bytes(), abi.AddressVote.Bytes()) ||
		bytes.Equal(address.Bytes(), abi.AddressPledge.Bytes()) ||
		bytes.Equal(address.Bytes(), abi.AddressConsensusGroup.Bytes()) ||
		bytes.Equal(address.Bytes(), abi.AddressMintage.Bytes()) ||
		bytes.Equal(address.Bytes(), abi.AddressDexFund.Bytes()) ||
		bytes.Equal(address.Bytes(), abi.AddressDexTrade.Bytes()) {
=======
	if types.IsPrecompiledContractAddress(*address) {
>>>>>>> 26b8238c
		return ledger.AccountTypeContract, nil
	}

	account, err := c.GetAccount(address)
	if err != nil {
		return ledger.AccountTypeError, err
	}

	if account == nil {
		return ledger.AccountTypeNotExist, nil
	}

	gid, getGidErr := c.GetContractGid(address)
	if getGidErr != nil {
		return ledger.AccountTypeError, getGidErr
	}

	if gid == nil {
		return ledger.AccountTypeGeneral, nil
	}
	return ledger.AccountTypeContract, nil
}

// TODO cache
func (c *chain) GetAccount(address *types.Address) (*ledger.Account, error) {
	account, err := c.chainDb.Account.GetAccountByAddress(address)
	if err != nil {
		c.log.Error("Query account failed, error is "+err.Error(), "method", "GetAccount")
		return nil, err
	}
	return account, nil
}

func (c *chain) newAccountId() (uint64, error) {
	lastAccountId, err := c.chainDb.Account.GetLastAccountId()
	if err != nil {
		return 0, err
	}
	return lastAccountId + 1, nil
}

func (c *chain) createAccount(batch *leveldb.Batch, accountId uint64, address *types.Address, publicKey ed25519.PublicKey) (*ledger.Account, error) {
	account := &ledger.Account{
		AccountAddress: *address,
		AccountId:      accountId,
		PublicKey:      publicKey,
	}

	c.chainDb.Account.WriteAccountIndex(batch, accountId, address)
	if err := c.chainDb.Account.WriteAccount(batch, account); err != nil {
		return nil, err
	}
	return account, nil
}<|MERGE_RESOLUTION|>--- conflicted
+++ resolved
@@ -9,17 +9,7 @@
 
 // 0 means error, 1 means not exist, 2 means general account, 3 means contract account.
 func (c *chain) AccountType(address *types.Address) (uint64, error) {
-<<<<<<< HEAD
-	if bytes.Equal(address.Bytes(), abi.AddressRegister.Bytes()) ||
-		bytes.Equal(address.Bytes(), abi.AddressVote.Bytes()) ||
-		bytes.Equal(address.Bytes(), abi.AddressPledge.Bytes()) ||
-		bytes.Equal(address.Bytes(), abi.AddressConsensusGroup.Bytes()) ||
-		bytes.Equal(address.Bytes(), abi.AddressMintage.Bytes()) ||
-		bytes.Equal(address.Bytes(), abi.AddressDexFund.Bytes()) ||
-		bytes.Equal(address.Bytes(), abi.AddressDexTrade.Bytes()) {
-=======
 	if types.IsPrecompiledContractAddress(*address) {
->>>>>>> 26b8238c
 		return ledger.AccountTypeContract, nil
 	}
 
