--- conflicted
+++ resolved
@@ -45,14 +45,9 @@
 }
 
 func (c *chain) InsertSnapshotBlock(snapshotBlock *ledger.SnapshotBlock) ([]*ledger.AccountBlock, error) {
-<<<<<<< HEAD
-	//FOR DEBUG
-	//c.log.Info(fmt.Sprintf("insert snapshot block %s %d\n", snapshotBlock.Hash, snapshotBlock.Height))
-	c.statistic.Add(InsertSnapshotBlockFunc)
-=======
 	// FOR DEBUG
 	// c.log.Info(fmt.Sprintf("insert snapshot block %s %d\n", snapshotBlock.Hash, snapshotBlock.Height))
->>>>>>> 5b284a2f
+	c.statistic.Add(InsertSnapshotBlockFunc)
 
 	if err := c.insertSnapshotBlock(snapshotBlock); err != nil {
 		return nil, err
