--- conflicted
+++ resolved
@@ -34,11 +34,7 @@
 
 func NewPlugins(chainDir string, chain Chain) (*Plugins, error) {
 
-<<<<<<< HEAD
-	// default open PluginKeyOnRoadInfo
-=======
 	// default open PluginKeyOnRoadInfo & PluginKeyFilterToken
->>>>>>> b854f7c1
 	onroadInfoStore, onroadInfoErr := chain_db.NewStore(path.Join(chainDir, PluginKeyOnRoadInfo), PluginKeyOnRoadInfo)
 	if onroadInfoErr != nil {
 		return nil, onroadInfoErr
