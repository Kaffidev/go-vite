--- conflicted
+++ resolved
@@ -22,17 +22,12 @@
 func (ft *FilterToken) InsertAccountBlock(batch *leveldb.Batch, accountBlock *ledger.AccountBlock) error {
 	return nil
 }
-<<<<<<< HEAD
-
-func (ft *FilterToken) InsertSnapshotBlocks([]*ledger.SnapshotBlock) error {
-=======
+
 func (ft *FilterToken) InsertSnapshotBlock(batch *leveldb.Batch, snapshotBlock *ledger.SnapshotBlock, confirmedBlocks []*ledger.AccountBlock) error {
->>>>>>> 0a4622c0
 	return nil
 }
-<<<<<<< HEAD
-
-func (ft *FilterToken) DeleteChunks([]*ledger.SnapshotChunk) error {
+
+func (ft *FilterToken) DeleteChunks(batch *leveldb.Batch, chunks []*ledger.SnapshotChunk) error {
 	return nil
 }
 
@@ -40,12 +35,10 @@
 	return nil, nil
 }
 
-=======
-func (ft *FilterToken) DeleteChunks(batch *leveldb.Batch, chunks []*ledger.SnapshotChunk) error {
-	return nil
+func (ft *FilterToken) GetBlocks() ([]*ledger.AccountBlock, error) {
+	return nil, nil
 }
 
->>>>>>> 0a4622c0
 //
 //import (
 //	"encoding/binary"
