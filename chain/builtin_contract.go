--- conflicted
+++ resolved
@@ -165,7 +165,6 @@
 	return abi.GetTokenMap(sd)
 }
 
-<<<<<<< HEAD
 type ByBalance []*interfaces.VoteDetails
 
 func (a ByBalance) Len() int      { return len(a) }
@@ -217,7 +216,8 @@
 		RegisterList: registration.HisAddrList,
 		Addr:         balanceMap,
 	}
-=======
+}
+
 func (c *chain) GetPledgeListByPage(snapshotHash types.Hash, lastKey []byte, count uint64) ([]*types.PledgeInfo, []byte, error) {
 	sd, err := c.stateDB.NewStorageDatabase(snapshotHash, types.AddressPledge)
 	if err != nil {
@@ -237,5 +237,4 @@
 		return nil, cErr
 	}
 	return dex.GetUserFundsByPage(sd, lastAddress, count)
->>>>>>> 5a99565d
 }