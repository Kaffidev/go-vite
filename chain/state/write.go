--- conflicted
+++ resolved
@@ -25,13 +25,7 @@
 
 		historyStorageKey := chain_utils.CreateHistoryStorageValueKey(&accountBlock.AccountAddress, kv[0], nextSnapshotHeight)
 
-<<<<<<< HEAD
-		sDB.store.Put(storageKey, kv[1])
-
-		sDB.store.Put(historyStorageKey, kv[1])
-=======
 		batch.Put(storageKey, kv[1])
->>>>>>> 94e322f3
 
 		batch.Put(historyStorageKey, kv[1])
 	}
@@ -46,13 +40,7 @@
 
 		balanceBytes := balance.Bytes()
 
-<<<<<<< HEAD
-		sDB.store.Put(balanceKey, balanceBytes)
-
-		sDB.store.Put(balanceStorageKey, balanceBytes)
-=======
 		batch.Put(balanceKey, balanceBytes)
->>>>>>> 94e322f3
 
 		batch.Put(balanceStorageKey, balanceBytes)
 
@@ -63,11 +51,7 @@
 	if unsavedCode != nil {
 		codeKey := chain_utils.CreateCodeKey(accountBlock.AccountAddress)
 
-<<<<<<< HEAD
-		sDB.store.Put(codeKey, unsavedCode)
-=======
 		batch.Put(codeKey, unsavedCode)
->>>>>>> 94e322f3
 
 	}
 
@@ -78,16 +62,8 @@
 			contractKey := chain_utils.CreateContractMetaKey(addr)
 			gidContractKey := chain_utils.CreateGidContractKey(meta.Gid, &addr)
 
-<<<<<<< HEAD
-			sDB.store.Put(contractKey, meta.Serialize())
-			sDB.store.Put(gidContractKey, nil)
-
-			undoLog = append(undoLog, contractKey...)
-			undoLog = append(undoLog, gidContractKey...)
-=======
 			batch.Put(contractKey, meta.Serialize())
 			batch.Put(gidContractKey, nil)
->>>>>>> 94e322f3
 		}
 
 	}
@@ -100,11 +76,7 @@
 		if err != nil {
 			return err
 		}
-<<<<<<< HEAD
-		sDB.store.Put(vmLogListKey, bytes)
-=======
 		batch.Put(vmLogListKey, bytes)
->>>>>>> 94e322f3
 	}
 
 	// write call depth
@@ -114,11 +86,7 @@
 		binary.BigEndian.PutUint16(callDepthBytes, callDepth)
 
 		for _, sendBlock := range accountBlock.SendBlockList {
-<<<<<<< HEAD
-			sDB.store.Put(chain_utils.CreateCallDepthKey(&sendBlock.Hash), callDepthBytes)
-=======
 			batch.Put(chain_utils.CreateCallDepthKey(&sendBlock.Hash), callDepthBytes)
->>>>>>> 94e322f3
 		}
 	}
 
@@ -139,24 +107,13 @@
 	//	return err
 	//}
 
-<<<<<<< HEAD
-	sDB.updateUndoLocation(batch, location)
-=======
 	//sDB.updateUndoLocation(batch, location)
->>>>>>> 94e322f3
 	//sDB.store.Flush(batch)
 
 	//if err := sDB.store.Write(batch, nil); err != nil {
 	//	return err
 	//}
 
-<<<<<<< HEAD
-	//if err := sDB.store.Write(batch, nil); err != nil {
-	//	return err
-	//}
-
-=======
->>>>>>> 94e322f3
 	//for _, block := range invalidAccountBlocks {
 	//	sDB.store.DeleteByBlockHash(&block.Hash)
 	//}
