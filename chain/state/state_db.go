package chain_state

import (
	"bytes"
	"encoding/binary"
	"github.com/patrickmn/go-cache"
<<<<<<< HEAD
	"sync/atomic"
=======
	"github.com/vitelabs/go-vite/config"
>>>>>>> 14ab611b

	"github.com/vitelabs/go-vite/chain/db"
	"github.com/vitelabs/go-vite/chain/utils"
	"github.com/vitelabs/go-vite/common/db/xleveldb"
	"github.com/vitelabs/go-vite/common/db/xleveldb/util"
	"github.com/vitelabs/go-vite/common/types"
	"github.com/vitelabs/go-vite/interfaces"
	"github.com/vitelabs/go-vite/ledger"
	"github.com/vitelabs/go-vite/log15"
	"math/big"
	"path"
)

const (
	ConsensusNoCache   = 0
	ConsensusReadCache = 1
)

type StateDB struct {
	chain Chain

	chainCfg *config.Chain

	// contract address white list which save VM logs
	vmLogWhiteListSet map[types.Address]struct{}
	// save all VM logs
	vmLogAll bool

	store *chain_db.Store
	cache *cache.Cache

	log log15.Logger

	redo     *Redo
	useCache bool

	consensusCacheLevel uint32
	roundCache          *RoundCache // TODO new and init
}

func NewStateDB(chain Chain, chainCfg *config.Chain, chainDir string) (*StateDB, error) {

	store, err := chain_db.NewStore(path.Join(chainDir, "state"), "stateDb")

	if err != nil {
		return nil, err
	}

	redoStore, err := chain_db.NewStore(path.Join(chainDir, "state_redo"), "stateDbRedo")
	if err != nil {
		return nil, err
	}

	return NewStateDBWithStore(chain, chainCfg, store, redoStore)
}

func NewStateDBWithStore(chain Chain, chainCfg *config.Chain, store *chain_db.Store, redoStore *chain_db.Store) (*StateDB, error) {
	storageRedo, err := NewStorageRedoWithStore(chain, redoStore)
	if err != nil {
		return nil, err
	}

	stateDb := &StateDB{
		chain:             chain,
		chainCfg:          chainCfg,
		vmLogWhiteListSet: parseVmLogWhiteList(chainCfg.VmLogWhiteList),
		vmLogAll:          chainCfg.VmLogAll,
		log:               log15.New("module", "stateDB"),
		store:             store,
		useCache:          false,
		redo:              storageRedo,
	}
	if err := stateDb.newCache(); err != nil {
		return nil, err
	}
	return stateDb, nil
}

func (sDB *StateDB) Init() error {
	defer sDB.enableCache()

	return sDB.initCache()
}

func (sDB *StateDB) Close() error {
	sDB.cache.Flush()

	sDB.cache = nil

	if err := sDB.store.Close(); err != nil {
		return err
	}

	sDB.store = nil

	if err := sDB.redo.Close(); err != nil {
		return err
	}
	sDB.redo = nil
	return nil
}

func (sDB *StateDB) GetStorageValue(addr *types.Address, key []byte) ([]byte, error) {
	value, err := sDB.store.Get(chain_utils.CreateStorageValueKey(addr, key))
	if err != nil {
		return nil, err
	}
	return value, nil
}

func (sDB *StateDB) GetBalance(addr types.Address, tokenTypeId types.TokenTypeId) (*big.Int, error) {
	value, err := sDB.getValue(chain_utils.CreateBalanceKey(addr, tokenTypeId), balancePrefix)

	if err != nil {
		return nil, err
	}

	balance := big.NewInt(0).SetBytes(value)
	return balance, nil
}

func (sDB *StateDB) GetBalanceMap(addr types.Address) (map[types.TokenTypeId]*big.Int, error) {
	balanceMap := make(map[types.TokenTypeId]*big.Int)
	iter := sDB.store.NewIterator(util.BytesPrefix(chain_utils.CreateBalanceKeyPrefix(addr)))
	defer iter.Release()

	for iter.Next() {
		key := iter.Key()
		tokenTypeIdBytes := key[1+types.AddressSize : 1+types.AddressSize+types.TokenTypeIdSize]
		tokenTypeId, err := types.BytesToTokenTypeId(tokenTypeIdBytes)
		if err != nil {
			return nil, err
		}
		balanceMap[tokenTypeId] = big.NewInt(0).SetBytes(iter.Value())
	}
	if err := iter.Error(); err != nil && err != leveldb.ErrNotFound {
		return nil, err
	}

	return balanceMap, nil
}

func (sDB *StateDB) GetCode(addr types.Address) ([]byte, error) {
	code, err := sDB.store.Get(chain_utils.CreateCodeKey(addr))
	if err != nil {
		return nil, err
	}

	return code, nil
}

//
func (sDB *StateDB) GetContractMeta(addr types.Address) (*ledger.ContractMeta, error) {
	value, err := sDB.getValueInCache(chain_utils.CreateContractMetaKey(addr), contractAddrPrefix)
	if err != nil {
		return nil, err
	}

	if len(value) <= 0 {
		return nil, nil
	}

	meta := &ledger.ContractMeta{}
	if err := meta.Deserialize(value); err != nil {
		return nil, err
	}
	return meta, nil
}

func (sDB *StateDB) IterateContracts(iterateFunc func(addr types.Address, meta *ledger.ContractMeta, err error) bool) {
	items := sDB.cache.Items()

	prefix := contractAddrPrefix[0]
	for keyStr, item := range items {

		if keyStr[0] == prefix {
			key := []byte(keyStr)
			addr, err := types.BytesToAddress(key[2:])
			if err != nil {
				iterateFunc(types.Address{}, nil, err)
				return
			}

			meta := &ledger.ContractMeta{}
			if err := meta.Deserialize(item.Object.([]byte)); err != nil {
				iterateFunc(types.Address{}, nil, err)
				return
			}

			if !iterateFunc(addr, meta, nil) {
				return
			}
		}
	}
}

func (sDB *StateDB) HasContractMeta(addr types.Address) (bool, error) {
	value, err := sDB.getValueInCache(chain_utils.CreateContractMetaKey(addr), contractAddrPrefix)
	if err != nil {
		return false, err
	}

	return len(value) > 0, nil
}

func (sDB *StateDB) GetContractList(gid *types.Gid) ([]types.Address, error) {
	iter := sDB.store.NewIterator(util.BytesPrefix(chain_utils.CreateGidContractPrefixKey(gid)))
	defer iter.Release()

	var contractList []types.Address
	for iter.Next() {
		key := iter.Key()

		addr, err := types.BytesToAddress(key[len(key)-types.AddressSize:])
		if err != nil {
			return nil, err
		}
		contractList = append(contractList, addr)
	}
	if err := iter.Error(); err != nil && err != leveldb.ErrNotFound {
		return nil, err
	}
	return contractList, nil
}

func (sDB *StateDB) GetVmLogList(logHash *types.Hash) (ledger.VmLogList, error) {
	value, err := sDB.store.Get(chain_utils.CreateVmLogListKey(logHash))
	if err != nil {
		return nil, err
	}

	if len(value) <= 0 {
		return nil, nil
	}
	return ledger.VmLogListDeserialize(value)
}

func (sDB *StateDB) GetCallDepth(sendBlockHash *types.Hash) (uint16, error) {
	value, err := sDB.store.Get(chain_utils.CreateCallDepthKey(*sendBlockHash))
	if err != nil {
		return 0, err
	}

	if len(value) <= 0 {
		return 0, nil
	}

	return binary.BigEndian.Uint16(value), nil
}

func (sDB *StateDB) GetSnapshotBalanceList(balanceMap map[types.Address]*big.Int, snapshotBlockHash types.Hash, addrList []types.Address, tokenId types.TokenTypeId) error {
	// if consensusCacheLevel is ConsensusReadCache and tokenId is vite token id
	if sDB.consensusCacheLevel == ConsensusReadCache &&
		tokenId == ledger.ViteTokenId {
		// read from cache
		cacheBalanceMap, notFoundAddressList, err := sDB.roundCache.GetSnapshotViteBalanceList(snapshotBlockHash, addrList)
		if err != nil {
			return err
		}

		// hit the cache
		if cacheBalanceMap != nil {
			// if some address miss the cache, supplement through the database
			if len(notFoundAddressList) > 0 {
				if err := sDB.getSnapshotBalanceList(cacheBalanceMap, snapshotBlockHash, notFoundAddressList, tokenId); err != nil {
					return err
				}
			}

			// copy cache
			for addr, balance := range cacheBalanceMap {
				balanceMap[addr] = balance
			}

			// over
			return nil
		}
	}

	return sDB.getSnapshotBalanceList(balanceMap, snapshotBlockHash, addrList, tokenId)

}

func (sDB *StateDB) GetSnapshotValue(snapshotBlockHeight uint64, addr types.Address, key []byte) ([]byte, error) {

	if sDB.useCache && types.IsBuiltinContractAddr(addr) && snapshotBlockHeight == sDB.chain.GetLatestSnapshotBlock().Height {
		return sDB.getValueInCache(append(addr.Bytes(), key...), snapshotValuePrefix)
	}

	startHistoryStorageKey := chain_utils.CreateHistoryStorageValueKey(&addr, key, 0)
	endHistoryStorageKey := chain_utils.CreateHistoryStorageValueKey(&addr, key, snapshotBlockHeight+1)

	iter := sDB.store.NewIterator(&util.Range{Start: startHistoryStorageKey, Limit: endHistoryStorageKey})
	defer iter.Release()

	if iter.Last() {
		return iter.Value(), nil
	}

	if err := iter.Error(); err != nil && err != leveldb.ErrNotFound {
		return nil, err
	}

	return nil, nil
}

func (sDB *StateDB) SetCacheLevelForConsensus(level uint32) {
	atomic.SwapUint32(&sDB.consensusCacheLevel, level)
}

func (sDB *StateDB) Store() *chain_db.Store {
	return sDB.store
}

func (sDB *StateDB) RedoStore() *chain_db.Store {
	return sDB.redo.store
}

func (sDB *StateDB) StorageRedo() *Redo {
	return sDB.redo
}

func (sDB *StateDB) GetStatus() []interfaces.DBStatus {
	statusList := sDB.store.GetStatus()
	return []interfaces.DBStatus{{
		Name:   "stateDB.cache",
		Count:  uint64(sDB.cache.ItemCount()),
		Size:   uint64(sDB.cache.ItemCount() * 65),
		Status: "",
	}, {
		Name:   "stateDB.store.mem",
		Count:  uint64(statusList[0].Count),
		Size:   uint64(statusList[0].Size),
		Status: statusList[0].Status,
	}, {
		Name:   "stateDB.store.levelDB",
		Count:  uint64(statusList[1].Count),
		Size:   uint64(statusList[1].Size),
		Status: statusList[1].Status,
	}}
}

<<<<<<< HEAD
func (sDB *StateDB) getSnapshotBalanceList(balanceMap map[types.Address]*big.Int, snapshotBlockHash types.Hash, addrList []types.Address, tokenId types.TokenTypeId) error {
	// get snapshot height
	snapshotHeight, err := sDB.chain.GetSnapshotHeightByHash(snapshotBlockHash)
	if err != nil {
		return err
	}
	if snapshotHeight <= 0 {
		return nil
	}

	// prepare iterator
	prefix := chain_utils.BalanceHistoryKeyPrefix
	iter := sDB.store.NewIterator(util.BytesPrefix([]byte{prefix}))
	defer iter.Release()

	seekKey := make([]byte, 1+types.AddressSize+types.TokenTypeIdSize+8)
	seekKey[0] = prefix

	copy(seekKey[1+types.AddressSize:], tokenId.Bytes())
	binary.BigEndian.PutUint64(seekKey[1+types.AddressSize+types.TokenTypeIdSize:], snapshotHeight+1)

	// iterate address list
	for _, addr := range addrList {
		copy(seekKey[1:1+types.AddressSize], addr.Bytes())

		iter.Seek(seekKey)

		ok := iter.Prev()
		if !ok {
			continue
		}

		key := iter.Key()
		if bytes.HasPrefix(key, seekKey[:len(seekKey)-8]) {
			// set balance
			balanceMap[addr] = big.NewInt(0).SetBytes(iter.Value())
			// FOR DEBUG
			// fmt.Println("query", addr, balanceMap[addr], binary.BigEndian.Uint64(key[len(key)-8:]))
		}

	}
	return nil
=======
func parseVmLogWhiteList(list []types.Address) map[types.Address]struct{} {
	set := make(map[types.Address]struct{}, len(list))
	for _, item := range list {
		set[item] = struct{}{}
	}
	return set

>>>>>>> 14ab611b
}<|MERGE_RESOLUTION|>--- conflicted
+++ resolved
@@ -4,11 +4,9 @@
 	"bytes"
 	"encoding/binary"
 	"github.com/patrickmn/go-cache"
-<<<<<<< HEAD
 	"sync/atomic"
-=======
+
 	"github.com/vitelabs/go-vite/config"
->>>>>>> 14ab611b
 
 	"github.com/vitelabs/go-vite/chain/db"
 	"github.com/vitelabs/go-vite/chain/utils"
@@ -351,7 +349,6 @@
 	}}
 }
 
-<<<<<<< HEAD
 func (sDB *StateDB) getSnapshotBalanceList(balanceMap map[types.Address]*big.Int, snapshotBlockHash types.Hash, addrList []types.Address, tokenId types.TokenTypeId) error {
 	// get snapshot height
 	snapshotHeight, err := sDB.chain.GetSnapshotHeightByHash(snapshotBlockHash)
@@ -394,7 +391,8 @@
 
 	}
 	return nil
-=======
+}
+
 func parseVmLogWhiteList(list []types.Address) map[types.Address]struct{} {
 	set := make(map[types.Address]struct{}, len(list))
 	for _, item := range list {
@@ -402,5 +400,4 @@
 	}
 	return set
 
->>>>>>> 14ab611b
 }