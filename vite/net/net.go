package net

import (
	"fmt"
	net2 "net"
	"sync"
	"time"

	"github.com/vitelabs/go-vite/common"
	"github.com/vitelabs/go-vite/ledger"
	"github.com/vitelabs/go-vite/log15"
	"github.com/vitelabs/go-vite/monitor"
	"github.com/vitelabs/go-vite/p2p"
	"github.com/vitelabs/go-vite/vite/net/message"
)

var netLog = log15.New("module", "vite/net")

type Config struct {
	Single      bool // for test
	FileAddress string
	Chain       Chain
	Verifier    Verifier
}

const DefaultPort uint16 = 8484

type net struct {
	*Config
	fileAddress *net2.TCPAddr
	peers       *peerSet
	*syncer     // use pointer but not interface, because syncer can be start/stop, but interface has no start/stop method
	*fetcher    // use pointer but not interface, because fetcher can be start/stop, but interface has no start/stop method
	*broadcaster
	BlockSubscriber
	query     *queryHandler // handle query message (eg. getAccountBlocks, getSnapshotblocks, getChunk, getSubLedger)
	term      chan struct{}
	log       log15.Logger
	protocols []*p2p.Protocol // mount to p2p.server
	wg        sync.WaitGroup
	fs        *fileServer
	handlers  map[ViteCmd]MsgHandler
	plugins   []p2p.Plugin
}

func New(cfg *Config) Net {
	// for test
	if cfg.Single {
		return mock(cfg)
	}

	g := new(gid)
	peers := newPeerSet()

	feed := newBlockFeeder()

	broadcaster := newBroadcaster(peers, cfg.Verifier, feed, newMemBlockStore(1000))
	syncer := newSyncer(cfg.Chain, peers, cfg.Verifier, g, feed)
	fetcher := newFetcher(peers, g, cfg.Verifier, feed)

	syncer.SubscribeSyncStatus(fetcher.subSyncState)     // subscribe sync status
	syncer.SubscribeSyncStatus(broadcaster.subSyncState) // subscribe sync status

	n := &net{
		Config:          cfg,
		BlockSubscriber: feed,
		peers:           peers,
		syncer:          syncer,
		fetcher:         fetcher,
		broadcaster:     broadcaster,
		fs:              newFileServer(cfg.FileAddress, cfg.Chain),
		handlers:        make(map[ViteCmd]MsgHandler),
		log:             netLog,
	}

	n.addHandler(_statusHandler(statusHandler))
	n.query = newQueryHandler(cfg.Chain)
	n.addHandler(n.query)     // GetSubLedgerCode, GetSnapshotBlocksCode, GetAccountBlocksCode, GetChunkCode
	n.addHandler(syncer)      // FileListCode, SubLedgerCode
	n.addHandler(broadcaster) // NewSnapshotBlockCode, NewAccountBlockCode
	n.addHandler(fetcher)     // SnapshotBlocksCode, AccountBlocksCode

	n.protocols = append(n.protocols, &p2p.Protocol{
		Name: Vite,
		ID:   CmdSet,
		Handle: func(p *p2p.Peer, rw *p2p.ProtoFrame) error {
			// will be called by p2p.Peer.runProtocols use goroutine
			peer := newPeer(p, rw, CmdSet)
			return n.handlePeer(peer)
		},
	})

	return n
}

func (n *net) Protocols() []*p2p.Protocol {
	return n.protocols
}

func (n *net) AddPlugin(plugin p2p.Plugin) {
	n.plugins = append(n.plugins, plugin)
}

func (n *net) startPlugins(svr p2p.Server) (err error) {
	for _, plugin := range n.plugins {
		if err = plugin.Start(svr); err != nil {
			return
		}
	}
	return nil
}

func (n *net) addHandler(handler MsgHandler) {
	for _, cmd := range handler.Cmds() {
		n.handlers[cmd] = handler
	}
}

func (n *net) Start(svr p2p.Server) (err error) {
	n.term = make(chan struct{})

	if err = n.fs.start(); err != nil {
		return
	}

	if err = n.startPlugins(svr); err != nil {
		return
	}

	n.wg.Add(1)
	common.Go(n.heartbeat)

	n.query.start()

	n.fetcher.start()

	return
}

func (n *net) Stop() {
	if n.term == nil {
		return
	}

	select {
	case <-n.term:
	default:
		close(n.term)

		n.syncer.Stop()

		n.fs.stop()

		n.query.stop()

		n.fetcher.stop()

		n.wg.Wait()
	}
}

// will be called by p2p.server, run as goroutine
func (n *net) handlePeer(p *peer) (err error) {
	current := n.Chain.GetLatestSnapshotBlock()
	genesis := n.Chain.GetGenesisSnapshotBlock()

	n.log.Debug(fmt.Sprintf("handshake with %s", p))

	var port uint16
	if n.fileAddress != nil {
		port = uint16(n.fileAddress.Port)
	} else {
		var tcpAddr *net2.TCPAddr
		tcpAddr, err = net2.ResolveTCPAddr("tcp", n.FileAddress)
		if err != nil {
			port = 0
		} else {
			port = uint16(tcpAddr.Port)
		}
	}

	err = p.Handshake(&message.HandShake{
		Height:  current.Height,
		Port:    port,
		Current: current.Hash,
		Genesis: genesis.Hash,
	})

	if err != nil {
		n.log.Error(fmt.Sprintf("handshake with %s error: %v", p, err))
		return err
	}

	n.log.Debug(fmt.Sprintf("handshake with %s done", p))

	return n.startPeer(p)
}

func (n *net) startPeer(p *peer) (err error) {
	if err = n.peers.Add(p); err != nil {
		return err
	}

	defer n.peers.Del(p)

	common.Go(n.syncer.Start)

loop:
	for {
		select {
		case <-n.term:
			err = p2p.DiscQuitting
			break loop

		case err = <-p.errChan:
			if err != nil {
				p.log.Error(fmt.Sprintf("peer %s error: %v", p.RemoteAddr(), err))
				break loop
			}

		default:
			if err = n.handleMsg(p); err != nil {
				return err
			}
		}
	}

	return err
}

func (n *net) heartbeat() {
	defer n.wg.Done()

	ticker := time.NewTicker(10 * time.Second)
	defer ticker.Stop()

	var height uint64

	for {
		select {
		case <-n.term:
			return

		case <-ticker.C:
			l := n.peers.Peers()
			if len(l) == 0 {
				break
			}

			current := n.Chain.GetLatestSnapshotBlock()
			if height == current.Height {
				break
			}

			height = current.Height

			n.broadcaster.setHeight(height)

			for _, p := range l {
				p.Send(StatusCode, 0, &ledger.HashHeight{
					Hash:   current.Hash,
					Height: current.Height,
				})
			}

			monitor.LogEvent("net", "heartbeat")
		}
	}
}

func (n *net) handleMsg(p *peer) (err error) {
	msg, err := p.mrw.ReadMsg()
	if err != nil {
		n.log.Error(fmt.Sprintf("read message from %s error: %v", p, err))
		return
	}

	code := ViteCmd(msg.Cmd)

	// before syncDone, ignore GetAccountBlocksCode
	if n.syncer.SyncState() != Syncdone {
		if code == GetAccountBlocksCode {
			// ignore
			return
		}
	}

	if handler, ok := n.handlers[code]; ok && handler != nil {
		return handler.Handle(msg, p)
	}

	return nil
}

func (n *net) Info() NodeInfo {
	peersInfo := n.peers.Info()

	var plugins []interface{}
	for _, plg := range n.plugins {
		plugins = append(plugins, plg.Info())
	}

	return NodeInfo{
		PeerCount: len(peersInfo),
		Peers:     peersInfo,
		Latency:   n.broadcaster.Statistic(),
		// MsgSend:      send,
		// MsgReceived:  received,
		// MsgHandled:   handled,
		// MsgDiscarded: discarded,
		Plugins: plugins,
	}
}

type NodeInfo struct {
	PeerCount int         `json:"peerCount"`
	Peers     []*PeerInfo `json:"peers"`
	Latency   []int64     `json:"latency"` // [0,1,12,24]
<<<<<<< HEAD
	Plugins   []interface{}
=======
	// MsgSend      uint64      `json:"msgSend"`
	// MsgReceived  uint64      `json:"msgReceived"`
	// MsgHandled   uint64      `json:"msgHandled"`
	// MsgDiscarded uint64      `json:"msgDiscarded"`
	Plugins []interface{} `json:"plugins"`
>>>>>>> 4f639e6e
}

type Task struct {
	Msg    string `json:"Msg"`
	Sender string `json:"Sender"`
}

func (n *net) Tasks() (ts []*Task) {
	n.query.lock.RLock()
	defer n.query.lock.RUnlock()

	ts = make([]*Task, n.query.queue.Size())
	i := 0

	n.query.queue.Traverse(func(value interface{}) bool {
		t := value.(*queryTask)
		ts[i] = &Task{
			Msg:    ViteCmd(t.Msg.Cmd).String(),
			Sender: t.Sender.RemoteAddr().String(),
		}
		i++
		return true
	})

	return
}<|MERGE_RESOLUTION|>--- conflicted
+++ resolved
@@ -313,18 +313,10 @@
 }
 
 type NodeInfo struct {
-	PeerCount int         `json:"peerCount"`
-	Peers     []*PeerInfo `json:"peers"`
-	Latency   []int64     `json:"latency"` // [0,1,12,24]
-<<<<<<< HEAD
-	Plugins   []interface{}
-=======
-	// MsgSend      uint64      `json:"msgSend"`
-	// MsgReceived  uint64      `json:"msgReceived"`
-	// MsgHandled   uint64      `json:"msgHandled"`
-	// MsgDiscarded uint64      `json:"msgDiscarded"`
-	Plugins []interface{} `json:"plugins"`
->>>>>>> 4f639e6e
+	PeerCount int           `json:"peerCount"`
+	Peers     []*PeerInfo   `json:"peers"`
+	Latency   []int64       `json:"latency"` // [0,1,12,24]
+	Plugins   []interface{} `json:"plugins"`
 }
 
 type Task struct {
