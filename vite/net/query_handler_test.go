package net

import (
	crand "crypto/rand"
	"fmt"
	"math/rand"
	"testing"

	"github.com/vitelabs/go-vite/common/types"
	"github.com/vitelabs/go-vite/ledger"
)

func randInt(m, n int) int {
	r := rand.Intn(n - m)
	return r + m
}

func mockAccountMap(addrm, addrn, blockm, blockn int) (ret accountBlockMap, total int) {
	ret = make(accountBlockMap)
	accountCount := randInt(addrm, addrn)
	var addr types.Address
	for i := 0; i < accountCount; i++ {
		crand.Read(addr[:])
		count := randInt(blockm, blockn)
		ret[addr] = make([]*ledger.AccountBlock, count)
		total += count
	}

	return ret, total
}

func Test_SplitAccountMap(t *testing.T) {
	mblocks, total := mockAccountMap(100, 1000, 100, 1000)
	total2 := countAccountBlocks(mblocks)
	if uint64(total) != total2 {
		t.Fail()
	} else {
		fmt.Println("countAccountBlocks right")
	}

	matrix := splitAccountMap(mblocks)
	shouldLen := total/1000 + 1
	if len(matrix) != shouldLen {
		t.Fail()
	} else {
		fmt.Println("splitAccountMap length right")
	}

	total3 := 0
	for _, blocks := range matrix {
		total3 += len(blocks)
	}

	if total != total3 {
		t.Fail()
	} else {
		fmt.Println("splitAccountMap total right")
	}

	fmt.Println(total, total2, total3)
}

func Test_SplitAccountMap_Min(t *testing.T) {
	mblocks, total := mockAccountMap(100, 300, 1, 2)
	total2 := countAccountBlocks(mblocks)
	if uint64(total) != total2 {
		t.Fail()
	} else {
		fmt.Println("countAccountBlocks right")
	}

	matrix := splitAccountMap(mblocks)
	shouldLen := total/1000 + 1
	if len(matrix) != shouldLen {
		t.Fail()
	} else {
		fmt.Println("splitAccountMap length right")
	}

	total3 := 0
	for _, blocks := range matrix {
		total3 += len(blocks)
	}

	if total != total3 {
		t.Fail()
	} else {
		fmt.Println("splitAccountMap total right")
	}

	fmt.Println(total, total2, total3)
<<<<<<< HEAD
}
=======
}

//func Test_SplitFiles(t *testing.T) {
//	total := rand.Intn(9999)
//	files := make([]*ledger.CompressedFileMeta, total)
//
//	for i := 0; i < total; i++ {
//		files[i] = &ledger.CompressedFileMeta{
//			StartHeight: uint64(i),
//			EndHeight:   uint64(i),
//		}
//	}
//
//	const batch = 1000
//	filess := splitFiles(files, batch)
//
//	var start uint64
//	var count int
//	for k, fs := range filess {
//		l := len(fs)
//		if k != len(filess)-1 {
//			if l != batch {
//				t.Fatalf("files number should be %d, but get %d", batch, l)
//			}
//		} else {
//			if l > batch {
//				t.Fatalf("files number should small than %d, but get %d", batch, l)
//			}
//		}
//
//		count += l
//
//		for _, f := range fs {
//			if f.StartHeight != start {
//				t.Fatalf("file startHeight should be %d, but get %d", start, f.StartHeight)
//			} else {
//				start++
//			}
//		}
//	}
//
//	if count != total {
//		t.Fatalf("files count should be %d, but get %d", total, count)
//	}
//}

type chain_getSubLedger struct {
}

func (c *chain_getSubLedger) GetSubLedgerByHeight(start, count uint64, forward bool) (fs []*ledger.CompressedFileMeta, cs [][2]uint64) {
	end := start + count - 1
	for i := start; i <= end; i++ {
		j := i + 3599
		if j > end {
			cs = append(cs, [2]uint64{i, end})
			return
		} else {
			fs = append(fs, &ledger.CompressedFileMeta{
				StartHeight:  i,
				EndHeight:    j,
				Filename:     "subgraph_" + strconv.FormatUint(i, 10) + "-" + strconv.FormatUint(j, 10),
				FileSize:     0,
				BlockNumbers: 3600,
			})
		}

		i = j
	}

	return
}

func (c *chain_getSubLedger) GetSubLedgerByHash(origin *types.Hash, count uint64, forward bool) (fs []*ledger.CompressedFileMeta, cs [][2]uint64, err error) {
	return
}

//func Test_getSubLedgerHandler(t *testing.T) {
//	var count = uint64(10000000)
//	var from = uint64(1)
//	var end = from + count - 1
//	const forward = true
//
//	counter := func() func(msgId uint64, payload p2p.Serializable) {
//		var height = from
//		return func(msgId uint64, payload p2p.Serializable) {
//			fileList := payload.(*message.FileList)
//			for _, f := range fileList.Files {
//				if height+1 != f.StartHeight {
//					t.Fatal("file is not continuous")
//				}
//				height = f.EndHeight
//			}
//
//			if len(fileList.Chunks) != 0 {
//				c := fileList.Chunks[0]
//				if height+1 != c[0] {
//					t.Fatal("chunk is not continuous")
//				}
//				height = c[1]
//				if height != (count + from - 1) {
//					t.Fatal("height is too low")
//				}
//			}
//
//			// last fileList
//			if len(fileList.Files) < downloadTaskSize && height != end {
//				t.Fatalf("height %d, not end %d\n", height, end)
//			}
//		}
//	}
//
//	mp := NewMockPeer()
//	mp.Handlers[FileListCode] = counter()
//
//	handler := &getSubLedgerHandler{
//		chain: &chain_getSubLedger{},
//	}
//
//	msg, err := p2p.PackMsg(0, uint16(GetSubLedgerCode), 0, &message.GetSnapshotBlocks{
//		From: ledger.HashHeight{
//			Height: from,
//		},
//		Count:   count,
//		Forward: forward,
//	})
//
//	if err != nil {
//		t.Fatalf("pack query message error: %v\n", err)
//	}
//
//	err = handler.Handle(msg, mp)
//	if err != nil {
//		t.Fatalf("handle error: %v\n", err)
//	}
//}
>>>>>>> 2a8d721f
<|MERGE_RESOLUTION|>--- conflicted
+++ resolved
@@ -4,6 +4,7 @@
 	crand "crypto/rand"
 	"fmt"
 	"math/rand"
+	"strconv"
 	"testing"
 
 	"github.com/vitelabs/go-vite/common/types"
@@ -89,54 +90,7 @@
 	}
 
 	fmt.Println(total, total2, total3)
-<<<<<<< HEAD
 }
-=======
-}
-
-//func Test_SplitFiles(t *testing.T) {
-//	total := rand.Intn(9999)
-//	files := make([]*ledger.CompressedFileMeta, total)
-//
-//	for i := 0; i < total; i++ {
-//		files[i] = &ledger.CompressedFileMeta{
-//			StartHeight: uint64(i),
-//			EndHeight:   uint64(i),
-//		}
-//	}
-//
-//	const batch = 1000
-//	filess := splitFiles(files, batch)
-//
-//	var start uint64
-//	var count int
-//	for k, fs := range filess {
-//		l := len(fs)
-//		if k != len(filess)-1 {
-//			if l != batch {
-//				t.Fatalf("files number should be %d, but get %d", batch, l)
-//			}
-//		} else {
-//			if l > batch {
-//				t.Fatalf("files number should small than %d, but get %d", batch, l)
-//			}
-//		}
-//
-//		count += l
-//
-//		for _, f := range fs {
-//			if f.StartHeight != start {
-//				t.Fatalf("file startHeight should be %d, but get %d", start, f.StartHeight)
-//			} else {
-//				start++
-//			}
-//		}
-//	}
-//
-//	if count != total {
-//		t.Fatalf("files count should be %d, but get %d", total, count)
-//	}
-//}
 
 type chain_getSubLedger struct {
 }
@@ -166,65 +120,4 @@
 
 func (c *chain_getSubLedger) GetSubLedgerByHash(origin *types.Hash, count uint64, forward bool) (fs []*ledger.CompressedFileMeta, cs [][2]uint64, err error) {
 	return
-}
-
-//func Test_getSubLedgerHandler(t *testing.T) {
-//	var count = uint64(10000000)
-//	var from = uint64(1)
-//	var end = from + count - 1
-//	const forward = true
-//
-//	counter := func() func(msgId uint64, payload p2p.Serializable) {
-//		var height = from
-//		return func(msgId uint64, payload p2p.Serializable) {
-//			fileList := payload.(*message.FileList)
-//			for _, f := range fileList.Files {
-//				if height+1 != f.StartHeight {
-//					t.Fatal("file is not continuous")
-//				}
-//				height = f.EndHeight
-//			}
-//
-//			if len(fileList.Chunks) != 0 {
-//				c := fileList.Chunks[0]
-//				if height+1 != c[0] {
-//					t.Fatal("chunk is not continuous")
-//				}
-//				height = c[1]
-//				if height != (count + from - 1) {
-//					t.Fatal("height is too low")
-//				}
-//			}
-//
-//			// last fileList
-//			if len(fileList.Files) < downloadTaskSize && height != end {
-//				t.Fatalf("height %d, not end %d\n", height, end)
-//			}
-//		}
-//	}
-//
-//	mp := NewMockPeer()
-//	mp.Handlers[FileListCode] = counter()
-//
-//	handler := &getSubLedgerHandler{
-//		chain: &chain_getSubLedger{},
-//	}
-//
-//	msg, err := p2p.PackMsg(0, uint16(GetSubLedgerCode), 0, &message.GetSnapshotBlocks{
-//		From: ledger.HashHeight{
-//			Height: from,
-//		},
-//		Count:   count,
-//		Forward: forward,
-//	})
-//
-//	if err != nil {
-//		t.Fatalf("pack query message error: %v\n", err)
-//	}
-//
-//	err = handler.Handle(msg, mp)
-//	if err != nil {
-//		t.Fatalf("handle error: %v\n", err)
-//	}
-//}
->>>>>>> 2a8d721f
+}