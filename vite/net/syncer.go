--- conflicted
+++ resolved
@@ -271,21 +271,8 @@
 				return
 			}
 
-<<<<<<< HEAD
-			speed = speed/2 + (current.Height-prevHeight)/2
-			if speed == 0 {
-				speed = 100
-			} else if speed > 200 {
-				speed = 200
-			}
-
-			// todo fix
-			s.fc.threshold(current.Height + 80*speed)
-			s.pool.threshold(current.Height + 80*speed)
-=======
 			s.fc.threshold(current.Height + 3600)
 			s.pool.threshold(current.Height + 3600)
->>>>>>> d5f1e616
 			s.log.Debug(fmt.Sprintf("current height: %d", current.Height))
 
 		case <-s.term:
