--- conflicted
+++ resolved
@@ -5,14 +5,10 @@
      proto/snapshot_block_db.proto \
      proto/account_meta_db.proto \
      proto/account_block_net.proto \
-<<<<<<< HEAD
      proto/snapshot_block_net.proto \
      proto/unconfirmed_block_db.proto \
      proto/unconfirmed_meta_db.proto \
-=======
-     proto/snapshot_block_net.proto
 
 protoc --go_out=. p2p/protos/*.proto
 
 protoc --proto_path=. --go_out=. protocols/protos/*.proto
->>>>>>> 142bfea2
