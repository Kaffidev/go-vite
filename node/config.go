--- conflicted
+++ resolved
@@ -34,16 +34,9 @@
 	KafkaProducers []string `json:"KafkaProducers"`
 
 	// chain
-<<<<<<< HEAD
-	LedgerGcRetain       uint64 `json:"LedgerGcRetain"`
-	LedgerGc             *bool  `json:"LedgerGc"`
-	OpenFilterTokenIndex *bool  `json:"OpenFilterTokenIndex"`
-	ChainPluginsEnable   *bool  `json:"ChainPluginsEnable"`
-=======
 	LedgerGcRetain uint64 `json:"LedgerGcRetain"`
 	LedgerGc       *bool  `json:"LedgerGc"`
 	OpenPlugins    *bool  `json:"OpenPlugins"`
->>>>>>> 58ec4365
 
 	// genesis
 	GenesisFile string `json:"GenesisFile"`
@@ -274,22 +267,11 @@
 	if c.OpenPlugins != nil {
 		openPlugins = *c.OpenPlugins
 	}
-	chainPluginsEnable := false
-	if c.ChainPluginsEnable != nil {
-		chainPluginsEnable = *c.ChainPluginsEnable
-	}
+
 	return &config.Chain{
-<<<<<<< HEAD
-		KafkaProducers:       kafkaProducers,
-		LedgerGcRetain:       c.LedgerGcRetain,
-		LedgerGc:             ledgerGc,
-		OpenFilterTokenIndex: openFilterTokenIndex,
-		PluginEnable:         chainPluginsEnable,
-=======
 		LedgerGcRetain: c.LedgerGcRetain,
 		LedgerGc:       ledgerGc,
 		OpenPlugins:    openPlugins,
->>>>>>> 58ec4365
 	}
 }
 
