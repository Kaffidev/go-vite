package producerevent

import (
	"time"

	"github.com/vitelabs/go-vite/common/types"
)

type AccountEvent interface {
}

type AccountStartEvent struct {
	AccountEvent
<<<<<<< HEAD
	Gid types.Gid

	EntropyStorePath string
	Bip44Index       uint32
	Address          types.Address

	Stime time.Time
	Etime time.Time

	Timestamp      time.Time  // add to block
	SnapshotHash   types.Hash // add to block
	SnapshotHeight uint64     // add to block
=======
	Gid     types.Gid
	Address types.Address
	Stime   time.Time
	Etime   time.Time
>>>>>>> 88034756
}<|MERGE_RESOLUTION|>--- conflicted
+++ resolved
@@ -11,23 +11,8 @@
 
 type AccountStartEvent struct {
 	AccountEvent
-<<<<<<< HEAD
-	Gid types.Gid
-
-	EntropyStorePath string
-	Bip44Index       uint32
-	Address          types.Address
-
-	Stime time.Time
-	Etime time.Time
-
-	Timestamp      time.Time  // add to block
-	SnapshotHash   types.Hash // add to block
-	SnapshotHeight uint64     // add to block
-=======
 	Gid     types.Gid
 	Address types.Address
 	Stime   time.Time
 	Etime   time.Time
->>>>>>> 88034756
 }