--- conflicted
+++ resolved
@@ -464,17 +464,7 @@
 	return configs, nil
 }
 
-<<<<<<< HEAD
-func (f DexFundApi) IsViteXStopped() (bool, error) {
-	db, err := getDb(f.chain, types.AddressDexFund)
-	if err != nil {
-		return false, err
-	}
-	return dex.IsViteXStopped(db), nil
-}
-=======
 func (f DexFundPrivateApi) GetThresholdForTradeAndMine() (map[int]*apidex.RpcThresholdForTradeAndMine, error) {
->>>>>>> f7726675
 
 	db, err := getDb(f.chain, types.AddressDexFund)
 	if err != nil {
