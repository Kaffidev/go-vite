package api

import (
	"encoding/hex"
	"encoding/json"
	"github.com/pkg/errors"
	"github.com/vitelabs/go-vite/common/types"
	"github.com/vitelabs/go-vite/vm/abi"
	"math/big"
	"strings"
)

func convert(params []string, arguments abi.Arguments) ([]interface{}, error) {
	if len(params) != len(arguments) {
		return nil, errors.New("argument size not match")
	}
	resultList := make([]interface{}, len(params))
	for i, argument := range arguments {
		result, err := convertOne(params[i], argument.Type)
		if err != nil {
			return nil, err
		}
		resultList[i] = result
	}
	return resultList, nil
}

func convertOne(param string, t abi.Type) (interface{}, error) {
	typeString := t.String()
	if strings.Contains(typeString, "[") {
		return convertToArray(param, t)
	} else if typeString == "bool" {
		return convertToBool(param)
	} else if strings.HasPrefix(typeString, "int") {
		return convertToInt(param, t.Size)
	} else if strings.HasPrefix(typeString, "uint") {
		return convertToUint(param, t.Size)
	} else if typeString == "address" {
		return types.HexToAddress(param)
	} else if typeString == "tokenId" {
		return types.HexToTokenTypeId(param)
	} else if typeString == "gid" {
		return types.HexToGid(param)
	} else if typeString == "string" {
		return param, nil
	} else if typeString == "bytes" {
		return convertToDynamicBytes(param)
	} else if strings.HasPrefix(typeString, "bytes") {
		return convertToFixedBytes(param, t.Size)
	}
	return nil, errors.New("unknown type " + typeString)
}

func convertToArray(param string, t abi.Type) (interface{}, error) {
	if t.Elem.Elem != nil {
		return nil, errors.New(t.String() + " type not supported")
	}
	typeString := t.Elem.String()
	if typeString == "bool" {
		return convertToBoolArray(param)
	} else if strings.HasPrefix(typeString, "int") {
		return convertToIntArray(param, *t.Elem)
	} else if strings.HasPrefix(typeString, "uint") {
		return convertToUintArray(param, *t.Elem)
	} else if typeString == "address" {
		return convertToAddressArray(param)
	} else if typeString == "tokenId" {
		return convertToTokenIdArray(param)
	} else if typeString == "gid" {
		return convertToGidArray(param)
	} else if typeString == "string" {
		return convertToStringArray(param)
	}
	return nil, errors.New(typeString + " array type not supported")
}

func convertToBoolArray(param string) (interface{}, error) {
	resultList := make([]bool, 0)
	if err := json.Unmarshal([]byte(param), &resultList); err != nil {
		return nil, err
	}
	return resultList, nil
}

func convertToIntArray(param string, t abi.Type) (interface{}, error) {
	size := t.Size
	if size == 8 {
		resultList := make([]int8, 0)
		if err := json.Unmarshal([]byte(param), &resultList); err != nil {
			return nil, err
		}
		return resultList, nil
	} else if size == 16 {
		resultList := make([]int16, 0)
		if err := json.Unmarshal([]byte(param), &resultList); err != nil {
			return nil, err
		}
		return resultList, nil
	} else if size == 32 {
		resultList := make([]int32, 0)
		if err := json.Unmarshal([]byte(param), &resultList); err != nil {
			return nil, err
		}
		return resultList, nil
	} else if size == 64 {
		resultList := make([]int64, 0)
		if err := json.Unmarshal([]byte(param), &resultList); err != nil {
			return nil, err
		}
		return resultList, nil
	} else {
		resultList := make([]*big.Int, 0)
		if err := json.Unmarshal([]byte(param), &resultList); err != nil {
			return nil, err
		}
		return resultList, nil
	}
}
func convertToUintArray(param string, t abi.Type) (interface{}, error) {
	size := t.Size
	if size == 8 {
		resultList := make([]uint8, 0)
		if err := json.Unmarshal([]byte(param), &resultList); err != nil {
			return nil, err
		}
		return resultList, nil
	} else if size == 16 {
		resultList := make([]uint16, 0)
		if err := json.Unmarshal([]byte(param), &resultList); err != nil {
			return nil, err
		}
		return resultList, nil
	} else if size == 32 {
		resultList := make([]uint32, 0)
		if err := json.Unmarshal([]byte(param), &resultList); err != nil {
			return nil, err
		}
		return resultList, nil
	} else if size == 64 {
		resultList := make([]uint64, 0)
		if err := json.Unmarshal([]byte(param), &resultList); err != nil {
			return nil, err
		}
		return resultList, nil
	} else {
		resultList := make([]*big.Int, 0)
		if err := json.Unmarshal([]byte(param), &resultList); err != nil {
			return nil, err
		}
		return resultList, nil
	}
}
func convertToAddressArray(param string) (interface{}, error) {
	resultList := make([]types.Address, 0)
	if err := json.Unmarshal([]byte(param), &resultList); err != nil {
		return nil, err
	}
	return resultList, nil
}
func convertToTokenIdArray(param string) (interface{}, error) {
	resultList := make([]types.TokenTypeId, 0)
	if err := json.Unmarshal([]byte(param), &resultList); err != nil {
		return nil, err
	}
	return resultList, nil
}
func convertToGidArray(param string) (interface{}, error) {
	resultList := make([]types.Gid, 0)
	if err := json.Unmarshal([]byte(param), &resultList); err != nil {
		return nil, err
	}
	return resultList, nil
}
func convertToStringArray(param string) (interface{}, error) {
	resultList := make([]string, 0)
	if err := json.Unmarshal([]byte(param), &resultList); err != nil {
		return nil, err
	}
	return resultList, nil
}

func convertToBool(param string) (interface{}, error) {
	if param == "true" {
		return true, nil
	} else {
		return false, nil
	}
	return nil, errors.New(param + " convert to bool failed")
}

func convertToInt(param string, size int) (interface{}, error) {
	bigInt, ok := new(big.Int).SetString(param, 0)
	if !ok || bigInt.BitLen() > size-1 {
		return nil, errors.New(param + " convert to int failed")
	}
	if size == 8 {
		return int8(bigInt.Int64()), nil
	} else if size == 16 {
		return int16(bigInt.Int64()), nil
	} else if size == 32 {
		return int32(bigInt.Int64()), nil
	} else if size == 64 {
		return int64(bigInt.Int64()), nil
	} else {
		return bigInt, nil
	}
}

func convertToUint(param string, size int) (interface{}, error) {
	bigInt, ok := new(big.Int).SetString(param, 0)
	if !ok || bigInt.BitLen() > size {
		return nil, errors.New(param + " convert to uint failed")
	}
	if size == 8 {
		return uint8(bigInt.Uint64()), nil
	} else if size == 16 {
		return uint16(bigInt.Uint64()), nil
	} else if size == 32 {
		return uint32(bigInt.Uint64()), nil
	} else if size == 64 {
		return uint64(bigInt.Uint64()), nil
	} else {
		return bigInt, nil
	}
}

func convertToBytes(param string, size int) (interface{}, error) {
	if size == 0 {
		return convertToDynamicBytes(param)
	} else {
		return convertToFixedBytes(param, size)
	}
}

func convertToFixedBytes(param string, size int) (interface{}, error) {
	if len(param) != size*2 {
		return nil, errors.New(param + " is not valid bytes")
	}
<<<<<<< HEAD
	return hex.DecodeString(param[:])
}
func convertToDynamicBytes(param string) (interface{}, error) {
	return hex.DecodeString(param[:])
=======
	return hex.DecodeString(param)
}
func convertToDynamicBytes(param string) (interface{}, error) {
	return hex.DecodeString(param)
>>>>>>> 0939b8bc
}<|MERGE_RESOLUTION|>--- conflicted
+++ resolved
@@ -236,15 +236,8 @@
 	if len(param) != size*2 {
 		return nil, errors.New(param + " is not valid bytes")
 	}
-<<<<<<< HEAD
-	return hex.DecodeString(param[:])
-}
-func convertToDynamicBytes(param string) (interface{}, error) {
-	return hex.DecodeString(param[:])
-=======
 	return hex.DecodeString(param)
 }
 func convertToDynamicBytes(param string) (interface{}, error) {
 	return hex.DecodeString(param)
->>>>>>> 0939b8bc
 }