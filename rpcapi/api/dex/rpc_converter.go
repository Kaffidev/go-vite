package dex

import (
	"encoding/hex"
	"github.com/vitelabs/go-vite/chain"
	"github.com/vitelabs/go-vite/common/types"
	"github.com/vitelabs/go-vite/vm/contracts/dex"
	"math/big"
)

type DividendPoolInfo struct {
	Amount         string           `json:"amount"`
	QuoteTokenType int32            `json:"quoteTokenType"`
	TokenInfo      *RpcDexTokenInfo `json:"tokenInfo,omitempty"`
}

type RpcMarketInfo struct {
	MarketId           int32  `json:"marketId"`
	MarketSymbol       string `json:"marketSymbol"`
	TradeToken         string `json:"tradeToken"`
	QuoteToken         string `json:"quoteToken"`
	QuoteTokenType     int32  `json:"quoteTokenType"`
	TradeTokenDecimals int32  `json:"tradeTokenDecimals,omitempty"`
	QuoteTokenDecimals int32  `json:"quoteTokenDecimals"`
	TakerBrokerFeeRate int32  `json:"takerBrokerFeeRate"`
	MakerBrokerFeeRate int32  `json:"makerBrokerFeeRate"`
	AllowMine          bool   `json:"allowMine"`
	Valid              bool   `json:"valid"`
	Owner              string `json:"owner"`
	Creator            string `json:"creator"`
	Stopped            bool   `json:"stopped"`
	Timestamp          int64  `json:"timestamp"`
}

func MarketInfoToRpc(mkInfo *dex.MarketInfo) *RpcMarketInfo {
	var rmk *RpcMarketInfo = nil
	if mkInfo != nil {
		tradeToken, _ := types.BytesToTokenTypeId(mkInfo.TradeToken)
		quoteToken, _ := types.BytesToTokenTypeId(mkInfo.QuoteToken)
		owner, _ := types.BytesToAddress(mkInfo.Owner)
		creator, _ := types.BytesToAddress(mkInfo.Creator)
		rmk = &RpcMarketInfo{
			MarketId:           mkInfo.MarketId,
			MarketSymbol:       mkInfo.MarketSymbol,
			TradeToken:         tradeToken.String(),
			QuoteToken:         quoteToken.String(),
			QuoteTokenType:     mkInfo.QuoteTokenType,
			TradeTokenDecimals: mkInfo.TradeTokenDecimals,
			QuoteTokenDecimals: mkInfo.QuoteTokenDecimals,
			TakerBrokerFeeRate: mkInfo.TakerOperatorFeeRate,
			MakerBrokerFeeRate: mkInfo.MakerOperatorFeeRate,
			AllowMine:          mkInfo.AllowMining,
			Valid:              mkInfo.Valid,
			Owner:              owner.String(),
			Creator:            creator.String(),
			Stopped:            mkInfo.Stopped,
			Timestamp:          mkInfo.Timestamp,
		}
	}
	return rmk
}

type NewRpcMarketInfo struct {
	MarketId             int32  `json:"marketId"`
	MarketSymbol         string `json:"marketSymbol"`
	TradeToken           string `json:"tradeToken"`
	QuoteToken           string `json:"quoteToken"`
	QuoteTokenType       int32  `json:"quoteTokenType"`
	TradeTokenDecimals   int32  `json:"tradeTokenDecimals,omitempty"`
	QuoteTokenDecimals   int32  `json:"quoteTokenDecimals"`
	TakerOperatorFeeRate int32  `json:"takerOperatorFeeRate"`
	MakerOperatorFeeRate int32  `json:"makerOperatorFeeRate"`
	AllowMining          bool   `json:"allowMining"`
	Valid                bool   `json:"valid"`
	Owner                string `json:"owner"`
	Creator              string `json:"creator"`
	Stopped              bool   `json:"stopped"`
	Timestamp            int64  `json:"timestamp"`
}

func MarketInfoToNewRpc(mkInfo *dex.MarketInfo) *NewRpcMarketInfo {
	var rmk *NewRpcMarketInfo = nil
	if mkInfo != nil {
		tradeToken, _ := types.BytesToTokenTypeId(mkInfo.TradeToken)
		quoteToken, _ := types.BytesToTokenTypeId(mkInfo.QuoteToken)
		owner, _ := types.BytesToAddress(mkInfo.Owner)
		creator, _ := types.BytesToAddress(mkInfo.Creator)
		rmk = &NewRpcMarketInfo{
			MarketId:             mkInfo.MarketId,
			MarketSymbol:         mkInfo.MarketSymbol,
			TradeToken:           tradeToken.String(),
			QuoteToken:           quoteToken.String(),
			QuoteTokenType:       mkInfo.QuoteTokenType,
			TradeTokenDecimals:   mkInfo.TradeTokenDecimals,
			QuoteTokenDecimals:   mkInfo.QuoteTokenDecimals,
			TakerOperatorFeeRate: mkInfo.TakerOperatorFeeRate,
			MakerOperatorFeeRate: mkInfo.MakerOperatorFeeRate,
			AllowMining:          mkInfo.AllowMining,
			Valid:                mkInfo.Valid,
			Owner:                owner.String(),
			Creator:              creator.String(),
			Stopped:              mkInfo.Stopped,
			Timestamp:            mkInfo.Timestamp,
		}
	}
	return rmk
}

type RpcDexTokenInfo struct {
	TokenSymbol    string            `json:"tokenSymbol"`
	Decimals       int32             `json:"decimals"`
	TokenId        types.TokenTypeId `json:"tokenId"`
	Index          int32             `json:"index"`
	Owner          types.Address     `json:"owner"`
	QuoteTokenType int32             `json:"quoteTokenType"`
}

func TokenInfoToRpc(tinfo *dex.TokenInfo, tti types.TokenTypeId) *RpcDexTokenInfo {
	var rt *RpcDexTokenInfo = nil
	if tinfo != nil {
		owner, _ := types.BytesToAddress(tinfo.Owner)
		rt = &RpcDexTokenInfo{
			TokenSymbol:    tinfo.Symbol,
			Decimals:       tinfo.Decimals,
			TokenId:        tti,
			Index:          tinfo.Index,
			Owner:          owner,
			QuoteTokenType: tinfo.QuoteTokenType,
		}
	}
	return rt
}

type RpcFeesForDividend struct {
	Token              string `json:"token"`
	DividendPoolAmount string `json:"dividendPoolAmount"`
	NotRoll            bool   `json:"notRoll"`
}

type RpcFeesForMine struct {
	QuoteTokenType    int32  `json:"quoteTokenType"`
	BaseAmount        string `json:"baseAmount"`
	InviteBonusAmount string `json:"inviteBonusAmount"`
}

type RpcDexFeesByPeriod struct {
	FeesForDividend []*RpcFeesForDividend `json:"feesForDividend"`
	FeesForMine     []*RpcFeesForMine     `json:"feesForMine"`
	LastValidPeriod uint64                `json:"lastValidPeriod"`
	FinishDividend  bool                  `json:"finishDividend"`
	FinishMine      bool                  `json:"finishMine"`
}

func DexFeesByPeriodToRpc(dexFeesByPeriod *dex.DexFeesByPeriod) *RpcDexFeesByPeriod {
	if dexFeesByPeriod == nil {
		return nil
	}
	rpcDexFeesByPeriod := &RpcDexFeesByPeriod{}
	for _, dividend := range dexFeesByPeriod.FeesForDividend {
		rpcDividend := &RpcFeesForDividend{}
		rpcDividend.Token = TokenBytesToString(dividend.Token)
		rpcDividend.DividendPoolAmount = AmountBytesToString(dividend.DividendPoolAmount)
		rpcDividend.NotRoll = dividend.NotRoll
		rpcDexFeesByPeriod.FeesForDividend = append(rpcDexFeesByPeriod.FeesForDividend, rpcDividend)
	}
	for _, mine := range dexFeesByPeriod.FeesForMine {
		rpcMine := &RpcFeesForMine{}
		rpcMine.QuoteTokenType = mine.QuoteTokenType
		rpcMine.BaseAmount = AmountBytesToString(mine.BaseAmount)
		rpcMine.InviteBonusAmount = AmountBytesToString(mine.InviteBonusAmount)
		rpcDexFeesByPeriod.FeesForMine = append(rpcDexFeesByPeriod.FeesForMine, rpcMine)
	}
	rpcDexFeesByPeriod.LastValidPeriod = dexFeesByPeriod.LastValidPeriod
	rpcDexFeesByPeriod.FinishDividend = dexFeesByPeriod.FinishDividend
	rpcDexFeesByPeriod.FinishMine = dexFeesByPeriod.FinishMine
	return rpcDexFeesByPeriod
}

type RpcOperatorMarketFee struct {
	MarketId             int32  `json:"marketId"`
	TakerOperatorFeeRate int32  `json:"takerOperatorFeeRate"`
	MakerOperatorFeeRate int32  `json:"makerOperatorFeeRate"`
	Amount               string `json:"amount"`
}

type RpcOperatorFeeAccount struct {
	Token      string                  `json:"token"`
	MarketFees []*RpcOperatorMarketFee `json:"marketFees"`
}

type RpcOperatorFeesByPeriod struct {
	OperatorFees []*RpcOperatorFeeAccount `json:"operatorFees"`
}

func OperatorFeesByPeriodToRpc(operatorFees *dex.OperatorFeesByPeriod) *RpcOperatorFeesByPeriod {
	if operatorFees == nil {
		return nil
	}
	rpcOperatorFees := &RpcOperatorFeesByPeriod{}
	for _, fee := range operatorFees.OperatorFees {
		rpcFee := &RpcOperatorFeeAccount{}
		rpcFee.Token = TokenBytesToString(fee.Token)
		for _, acc := range fee.MarketFees {
			rpcAcc := &RpcOperatorMarketFee{}
			rpcAcc.MarketId = acc.MarketId
			rpcAcc.TakerOperatorFeeRate = acc.TakerOperatorFeeRate
			rpcAcc.MakerOperatorFeeRate = acc.MakerOperatorFeeRate
			rpcAcc.Amount = AmountBytesToString(acc.Amount)
			rpcFee.MarketFees = append(rpcFee.MarketFees, rpcAcc)
		}
		rpcOperatorFees.OperatorFees = append(rpcOperatorFees.OperatorFees, rpcFee)
	}
	return rpcOperatorFees
}

type RpcFeeAccount struct {
	QuoteTokenType    int32  `json:"quoteTokenType"`
	BaseAmount        string `json:"baseAmount"`
	InviteBonusAmount string `json:"inviteBonusAmount"`
}

type RpcFeesByPeriod struct {
	UserFees []*RpcFeeAccount `json:"userFees"`
	Period   uint64           `json:"period"`
}

type RpcUserFees struct {
	Fees []*RpcFeesByPeriod `json:"fees"`
}

func UserFeesToRpc(userFees *dex.UserFees) *RpcUserFees {
	if userFees == nil {
		return nil
	}
	rpcUserFees := &RpcUserFees{}
	for _, fee := range userFees.Fees {
		rpcFee := &RpcFeesByPeriod{}
		for _, acc := range fee.Fees {
			rpcAcc := &RpcFeeAccount{}
			rpcAcc.QuoteTokenType = acc.QuoteTokenType
			rpcAcc.BaseAmount = AmountBytesToString(acc.BaseAmount)
			rpcAcc.InviteBonusAmount = AmountBytesToString(acc.InviteBonusAmount)
			rpcFee.UserFees = append(rpcFee.UserFees, rpcAcc)
		}
		rpcFee.Period = fee.Period
		rpcUserFees.Fees = append(rpcUserFees.Fees, rpcFee)
	}
	return rpcUserFees
}

type RpcVxFundByPeriod struct {
	Amount string `json:"amount"`
	Period uint64 `json:"period"`
}

type RpcVxFunds struct {
	Funds []*RpcVxFundByPeriod `json:"funds"`
}

func VxFundsToRpc(funds *dex.VxFunds) *RpcVxFunds {
	if funds == nil {
		return nil
	}
	rpcFunds := &RpcVxFunds{}
	for _, fund := range funds.Funds {
		rpcFund := &RpcVxFundByPeriod{}
		rpcFund.Period = fund.Period
		rpcFund.Amount = AmountBytesToString(fund.Amount)
		rpcFunds.Funds = append(rpcFunds.Funds, rpcFund)
	}
	return rpcFunds
}

type RpcThresholdForTradeAndMine struct {
	TradeThreshold string `json:"tradeThreshold"`
	MineThreshold  string `json:"mineThreshold"`
}

type RpcMiningStakingByPeriod struct {
	Period uint64 `json:"period"`
	Amount string `json:"amount"`
}

type RpcMiningStakings struct {
	Pledges []*RpcMiningStakingByPeriod `json:"Pledges"`
}

func MiningStakingsToRpc(miningStakings *dex.MiningStakings) *RpcMiningStakings {
	rpcPledges := &RpcMiningStakings{}
	for _, staking := range miningStakings.Stakings {
		rpcStaking := &RpcMiningStakingByPeriod{}
		rpcStaking.Period = staking.Period
		rpcStaking.Amount = AmountBytesToString(staking.Amount)
		rpcPledges.Pledges = append(rpcPledges.Pledges, rpcStaking)
	}
	return rpcPledges
}

type SimpleAccountInfo struct {
	Token     string `json:"token"`
	Available string `json:"available"`
	Locked    string `json:"locked"`
}

type SimpleFund struct {
	Address  string               `json:"address"`
	Accounts []*SimpleAccountInfo `json:"accounts"`
}

type Funds struct {
	Funds []*SimpleFund `json:"funds"`
}

type RpcVxMineInfo struct {
	HistoryMinedSum string           `json:"historyMinedSum"`
	Total           string           `json:"total"`
	FeeMineTotal    string           `json:"feeMineTotal"`
	FeeMineDetail   map[int32]string `json:"feeMineDetail"`
	PledgeMine      string           `json:"pledgeMine"`
	MakerMine       string           `json:"makerMine"`
}

type NewRpcVxMineInfo struct {
	HistoryMinedSum string           `json:"historyMinedSum"`
	Total           string           `json:"total"`
	FeeMineTotal    string           `json:"feeMineTotal"`
	FeeMineDetail   map[int32]string `json:"feeMineDetail"`
	StakingMine     string           `json:"stakingMine"`
	MakerMine       string           `json:"makerMine"`
}

type RpcOrder struct {
	Id                   string `json:"Id"`
	Address              string `json:"Address"`
	MarketId             int32  `json:"MarketId"`
	Side                 bool   `json:"Side"`
	Type                 int32  `json:"Type"`
	Price                string `json:"Price"`
	TakerFeeRate         int32  `json:"TakerFeeRate"`
	MakerFeeRate         int32  `json:"MakerFeeRate"`
	TakerOperatorFeeRate int32  `json:"TakerOperatorFeeRate"`
	MakerOperatorFeeRate int32  `json:"MakerOperatorFeeRate"`
	Quantity             string `json:"Quantity"`
	Amount               string `json:"Amount"`
	LockedBuyFee         string `json:"LockedBuyFee,omitempty"`
	Status               int32  `json:"Status"`
	CancelReason         int32  `json:"CancelReason,omitempty"`
	ExecutedQuantity     string `json:"ExecutedQuantity,omitempty"`
	ExecutedAmount       string `json:"ExecutedAmount,omitempty"`
	ExecutedBaseFee      string `json:"ExecutedBaseFee,omitempty"`
	ExecutedOperatorFee  string `json:"ExecutedOperatorFee,omitempty"`
	RefundToken          string `json:"RefundToken,omitempty"`
	RefundQuantity       string `json:"RefundQuantity,omitempty"`
	Timestamp            int64  `json:"Timestamp"`
	Agent                string `json:"Agent,omitempty"`
	SendHash             string `json:"SendHash,omitempty"`
}

type OrdersRes struct {
	Orders []*RpcOrder `json:"orders,omitempty"`
	Size   int         `json:"size"`
}

func OrderToRpc(order *dex.Order) *RpcOrder {
	if order == nil {
		return nil
	}
	address, _ := types.BytesToAddress(order.Address)
	rpcOrder := &RpcOrder{}
	rpcOrder.Id = hex.EncodeToString(order.Id)
	rpcOrder.Address = address.String()
	rpcOrder.MarketId = order.MarketId
	rpcOrder.Side = order.Side
	rpcOrder.Type = order.Type
	rpcOrder.Price = dex.BytesToPrice(order.Price)
	rpcOrder.TakerFeeRate = order.TakerFeeRate
	rpcOrder.MakerFeeRate = order.MakerFeeRate
	rpcOrder.TakerOperatorFeeRate = order.TakerOperatorFeeRate
	rpcOrder.MakerOperatorFeeRate = order.MakerOperatorFeeRate
	rpcOrder.Quantity = AmountBytesToString(order.Quantity)
	rpcOrder.Amount = AmountBytesToString(order.Amount)
	if len(order.LockedBuyFee) > 0 {
		rpcOrder.LockedBuyFee = AmountBytesToString(order.LockedBuyFee)
	}
	rpcOrder.Status = order.Status
	rpcOrder.CancelReason = order.CancelReason
	if len(order.ExecutedQuantity) > 0 {
		rpcOrder.ExecutedQuantity = AmountBytesToString(order.ExecutedQuantity)
	}
	if len(order.ExecutedAmount) > 0 {
		rpcOrder.ExecutedAmount = AmountBytesToString(order.ExecutedAmount)
	}
	if len(order.ExecutedBaseFee) > 0 {
		rpcOrder.ExecutedBaseFee = AmountBytesToString(order.ExecutedBaseFee)
	}
	if len(order.ExecutedOperatorFee) > 0 {
		rpcOrder.ExecutedOperatorFee = AmountBytesToString(order.ExecutedOperatorFee)
	}
	if len(order.RefundToken) > 0 {
		tk, _ := types.BytesToTokenTypeId(order.RefundToken)
		rpcOrder.RefundToken = tk.String()
	}
	if len(order.RefundQuantity) > 0 {
		rpcOrder.RefundQuantity = AmountBytesToString(order.RefundQuantity)
	}
	if len(order.Agent) > 0 {
		agent, _ := types.BytesToAddress(order.Agent)
		rpcOrder.Agent = agent.String()
	}
	if len(order.SendHash) > 0 {
		sendHash, _ := types.BytesToHash(order.SendHash)
		rpcOrder.SendHash = sendHash.String()
	}
	rpcOrder.Timestamp = order.Timestamp
	return rpcOrder
}

func OrdersToRpc(orders []*dex.Order) []*RpcOrder {
	if len(orders) == 0 {
		return nil
	} else {
		rpcOrders := make([]*RpcOrder, len(orders))
		for i := 0; i < len(orders); i++ {
			rpcOrders[i] = OrderToRpc(orders[i])
		}
		return rpcOrders
	}
}

type StakeInfoList struct {
	StakeAmount string       `json:"totalStakeAmount"`
	Count       int          `json:"totalStakeCount"`
	StakeList   []*StakeInfo `json:"stakeList"`
}

type StakeInfo struct {
	Amount           string `json:"stakeAmount"`
	Beneficiary      string `json:"beneficiary"`
	ExpirationHeight string `json:"expirationHeight"`
	ExpirationTime   int64  `json:"expirationTime"`
	IsDelegated      bool   `json:"isDelegated"`
	DelegateAddress  string `json:"delegateAddress"`
	StakeAddress     string `json:"stakeAddress"`
	Bid              uint8  `json:"bid"`
	Id               string `json:"id,omitempty"`
	Principal        string `json:"principal,omitempty"`
}

type VxUnlockList struct {
	UnlockingAmount string      `json:"unlockingAmount"`
	Count           int         `json:"count"`
	Unlocks         []*VxUnlock `json:"unlocks"`
}

type VxUnlock struct {
	Amount           string `json:"amount"`
	ExpirationTime   int64  `json:"expirationTime"`
	ExpirationPeriod uint64 `json:"expirationPeriod"`
}

type CancelStakeList struct {
	CancellingAmount string         `json:"cancellingAmount"`
	Count            int            `json:"count"`
	Cancels          []*CancelStake `json:"cancels"`
}

type CancelStake struct {
	Amount           string `json:"amount"`
	ExpirationTime   int64  `json:"expirationTime"`
	ExpirationPeriod uint64 `json:"expirationPeriod"`
}

func UnlockListToRpc(unlocks *dex.VxUnlocks, pageIndex int, pageSize int, chain chain.Chain) *VxUnlockList {
	genesisTime := chain.GetGenesisSnapshotBlock().Timestamp.Unix()
	total := new(big.Int)
	vxUnlockList := new(VxUnlockList)
	var count = 0
	for i, ul := range unlocks.Unlocks {
		amt := new(big.Int).SetBytes(ul.Amount)
		if i >= pageIndex*pageSize && i < (pageIndex+1)*pageSize {
			unlock := new(VxUnlock)
			unlock.Amount = amt.String()
<<<<<<< HEAD
			unlock.ExpirationTime = genesisTime + int64((ul.PeriodId+uint64(dex.VxUnlockScheduleDays+1))*3600*24)
=======
			unlock.ExpirationTime = genesisTime + int64((ul.PeriodId+1+uint64(dex.SchedulePeriods))*3600*24)
			unlock.ExpirationPeriod = ul.PeriodId + 1 + uint64(dex.SchedulePeriods)
>>>>>>> 81429027
			vxUnlockList.Unlocks = append(vxUnlockList.Unlocks, unlock)
		}
		total.Add(total, amt)
		count++
	}
	vxUnlockList.UnlockingAmount = total.String()
	vxUnlockList.Count = count
	return vxUnlockList
}

func CancelStakeListToRpc(cancelStakes *dex.CancelStakes, pageIndex int, pageSize int, chain chain.Chain) *CancelStakeList {
	genesisTime := chain.GetGenesisSnapshotBlock().Timestamp.Unix()
	total := new(big.Int)
	cancelStakeList := new(CancelStakeList)
	var count = 0
	for i, ul := range cancelStakes.Cancels {
		amt := new(big.Int).SetBytes(ul.Amount)
		if i >= pageIndex*pageSize && i < (pageIndex+1)*pageSize {
			cancel := new(CancelStake)
			cancel.Amount = amt.String()
			cancel.ExpirationTime = genesisTime + int64((ul.PeriodId+1+uint64(dex.SchedulePeriods))*3600*24) + 1200
			cancel.ExpirationPeriod = ul.PeriodId + 1 + uint64(dex.SchedulePeriods)
			cancelStakeList.Cancels = append(cancelStakeList.Cancels, cancel)
		}
		total.Add(total, amt)
		count++
	}
	cancelStakeList.CancellingAmount = total.String()
	cancelStakeList.Count = count
	return cancelStakeList
}

type DelegateStakeInfo struct {
	StakeType int    `json:"stakeType"`
	Address   string `json:"address"`
	Principal string `json:"principal"`
	Amount    string `json:"amount"`
	Status    int    `json:"status"`
}

func DelegateStakeInfoToRpc(info *dex.DelegateStakeInfo) *DelegateStakeInfo {
	rpcInfo := new(DelegateStakeInfo)
	rpcInfo.StakeType = int(info.StakeType)
	addr, _ := types.BytesToAddress(info.Address)
	rpcInfo.Address = addr.String()
	if len(info.Principal) > 0 {
		prAddr, _ := types.BytesToAddress(info.Principal)
		rpcInfo.Principal = prAddr.String()
	}
	rpcInfo.Amount = AmountBytesToString(info.Amount)
	rpcInfo.Status = int(info.Status)
	return rpcInfo
}

type VIPStakingRpc struct {
	Amount           string `json:"stakeAmount"`
	ExpirationHeight string `json:"expirationHeight"`
	ExpirationTime   int64  `json:"expirationTime"`
	Id               string `json:"id,omitempty"`
}<|MERGE_RESOLUTION|>--- conflicted
+++ resolved
@@ -480,12 +480,8 @@
 		if i >= pageIndex*pageSize && i < (pageIndex+1)*pageSize {
 			unlock := new(VxUnlock)
 			unlock.Amount = amt.String()
-<<<<<<< HEAD
-			unlock.ExpirationTime = genesisTime + int64((ul.PeriodId+uint64(dex.VxUnlockScheduleDays+1))*3600*24)
-=======
 			unlock.ExpirationTime = genesisTime + int64((ul.PeriodId+1+uint64(dex.SchedulePeriods))*3600*24)
 			unlock.ExpirationPeriod = ul.PeriodId + 1 + uint64(dex.SchedulePeriods)
->>>>>>> 81429027
 			vxUnlockList.Unlocks = append(vxUnlockList.Unlocks, unlock)
 		}
 		total.Add(total, amt)
