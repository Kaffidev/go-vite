package dex

import (
	"github.com/vitelabs/go-vite/common/types"
	"github.com/vitelabs/go-vite/vm/contracts/dex"
	"math/big"
)

type DividendPoolInfo struct {
	Amount         string           `json:"amount"`
	QuoteTokenType int32            `json:"quoteTokenType"`
	TokenInfo      *RpcDexTokenInfo `json:"tokenInfo,omitempty"`
}

type RpcMarketInfo struct {
	MarketId           int32  `json:"marketId"`
	MarketSymbol       string `json:"marketSymbol"`
	TradeToken         string `json:"tradeToken"`
	QuoteToken         string `json:"quoteToken"`
	QuoteTokenType     int32  `json:"quoteTokenType"`
	TradeTokenDecimals int32  `json:"tradeTokenDecimals,omitempty"`
	QuoteTokenDecimals int32  `json:"quoteTokenDecimals"`
	TakerBrokerFeeRate int32  `json:"takerBrokerFeeRate"`
	MakerBrokerFeeRate int32  `json:"makerBrokerFeeRate"`
	AllowMine          bool   `json:"allowMine"`
	Valid              bool   `json:"valid"`
	Owner              string `json:"owner"`
	Creator            string `json:"creator"`
	Stopped            bool   `json:"stopped"`
	Timestamp          int64  `json:"timestamp"`
}

func MarketInfoToRpc(mkInfo *dex.MarketInfo) *RpcMarketInfo {
	var rmk *RpcMarketInfo = nil
	if mkInfo != nil {
		tradeToken, _ := types.BytesToTokenTypeId(mkInfo.TradeToken)
		quoteToken, _ := types.BytesToTokenTypeId(mkInfo.QuoteToken)
		owner, _ := types.BytesToAddress(mkInfo.Owner)
		creator, _ := types.BytesToAddress(mkInfo.Creator)
		rmk = &RpcMarketInfo{
			MarketId:           mkInfo.MarketId,
			MarketSymbol:       mkInfo.MarketSymbol,
			TradeToken:         tradeToken.String(),
			QuoteToken:         quoteToken.String(),
			QuoteTokenType:     mkInfo.QuoteTokenType,
			TradeTokenDecimals: mkInfo.TradeTokenDecimals,
			QuoteTokenDecimals: mkInfo.QuoteTokenDecimals,
			TakerBrokerFeeRate: mkInfo.TakerBrokerFeeRate,
			MakerBrokerFeeRate: mkInfo.MakerBrokerFeeRate,
			AllowMine:          mkInfo.AllowMine,
			Valid:              mkInfo.Valid,
			Owner:              owner.String(),
			Creator:            creator.String(),
			Stopped:            mkInfo.Stopped,
			Timestamp:          mkInfo.Timestamp,
		}
	}
	return rmk
}

type RpcDexTokenInfo struct {
	TokenSymbol    string            `json:"tokenSymbol"`
	Decimals       int32             `json:"decimals"`
	TokenId        types.TokenTypeId `json:"tokenId"`
	Index          int32             `json:"index"`
	Owner          types.Address     `json:"owner"`
	QuoteTokenType int32             `json:"quoteTokenType"`
}

func TokenInfoToRpc(tinfo *dex.TokenInfo, tti types.TokenTypeId) *RpcDexTokenInfo {
	var rt *RpcDexTokenInfo = nil
	if tinfo != nil {
		owner, _ := types.BytesToAddress(tinfo.Owner)
		rt = &RpcDexTokenInfo{
			TokenSymbol:    tinfo.Symbol,
			Decimals:       tinfo.Decimals,
			TokenId:        tti,
			Index:          tinfo.Index,
			Owner:          owner,
			QuoteTokenType: tinfo.QuoteTokenType,
		}
	}
	return rt
}

type RpcFeeSumForDividend struct {
	Token              string `json:"token"`
	DividendPoolAmount string `json:"dividendPoolAmount"`
}

type RpcFeeSumForMine struct {
	QuoteTokenType    int32  `json:"quoteTokenType"`
	BaseAmount        string `json:"baseAmount"`
	InviteBonusAmount string `json:"inviteBonusAmount"`
}

type RpcFeeSumByPeriod struct {
	FeesForDividend   []*RpcFeeSumForDividend `json:"feesForDividend"`
	FeesForMine       []*RpcFeeSumForMine     `json:"feesForMine"`
	LastValidPeriod   uint64                  `json:"lastValidPeriod"`
	FinishFeeDividend bool                    `json:"finishFeeDividend"`
	FinishVxMine      bool                    `json:"finishVxMine"`
}

func FeeSumByPeriodToRpc(feeSum *dex.FeeSumByPeriod) *RpcFeeSumByPeriod {
	if feeSum == nil {
		return nil
	}
	rpcFeeSum := &RpcFeeSumByPeriod{}
	for _, dividend := range feeSum.FeesForDividend {
		rpcDividend := &RpcFeeSumForDividend{}
		rpcDividend.Token = TokenBytesToString(dividend.Token)
		rpcDividend.DividendPoolAmount = AmountBytesToString(dividend.DividendPoolAmount)
		rpcFeeSum.FeesForDividend = append(rpcFeeSum.FeesForDividend, rpcDividend)
	}
	for _, mine := range feeSum.FeesForMine {
		rpcMine := &RpcFeeSumForMine{}
		rpcMine.QuoteTokenType = mine.QuoteTokenType
		rpcMine.BaseAmount = AmountBytesToString(mine.BaseAmount)
		rpcMine.InviteBonusAmount = AmountBytesToString(mine.InviteBonusAmount)
		rpcFeeSum.FeesForMine = append(rpcFeeSum.FeesForMine, rpcMine)
	}
	rpcFeeSum.LastValidPeriod = feeSum.LastValidPeriod
	rpcFeeSum.FinishFeeDividend = feeSum.FinishFeeDividend
	rpcFeeSum.FinishVxMine = feeSum.FinishVxMine
	return rpcFeeSum
}

type RpcBrokerMarketFee struct {
	MarketId           int32  `json:"marketId"`
	TakerBrokerFeeRate int32  `json:"takerBrokerFeeRate"`
	MakerBrokerFeeRate int32  `json:"makerBrokerFeeRate"`
	Amount             string `json:"amount"`
}

type RpcBrokerFeeAccount struct {
	Token      string                `json:"token"`
	MarketFees []*RpcBrokerMarketFee `json:"marketFees"`
}

type RpcBrokerFeeSumByPeriod struct {
	BrokerFees []*RpcBrokerFeeAccount `json:"brokerFees"`
}

func BrokerFeeSumByPeriodToRpc(brokerFeeSum *dex.BrokerFeeSumByPeriod) *RpcBrokerFeeSumByPeriod {
	if brokerFeeSum == nil {
		return nil
	}
	rpcBrokerFeeSum := &RpcBrokerFeeSumByPeriod{}
	for _, fee := range brokerFeeSum.BrokerFees {
		rpcFee := &RpcBrokerFeeAccount{}
		rpcFee.Token = TokenBytesToString(fee.Token)
		for _, acc := range fee.MarketFees {
			rpcAcc := &RpcBrokerMarketFee{}
			rpcAcc.MarketId = acc.MarketId
			rpcAcc.TakerBrokerFeeRate = acc.TakerBrokerFeeRate
			rpcAcc.MakerBrokerFeeRate = acc.MakerBrokerFeeRate
			rpcAcc.Amount = AmountBytesToString(acc.Amount)
			rpcFee.MarketFees = append(rpcFee.MarketFees, rpcAcc)
		}
		rpcBrokerFeeSum.BrokerFees = append(rpcBrokerFeeSum.BrokerFees, rpcFee)
	}
	return rpcBrokerFeeSum
}

type RpcUserFeeAccount struct {
	QuoteTokenType    int32  `json:"quoteTokenType"`
	BaseAmount        string `json:"baseAmount"`
	InviteBonusAmount string `json:"inviteBonusAmount"`
}

type RpcUserFeeByPeriod struct {
	UserFees []*RpcUserFeeAccount `json:"userFees"`
	Period   uint64               `json:"period"`
}

type RpcUserFees struct {
	Fees []*RpcUserFeeByPeriod `json:"fees"`
}

func UserFeesToRpc(userFees *dex.UserFees) *RpcUserFees {
	if userFees == nil {
		return nil
	}
	rpcUserFees := &RpcUserFees{}
	for _, fee := range userFees.Fees {
		rpcFee := &RpcUserFeeByPeriod{}
		for _, acc := range fee.UserFees {
			rpcAcc := &RpcUserFeeAccount{}
			rpcAcc.QuoteTokenType = acc.QuoteTokenType
			rpcAcc.BaseAmount = AmountBytesToString(acc.BaseAmount)
			rpcAcc.InviteBonusAmount = AmountBytesToString(acc.InviteBonusAmount)
			rpcFee.UserFees = append(rpcFee.UserFees, rpcAcc)
		}
		rpcFee.Period = fee.Period
		rpcUserFees.Fees = append(rpcUserFees.Fees, rpcFee)
	}
	return rpcUserFees
}

type RpcVxFundByPeriod struct {
	Amount string `json:"amount"`
	Period uint64 `json:"period"`
}

type RpcVxFunds struct {
	Funds []*RpcVxFundByPeriod `json:"funds"`
}

func VxFundsToRpc(funds *dex.VxFunds) *RpcVxFunds {
	if funds == nil {
		return nil
	}
	rpcFunds := &RpcVxFunds{}
	for _, fund := range funds.Funds {
		rpcFund := &RpcVxFundByPeriod{}
		rpcFund.Period = fund.Period
		rpcFund.Amount = AmountBytesToString(fund.Amount)
		rpcFunds.Funds = append(rpcFunds.Funds, rpcFund)
	}
	return rpcFunds
}

type RpcThresholdForTradeAndMine struct {
	TradeThreshold string `json:"tradeThreshold"`
	MineThreshold  string `json:"mineThreshold"`
}

type RpcPledgeForVxByPeriod struct {
	Period uint64 `json:"period"`
	Amount string `json:"amount"`
}

type RpcPledgesForVx struct {
	Pledges []*RpcPledgeForVxByPeriod `json:"Pledges"`
}

func PledgesForVxToRpc(pledges *dex.PledgesForVx) *RpcPledgesForVx {
	rpcPledges := &RpcPledgesForVx{}
	for _, pledge := range pledges.Pledges {
		rpcPledge := &RpcPledgeForVxByPeriod{}
		rpcPledge.Period = pledge.Period
		rpcPledge.Amount = AmountBytesToString(pledge.Amount)
		rpcPledges.Pledges = append(rpcPledges.Pledges, rpcPledge)
	}
	return rpcPledges
}

func AmountBytesToString(amt []byte) string {
	return new(big.Int).SetBytes(amt).String()
}

func TokenBytesToString(token []byte) string {
	tk, _ := types.BytesToTokenTypeId(token)
	return tk.String()
}

<<<<<<< HEAD
type SimpleAccountInfo struct {
	Token     string `json:"token"`
	Available string `json:"available"`
	Locked    string `json:"locked"`
}

type SimpleUserFund struct {
	Address  string               `json:"address"`
	Accounts []*SimpleAccountInfo `json:"accounts"`
}

type UserFunds struct {
	Funds []*SimpleUserFund `json:"funds"`
=======
type RpcVxMineInfo struct {
	HistoryMinedSum string           `json:"historyMinedSum"`
	Total           string           `json:"total"`
	FeeMineTotal    string           `json:"feeMineTotal"`
	FeeMineDetail   map[int32]string `json:"feeMineDetail"`
	PledgeMine      string           `json:"pledgeMine"`
	MakerMine       string           `json:"makerMine"`
>>>>>>> c1eedc5f
}<|MERGE_RESOLUTION|>--- conflicted
+++ resolved
@@ -255,7 +255,6 @@
 	return tk.String()
 }
 
-<<<<<<< HEAD
 type SimpleAccountInfo struct {
 	Token     string `json:"token"`
 	Available string `json:"available"`
@@ -269,7 +268,8 @@
 
 type UserFunds struct {
 	Funds []*SimpleUserFund `json:"funds"`
-=======
+}
+
 type RpcVxMineInfo struct {
 	HistoryMinedSum string           `json:"historyMinedSum"`
 	Total           string           `json:"total"`
@@ -277,5 +277,4 @@
 	FeeMineDetail   map[int32]string `json:"feeMineDetail"`
 	PledgeMine      string           `json:"pledgeMine"`
 	MakerMine       string           `json:"makerMine"`
->>>>>>> c1eedc5f
 }