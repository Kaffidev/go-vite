package api

import (
	"errors"
	"math/big"
	"strconv"
<<<<<<< HEAD
	"time"
=======
>>>>>>> 88034756

	"github.com/vitelabs/go-vite/chain"
	"github.com/vitelabs/go-vite/common/types"
	"github.com/vitelabs/go-vite/ledger"
)

<<<<<<< HEAD
type RpcSnapshotBlock struct {
	ledger.SnapshotBlock
	Height    string        `json:"height"`
	Producer  types.Address `json:"producer"`
	Timestamp int64         `json:"timestamp"`
}

func genRpcSnapshotBlock(block *ledger.SnapshotBlock) *RpcSnapshotBlock {
	b := &RpcSnapshotBlock{SnapshotBlock: *block}
	b.Height = strconv.FormatUint(block.Height, 10)
	b.Producer = block.Producer()
	b.Timestamp = block.Timestamp.UnixNano() / 1e6
	return b
=======
type SnapshotChunk struct {
	AccountBlocks []*ledger.AccountBlock
	SnapshotBlock *SnapshotBlock
>>>>>>> 88034756
}

type AccountBlock struct {
	*RawTxBlock

	TokenInfo *RpcTokenInfo `json:"tokenInfo"`

	ConfirmedTimes *string     `json:"confirmedTimes"`
	ConfirmedHash  *types.Hash `json:"confirmedHash"`

	ReceiveBlockHeight *string     `json:"receiveBlockHeight"`
	ReceiveBlockHash   *types.Hash `json:"receiveBlockHash"`

	Timestamp int64 `json:"timestamp"`
}

type RawTxBlock struct {
	BlockType byte       `json:"blockType"`
	Height    string     `json:"height"`
	Hash      types.Hash `json:"hash"`
	PrevHash  types.Hash `json:"prevHash"`

	AccountAddress types.Address `json:"accountAddress"`
	PublicKey      []byte        `json:"publicKey"`

	Producer types.Address `json:"producer"`

	FromAddress   types.Address     `json:"fromAddress"`
	ToAddress     types.Address     `json:"toAddress"`
	FromBlockHash types.Hash        `json:"fromBlockHash"`
	TokenId       types.TokenTypeId `json:"tokenId"`
	Amount        *string           `json:"amount"`
	Fee           *string           `json:"fee"`

	Data []byte `json:"data"`

	Difficulty *string `json:"difficulty"`
	Nonce      []byte  `json:"nonce"`

	Signature []byte `json:"signature"`

	Quota         *string       `json:"quota"`
	QuotaUsed     *string       `json:"quotaUsed"`
	LogHash       *types.Hash   `json:"logHash"`
	SendBlockList []*RawTxBlock `json:"sendBlockList"`
}

type SnapshotBlock struct {
	Producer types.Address `json:"producer"`
	*ledger.SnapshotBlock
	Timestamp int64 `json:"timestamp"`
}

func (block *RawTxBlock) RpcToLedgerBlock() (*ledger.AccountBlock, error) {
	return copyRawTxToLedgerBlock(block)
}

func (block *RawTxBlock) ComputeHash() (*types.Hash, error) {
	lAb, err := copyRawTxToLedgerBlock(block)
	if err != nil {
		return nil, err
	}
	hash := lAb.ComputeHash()
	return &hash, nil
}

func ledgerSnapshotBlockToRpcBlock(sb *ledger.SnapshotBlock) (*SnapshotBlock, error) {
	if sb == nil {
		return nil, nil
	}
	rpcBlock := &SnapshotBlock{
		SnapshotBlock: sb,
	}

	rpcBlock.Producer = sb.Producer()

	rpcBlock.Timestamp = sb.Timestamp.Unix()
	return rpcBlock, nil
}

func ledgerToRpcBlock(chain chain.Chain, lAb *ledger.AccountBlock) (*AccountBlock, error) {
	rpcBlock := &AccountBlock{}

	rawTxBlock, err := copyLedgerBlockToRawTx(chain, lAb)
	if err != nil {
		return nil, err
	}
	rpcBlock.RawTxBlock = rawTxBlock

	// Producer
	rpcBlock.Producer = lAb.Producer()

	// TokenInfo
	if rawTxBlock.TokenId != types.ZERO_TOKENID {
		token, _ := chain.GetTokenInfoById(rawTxBlock.TokenId)
		rpcBlock.TokenInfo = RawTokenInfoToRpc(token, rawTxBlock.TokenId)
	}

	// ReceiveBlockHeight & ReceiveBlockHash
	if lAb.IsSendBlock() {
		receiveBlock, err := chain.GetReceiveAbBySendAb(lAb.Hash)
		if err != nil {
			return nil, err
		}
		if receiveBlock != nil {
			heightStr := strconv.FormatUint(receiveBlock.Height, 10)
			rpcBlock.ReceiveBlockHeight = &heightStr
			rpcBlock.ReceiveBlockHash = &receiveBlock.Hash
		}
	}

	// ConfirmedTimes & ConfirmedHash
	latestSb := chain.GetLatestSnapshotBlock()
	confirmedBlock, err := chain.GetConfirmSnapshotHeaderByAbHash(lAb.Hash)
	if err != nil {
		return nil, err
	}
	if confirmedBlock != nil && latestSb != nil && confirmedBlock.Height <= latestSb.Height {
		confirmedTimeStr := strconv.FormatUint(latestSb.Height-confirmedBlock.Height+1, 10)
		rpcBlock.ConfirmedTimes = &confirmedTimeStr
		rpcBlock.ConfirmedHash = &confirmedBlock.Hash
		rpcBlock.Timestamp = confirmedBlock.Timestamp.Unix()
	}

	return rpcBlock, nil
}

func copyLedgerBlockToRawTx(chain chain.Chain, lAb *ledger.AccountBlock) (*RawTxBlock, error) {
	rawTxBlock := &RawTxBlock{
		BlockType:      lAb.BlockType,
		Hash:           lAb.Hash,
		PrevHash:       lAb.PrevHash,
		AccountAddress: lAb.AccountAddress,
		PublicKey:      lAb.PublicKey,
		FromBlockHash:  lAb.FromBlockHash,
		TokenId:        lAb.TokenId,

		Data:      lAb.Data,
		Signature: lAb.Signature,
		LogHash:   lAb.LogHash,
	}
	//height
	rawTxBlock.Height = strconv.FormatUint(lAb.Height, 10)

	// Quota & QuotaUsed
	quota := strconv.FormatUint(lAb.Quota, 10)
	rawTxBlock.Quota = &quota
	quotaUsed := strconv.FormatUint(lAb.QuotaUsed, 10)
	rawTxBlock.QuotaUsed = &quotaUsed

	// FromAddress & ToAddress
	var amount, fee string
	if lAb.IsSendBlock() {
		rawTxBlock.FromAddress = lAb.AccountAddress
		rawTxBlock.ToAddress = lAb.ToAddress
		if lAb.Amount != nil {
			amount = lAb.Amount.String()
			rawTxBlock.Amount = &amount
		}
		if lAb.Fee != nil {
			fee = lAb.Fee.String()
			rawTxBlock.Fee = &fee
		}
	} else {
		sendBlock, err := chain.GetAccountBlockByHash(lAb.FromBlockHash)
		if err != nil {
			return nil, err
		}
		if sendBlock != nil {
			rawTxBlock.FromAddress = sendBlock.AccountAddress
			rawTxBlock.ToAddress = sendBlock.ToAddress

			rawTxBlock.FromBlockHash = sendBlock.Hash
			rawTxBlock.TokenId = sendBlock.TokenId
			if sendBlock.Amount != nil {
				amount = sendBlock.Amount.String()
				rawTxBlock.Amount = &amount
			}
			if sendBlock.Fee != nil {
				fee = sendBlock.Fee.String()
				rawTxBlock.Fee = &fee
			}
		}
	}

	// Difficulty & Nonce
	rawTxBlock.Nonce = lAb.Nonce
	if lAb.Difficulty != nil {
		difficulty := lAb.Difficulty.String()
		rawTxBlock.Difficulty = &difficulty
	}

	// SendBlockList
	if len(lAb.SendBlockList) > 0 {
		subBlockList := make([]*RawTxBlock, len(lAb.SendBlockList))
		for k, v := range lAb.SendBlockList {
			subRawTx, err := copyLedgerBlockToRawTx(chain, v)
			if err != nil {
				return nil, err
			}
			subBlockList[k] = subRawTx
		}
		rawTxBlock.SendBlockList = subBlockList
	}

	return rawTxBlock, nil
}

func copyRawTxToLedgerBlock(rawTxAb *RawTxBlock) (*ledger.AccountBlock, error) {
	lAb := &ledger.AccountBlock{
		BlockType:      rawTxAb.BlockType,
		Hash:           rawTxAb.Hash,
		PrevHash:       rawTxAb.PrevHash,
		AccountAddress: rawTxAb.AccountAddress,
		PublicKey:      rawTxAb.PublicKey,
		ToAddress:      rawTxAb.ToAddress,

		FromBlockHash: rawTxAb.FromBlockHash,
		TokenId:       rawTxAb.TokenId,

		Data:      rawTxAb.Data,
		Nonce:     rawTxAb.Nonce,
		Signature: rawTxAb.Signature,
	}

	var err error

	lAb.Height, err = strconv.ParseUint(rawTxAb.Height, 10, 64)
	if err != nil {
		return nil, err
	}

	lAb.Amount = big.NewInt(0)
	if rawTxAb.Amount != nil {
		if _, ok := lAb.Amount.SetString(*rawTxAb.Amount, 10); !ok {
			return nil, ErrStrToBigInt
		}
	}

	lAb.Fee = big.NewInt(0)
	if rawTxAb.Fee != nil {
		if _, ok := lAb.Fee.SetString(*rawTxAb.Fee, 10); !ok {
			return nil, ErrStrToBigInt
		}
	}

	if rawTxAb.Nonce != nil {
		if rawTxAb.Difficulty == nil {
			return nil, errors.New("lack of difficulty field")
		} else {
			difficultyStr, ok := new(big.Int).SetString(*rawTxAb.Difficulty, 10)
			if !ok {
				return nil, ErrStrToBigInt
			}
			lAb.Difficulty = difficultyStr
		}
	}

	if rawTxAb.Quota != nil {
		lAb.Quota, err = strconv.ParseUint(*rawTxAb.Quota, 10, 64)
		if err != nil {
			return nil, err
		}
	}

	if rawTxAb.QuotaUsed != nil {
		lAb.QuotaUsed, err = strconv.ParseUint(*rawTxAb.QuotaUsed, 10, 64)
		if err != nil {
			return nil, err
		}
	}

	if rawTxAb.LogHash != nil {
		lAb.LogHash = rawTxAb.LogHash
	}

	if !types.IsContractAddr(rawTxAb.AccountAddress) {
		return lAb, nil
	}

	if len(rawTxAb.SendBlockList) > 0 {
		subLAbList := make([]*ledger.AccountBlock, len(rawTxAb.SendBlockList))
		for k, v := range rawTxAb.SendBlockList {
			subLAb, subErr := copyRawTxToLedgerBlock(v)
			if subErr != nil {
				return nil, subErr
			}
			subLAbList[k] = subLAb
		}
		lAb.SendBlockList = subLAbList
	}

	return lAb, nil
}

type RpcAccountInfo struct {
	AccountAddress      types.Address                              `json:"accountAddress"`
	TotalNumber         string                                     `json:"totalNumber"` // uint64
	TokenBalanceInfoMap map[types.TokenTypeId]*RpcTokenBalanceInfo `json:"tokenBalanceInfoMap,omitempty"`
}

type RpcTokenBalanceInfo struct {
	TokenInfo   *RpcTokenInfo `json:"tokenInfo,omitempty"`
	TotalAmount string        `json:"totalAmount"`      // big int
	Number      *string       `json:"number,omitempty"` // uint64
}

type RpcTokenInfo struct {
	TokenName     string            `json:"tokenName"`
	TokenSymbol   string            `json:"tokenSymbol"`
	TotalSupply   *string           `json:"totalSupply,omitempty"` // *big.Int
	Decimals      uint8             `json:"decimals"`
	Owner         types.Address     `json:"owner"`
	TokenId       types.TokenTypeId `json:"tokenId"`
	MaxSupply     *string           `json:"maxSupply"` // *big.Int
	OwnerBurnOnly bool              `json:"ownerBurnOnly"`
	IsReIssuable  bool              `json:"isReIssuable"`
	Index         uint16            `json:"index"`
}

func RawTokenInfoToRpc(tinfo *types.TokenInfo, tti types.TokenTypeId) *RpcTokenInfo {
	var rt *RpcTokenInfo = nil
	if tinfo != nil {
		rt = &RpcTokenInfo{
			TokenName:     tinfo.TokenName,
			TokenSymbol:   tinfo.TokenSymbol,
			TotalSupply:   nil,
			Decimals:      tinfo.Decimals,
			Owner:         tinfo.Owner,
			TokenId:       tti,
			OwnerBurnOnly: tinfo.OwnerBurnOnly,
			IsReIssuable:  tinfo.IsReIssuable,
			Index:         tinfo.Index,
		}
		if tinfo.TotalSupply != nil {
			s := tinfo.TotalSupply.String()
			rt.TotalSupply = &s
		}
		if tinfo.MaxSupply != nil {
			s := tinfo.MaxSupply.String()
			rt.MaxSupply = &s
		}
	}
	return rt
}

/*
type AccountBlock struct {
	*ledger.AccountBlock

	FromAddress types.Address `json:"FromAddress"`

	Height string `json:"height"`

	Amount    *string       `json:"amount"`
	Fee       *string       `json:"fee"`
	TokenInfo *RpcTokenInfo `json:"tokenInfo"`

	Difficulty *string `json:"difficulty"`
	Quota      *string `json:"quota"`

	Timestamp int64 `json:"timestamp"`

	ConfirmedTimes *string     `json:"confirmedTimes"`
	ConfirmedHash  *types.Hash `json:"confirmedHash"`

	ReceiveBlockHeight string      `json:"receiveBlockHeight"`
	ReceiveBlockHash   *types.Hash `json:"receiveBlockHash"`
}


// TODO set timestamp
func (ab *AccountBlock) LedgerAccountBlock() (*ledger.AccountBlock, error) {
	lAb := ab.AccountBlock
	if lAb == nil {
		lAb = &ledger.AccountBlock{}
	}

	var err error
	lAb.Height, err = strconv.ParseUint(ab.Height, 10, 64)
	if err != nil {
		return nil, err
	}
	if ab.Quota != nil {
		lAb.Quota, err = strconv.ParseUint(*ab.Quota, 10, 64)
		if err != nil {
			return nil, err
		}
	}

	lAb.Amount = big.NewInt(0)
	if ab.Amount != nil {
		if _, ok := lAb.Amount.SetString(*ab.Amount, 10); !ok {
			return nil, ErrStrToBigInt
		}
	}

	lAb.Fee = big.NewInt(0)
	if ab.Fee != nil {
		if _, ok := lAb.Fee.SetString(*ab.Fee, 10); !ok {
			return nil, ErrStrToBigInt
		}
	}

	if ab.AccountBlock != nil && ab.AccountBlock.Nonce != nil {
		if ab.Difficulty == nil {
			return nil, errors.New("lack of difficulty field")
		} else {
			setString, ok := new(big.Int).SetString(*ab.Difficulty, 10)
			if !ok {
				return nil, ErrStrToBigInt
			}
			lAb.Difficulty = setString
		}
	}

	return lAb, nil
}

func ledgerToRpcBlock(block *ledger.AccountBlock, chain chain.Chain) (*AccountBlock, error) {
	latestSb := chain.GetLatestSnapshotBlock()

	confirmedBlock, err := chain.GetConfirmSnapshotHeaderByAbHash(block.Hash)

	if err != nil {
		return nil, err
	}

	var confirmedTimes uint64
	var confirmedHash types.Hash
	var timestamp int64

	if confirmedBlock != nil && latestSb != nil && confirmedBlock.Height <= latestSb.Height {
		confirmedHash = confirmedBlock.Hash
		confirmedTimes = latestSb.Height - confirmedBlock.Height + 1
		timestamp = confirmedBlock.Timestamp.Unix()
	}

	var fromAddress, toAddress types.Address
	if block.IsReceiveBlock() {
		toAddress = block.AccountAddress
		sendBlock, err := chain.GetAccountBlockByHash(block.FromBlockHash)
		if err != nil {
			return nil, err
		}

		if sendBlock != nil {
			fromAddress = sendBlock.AccountAddress
			block.TokenId = sendBlock.TokenId
			block.Amount = sendBlock.Amount
			block.Fee = sendBlock.Fee
		}
	} else {
		fromAddress = block.AccountAddress
		toAddress = block.ToAddress
	}

	token, _ := chain.GetTokenInfoById(block.TokenId)
	rpcAccountBlock := createAccountBlock(block, token, confirmedTimes)

	if confirmedTimes > 0 {
		rpcAccountBlock.ConfirmedHash = &confirmedHash
	}

	rpcAccountBlock.FromAddress = fromAddress
	rpcAccountBlock.ToAddress = toAddress
	rpcAccountBlock.Timestamp = timestamp

	if block.IsSendBlock() {
		receiveBlock, err := chain.GetReceiveAbBySendAb(block.Hash)
		if err != nil {
			return nil, err
		}
		if receiveBlock != nil {
			rpcAccountBlock.ReceiveBlockHeight = strconv.FormatUint(receiveBlock.Height, 10)
			rpcAccountBlock.ReceiveBlockHash = &receiveBlock.Hash
		}
	}

	return rpcAccountBlock, nil
}

func createAccountBlock(ledgerBlock *ledger.AccountBlock, token *types.TokenInfo, confirmedTimes uint64) *AccountBlock {
	zero := "0"
	quota := strconv.FormatUint(ledgerBlock.Quota, 10)
	confirmedTimeStr := strconv.FormatUint(confirmedTimes, 10)
	ab := &AccountBlock{
		AccountBlock: ledgerBlock,

		Height: strconv.FormatUint(ledgerBlock.Height, 10),
		Quota:  &quota,

		Amount:         &zero,
		Fee:            &zero,
		TokenInfo:      RawTokenInfoToRpc(token, ledgerBlock.TokenId),
		ConfirmedTimes: &confirmedTimeStr,
	}

	if ledgerBlock.Difficulty != nil {
		difficulty := ledgerBlock.Difficulty.String()
		ab.Difficulty = &difficulty
	}

	//if ledgerBlock.Timestamp != nil {
	//	ab.Timestamp = ledgerBlock.Timestamp.Unix()
	//}

	if token != nil {
		ab.TokenInfo = RawTokenInfoToRpc(token, ledgerBlock.TokenId)
	}
	if ledgerBlock.Amount != nil {
		a := ledgerBlock.Amount.String()
		ab.Amount = &a
	}
	if ledgerBlock.Fee != nil {
		s := ledgerBlock.Fee.String()
		ab.Fee = &s
	}

	return ab
}
*/<|MERGE_RESOLUTION|>--- conflicted
+++ resolved
@@ -4,35 +4,15 @@
 	"errors"
 	"math/big"
 	"strconv"
-<<<<<<< HEAD
-	"time"
-=======
->>>>>>> 88034756
 
 	"github.com/vitelabs/go-vite/chain"
 	"github.com/vitelabs/go-vite/common/types"
 	"github.com/vitelabs/go-vite/ledger"
 )
 
-<<<<<<< HEAD
-type RpcSnapshotBlock struct {
-	ledger.SnapshotBlock
-	Height    string        `json:"height"`
-	Producer  types.Address `json:"producer"`
-	Timestamp int64         `json:"timestamp"`
-}
-
-func genRpcSnapshotBlock(block *ledger.SnapshotBlock) *RpcSnapshotBlock {
-	b := &RpcSnapshotBlock{SnapshotBlock: *block}
-	b.Height = strconv.FormatUint(block.Height, 10)
-	b.Producer = block.Producer()
-	b.Timestamp = block.Timestamp.UnixNano() / 1e6
-	return b
-=======
 type SnapshotChunk struct {
 	AccountBlocks []*ledger.AccountBlock
 	SnapshotBlock *SnapshotBlock
->>>>>>> 88034756
 }
 
 type AccountBlock struct {
