package quota

import (
	"github.com/vitelabs/go-vite/common/types"
	"github.com/vitelabs/go-vite/ledger"
	"github.com/vitelabs/go-vite/vm/util"
	"math/big"
)

type NodeConfig struct {
	QuotaParams
<<<<<<< HEAD
	sectionList    []*big.Float
	difficultyList []*big.Int
=======
	sectionList      []*big.Float
	difficultyList   []*big.Int
	pledgeAmountList []*big.Int
	calcQuotaFunc    func(db quotaDb, addr types.Address, pledgeAmount *big.Int, difficulty *big.Int) (quotaTotal, quotaPledge, quotaAddition, snapshotCurrentQuota, quotaAvg uint64, blocked bool, err error)
>>>>>>> 88034756
}

var nodeConfig NodeConfig

func InitQuotaConfig(isTest, isTestParam bool) {
	sectionList := make([]*big.Float, len(sectionStrList))
	for i, str := range sectionStrList {
		sectionList[i], _ = new(big.Float).SetPrec(precForFloat).SetString(str)
	}
	if isTestParam {
<<<<<<< HEAD
		nodeConfig = NodeConfig{QuotaParamTest, sectionList, difficultyListTest}
	} else {
		nodeConfig = NodeConfig{QuotaParamMainNet, sectionList, difficultyListMainNet}
=======
		nodeConfig = NodeConfig{
			QuotaParams:    QuotaParamTestnet,
			sectionList:    sectionList,
			difficultyList: difficultyListTestnet}
		pledgeAmountList := make([]*big.Int, len(pledgeAmountListTestnet))
		for i, str := range pledgeAmountListTestnet {
			pledgeAmountList[i], _ = new(big.Int).SetString(str, 10)
		}
		nodeConfig.pledgeAmountList = pledgeAmountList
	} else {
		nodeConfig = NodeConfig{
			QuotaParams:    QuotaParamMainnet,
			sectionList:    sectionList,
			difficultyList: difficultyListMainnet}
		pledgeAmountList := make([]*big.Int, len(pledgeAmountListMainnet))
		for i, str := range pledgeAmountListMainnet {
			pledgeAmountList[i], _ = new(big.Int).SetString(str, 10)
		}
		nodeConfig.pledgeAmountList = pledgeAmountList
	}
	if isTest {
		nodeConfig.calcQuotaFunc = func(db quotaDb, addr types.Address, pledgeAmount *big.Int, difficulty *big.Int) (quotaTotal, quotaPledge, quotaAddition, snapshotCurrentQuota, quotaAvg uint64, blocked bool, err error) {
			return 75000000, 1000000, 0, 1000000, 0, false, nil
		}
	} else {
		nodeConfig.calcQuotaFunc = func(db quotaDb, addr types.Address, pledgeAmount *big.Int, difficulty *big.Int) (quotaTotal, quotaPledge, quotaAddition, snapshotCurrentQuota, quotaAvg uint64, blocked bool, err error) {
			return calcQuotaV3(db, addr, pledgeAmount, difficulty)
		}
>>>>>>> 88034756
	}
}

type quotaDb interface {
	GetQuotaUsedList(address types.Address) []types.QuotaInfo
	GetUnconfirmedBlocks(address types.Address) []*ledger.AccountBlock
	GetLatestAccountBlock(addr types.Address) (*ledger.AccountBlock, error)
	GetConfirmedTimes(blockHash types.Hash) (uint64, error)
}

func CalcBlockQuota(db quotaDb, block *ledger.AccountBlock) (uint64, error) {
	if !util.IsPoW(block) {
		return block.QuotaUsed, nil
	}
	powQuota, err := calcPoWQuota(db, block.Difficulty)
	if err != nil {
		return 0, err
	}
	if block.QuotaUsed > powQuota {
		return block.QuotaUsed - powQuota, nil
	}
	return 0, nil
}

func CalcSnapshotCurrentQuota(db quotaDb, beneficial types.Address, pledgeAmount *big.Int) (uint64, error) {
	_, _, _, snapshotCurrentQuota, _, _, err := nodeConfig.calcQuotaFunc(db, beneficial, pledgeAmount, big.NewInt(0))
	if err == nil || err == util.ErrInvalidUnconfirmedQuota {
		return snapshotCurrentQuota, nil
	}
	return 0, err
}

func GetPledgeQuota(db quotaDb, beneficial types.Address, pledgeAmount *big.Int) (types.Quota, error) {
	quotaTotal, pledgeQuota, _, snapshotCurrentQuota, quotaAvg, blocked, err := nodeConfig.calcQuotaFunc(db, beneficial, pledgeAmount, big.NewInt(0))
	return types.NewQuota(pledgeQuota, quotaTotal, quotaAvg, snapshotCurrentQuota, blocked), err
}

func CalcQuotaForBlock(db quotaDb, addr types.Address, pledgeAmount *big.Int, difficulty *big.Int) (quotaTotal, quotaAddition uint64, err error) {
	quotaTotal, _, quotaAddition, _, _, _, err = nodeConfig.calcQuotaFunc(db, addr, pledgeAmount, difficulty)
	if err != nil {
		return 0, 0, err
	}
	if quotaTotal > quotaLimitForBlock {
		if quotaAddition > quotaLimitForBlock {
			return quotaLimitForBlock, quotaLimitForBlock, nil
		} else {
			return quotaLimitForBlock, quotaAddition, nil
		}
	} else {
		return quotaTotal, quotaAddition, nil
	}
}

func CalcCreateQuota(fee *big.Int) uint64 {
	return quotaForCreateContract
}

// Check whether current quota of a contract account is enough to receive a new block
func CheckQuota(db quotaDb, q types.Quota, addr types.Address) bool {
	if q.Blocked() {
		return false
	}
	if q.Current() >= q.Avg() {
		return true
	} else {
		return false
	}
}

<<<<<<< HEAD
func CalcQuotaV2(db quotaDb, addr types.Address, pledgeAmount *big.Int, difficulty *big.Int) (uint64, uint64, error) {
	isPoW := difficulty.Sign() > 0
	currentSnapshotHash := db.CurrentSnapshotBlock().Hash
	prevBlock := db.PrevAccountBlock()
	quotaUsed := uint64(0)
	for {
		if prevBlock != nil && currentSnapshotHash == prevBlock.SnapshotHash {
			// quick fail on a receive error block referencing to the same snapshot block
			if prevBlock.BlockType == ledger.BlockTypeReceiveError {
				return 0, 0, util.ErrOutOfQuota
			}
			if isPoW && IsPoW(prevBlock.Nonce) {
				// only one block gets extra quota when referencing to the same snapshot block
				return 0, 0, util.ErrCalcPoWTwice
			}
			quotaUsed = quotaUsed + prevBlock.Quota
			prevBlock = db.GetAccountBlockByHash(&prevBlock.PrevHash)
		} else {
			x := new(big.Float).SetPrec(precForFloat).SetUint64(0)
			tmpFLoat := new(big.Float).SetPrec(precForFloat)
			var quotaWithoutPoW uint64
			if pledgeAmount.Sign() == 0 {
				quotaWithoutPoW = 0
=======
func calcQuotaV3(db quotaDb, addr types.Address, pledgeAmount *big.Int, difficulty *big.Int) (quotaTotal, quotaPledge, quotaAddition, snapshotCurrentQuota, quotaAvg uint64, blocked bool, err error) {
	powFlag := difficulty != nil && difficulty.Sign() > 0
	if powFlag {
		canPoW, err := CanPoW(db, addr)
		if err != nil {
			return 0, 0, 0, 0, 0, false, err
		}
		if !canPoW {
			return 0, 0, 0, 0, 0, false, util.ErrCalcPoWTwice
		}
	}
	return calcQuotaTotal(db, addr, pledgeAmount, difficulty)
}
func isBlocked(db quotaDb, addr types.Address) (bool, error) {
	if !types.IsContractAddr(addr) {
		return false, nil
	}

	prevBlock, err := db.GetLatestAccountBlock(addr)
	if err != nil {
		return true, err
	}
	if prevBlock == nil {
		return false, nil
	}
	if prevBlock.BlockType == ledger.BlockTypeReceiveError {
		confirmTime, err := db.GetConfirmedTimes(prevBlock.Hash)
		if err != nil {
			return true, err
		}
		if confirmTime < outOfQuotaBlockTime {
			return true, nil
		}
	}
	return false, nil
}
func calcQuotaTotal(db quotaDb, addr types.Address, pledgeAmount *big.Int, difficulty *big.Int) (quotaTotal, quotaPledge, quotaAddition, snapshotCurrentQuota, quotaAvg uint64, blocked bool, err error) {
	blocked, err = isBlocked(db, addr)
	if err != nil {
		return 0, 0, 0, 0, 0, false, err
	}

	quotaPledge, err = calcPledgeQuota(db, pledgeAmount)
	if err != nil {
		return 0, 0, 0, 0, 0, false, err
	}
	quotaAddition, err = calcPoWQuota(db, difficulty)
	if err != nil {
		return 0, 0, 0, 0, 0, false, err
	}
	quotaList := db.GetQuotaUsedList(addr)
	quotaTotal = uint64(0)
	quotaUsedTotal := uint64(0)
	blockCountTotal := uint64(0)
	if len(quotaList) > 1 {
		for _, q := range quotaList[:len(quotaList)-1] {
			quotaTotal = quotaTotal + quotaPledge
			quotaUsedTotal = quotaUsedTotal + q.QuotaUsedTotal
			blockCountTotal = blockCountTotal + q.BlockCount
			if quotaTotal >= q.QuotaTotal {
				quotaTotal = quotaTotal - q.QuotaTotal
>>>>>>> 88034756
			} else {
				quotaTotal = 0
			}
		}
	}
	var unconfirmedQuota uint64
	if len(quotaList) > 0 {
		q := quotaList[len(quotaList)-1]
		quotaTotal = quotaTotal + quotaPledge
		snapshotCurrentQuota = quotaTotal
		quotaUsedTotal = quotaUsedTotal + q.QuotaUsedTotal
		blockCountTotal = blockCountTotal + q.BlockCount
		unconfirmedQuota = q.QuotaTotal
	} else {
		snapshotCurrentQuota = quotaTotal
		unconfirmedQuota = 0
	}
	if blockCountTotal > 0 {
		quotaAvg = quotaUsedTotal / blockCountTotal
	} else {
		quotaAvg = 0
	}
	if quotaTotal >= unconfirmedQuota {
		quotaTotal = quotaTotal - unconfirmedQuota
	} else {
		return 0, quotaPledge, 0, snapshotCurrentQuota, quotaAvg, blocked, util.ErrInvalidUnconfirmedQuota
	}
	if blocked {
		return 0, quotaPledge, 0, snapshotCurrentQuota, quotaAvg, blocked, nil
	}
	return quotaTotal + quotaAddition, quotaPledge, quotaAddition, snapshotCurrentQuota, quotaAvg, blocked, nil
}

func calcPledgeQuota(db quotaDb, pledgeAmount *big.Int) (uint64, error) {
	if pledgeAmount == nil || pledgeAmount.Sign() <= 0 {
		return 0, nil
	}
	return calcQuotaByIndex(getIndexInBigIntList(pledgeAmount, nodeConfig.pledgeAmountList, 0, len(nodeConfig.sectionList)-1)), nil
}

<<<<<<< HEAD
func calcSectionIndexByQuotaRequired(quotaRequired uint64) uint64 {
	if quotaRequired > helper.MaxUint64-quotaForSection+1 {
		return helper.MaxUint64/quotaForSection + 1
	}
	return (quotaRequired + quotaForSection - 1) / quotaForSection
}

// Get the largest index
// which makes sectionList[index] <= x
func getIndexInSection(x *big.Float) int {
	return getIndexInSectionRange(x, 0, len(nodeConfig.sectionList)-1)
=======
func calcPoWQuota(db quotaDb, difficulty *big.Int) (uint64, error) {
	if difficulty == nil || difficulty.Sign() <= 0 {
		return 0, nil
	}
	return calcQuotaByIndex(getIndexInBigIntList(difficulty, nodeConfig.difficultyList, 0, len(nodeConfig.sectionList)-1)), nil
>>>>>>> 88034756
}

func calcQuotaByIndex(index int) uint64 {
	if index >= 0 && index < len(nodeConfig.sectionList) {
		return uint64(index) * quotaForSection
	}
	return 0
}

func getIndexByQuota(q uint64) (int, error) {
	index := int((q + quotaForSection - 1) / quotaForSection)
	if index >= len(nodeConfig.sectionList) || uint64(index)*quotaForSection < q {
		return 0, util.ErrBlockQuotaLimitReached
	}
	return index, nil
}

func getIndexInBigIntList(x *big.Int, list []*big.Int, left, right int) int {
	if left == right {
		return getExactIndex(x, list, left)
	}
	mid := (left + right + 1) / 2
	cmp := list[mid].Cmp(x)
	if cmp == 0 {
		return mid
	} else if cmp > 0 {
		return getIndexInBigIntList(x, list, left, mid-1)
	} else {
		return getIndexInBigIntList(x, list, mid, right)
	}
}

func getExactIndex(x *big.Int, list []*big.Int, index int) int {
	if index == 0 || list[index].Cmp(x) <= 0 {
		return index
	} else {
		return index - 1
	}
}

<<<<<<< HEAD
func CanPoW(db quotaDb, addr types.Address) bool {
	currentSnapshotHash := db.CurrentSnapshotBlock().Hash
	prevBlock := db.PrevAccountBlock()
	for {
		if prevBlock != nil && currentSnapshotHash == prevBlock.SnapshotHash {
			if IsPoW(prevBlock.Nonce) {
				return false
			} else {
				prevBlock = db.GetAccountBlockByHash(&prevBlock.PrevHash)
				continue
			}
		} else {
			return true
		}
	}
}

func CalcPoWDifficulty(quotaRequired uint64) *big.Int {
	index := calcSectionIndexByQuotaRequired(quotaRequired)
	return new(big.Int).Set(nodeConfig.difficultyList[index])
=======
func CanPoW(db quotaDb, address types.Address) (bool, error) {
	blocks := db.GetUnconfirmedBlocks(address)
	for _, b := range blocks {
		if util.IsPoW(b) {
			return false, nil
		}
	}
	return true, nil
}

func CalcPoWDifficulty(quotaRequired uint64, q types.Quota) (*big.Int, error) {
	if quotaRequired > quotaLimitForBlock {
		return nil, util.ErrBlockQuotaLimitReached
	}
	if q.Current() >= quotaRequired {
		return big.NewInt(0), nil
	}
	index, err := getIndexByQuota(quotaRequired)
	if err != nil {
		return nil, err
	}
	difficulty := nodeConfig.difficultyList[index]
	return difficulty, nil
>>>>>>> 88034756
}<|MERGE_RESOLUTION|>--- conflicted
+++ resolved
@@ -9,15 +9,10 @@
 
 type NodeConfig struct {
 	QuotaParams
-<<<<<<< HEAD
-	sectionList    []*big.Float
-	difficultyList []*big.Int
-=======
 	sectionList      []*big.Float
 	difficultyList   []*big.Int
 	pledgeAmountList []*big.Int
 	calcQuotaFunc    func(db quotaDb, addr types.Address, pledgeAmount *big.Int, difficulty *big.Int) (quotaTotal, quotaPledge, quotaAddition, snapshotCurrentQuota, quotaAvg uint64, blocked bool, err error)
->>>>>>> 88034756
 }
 
 var nodeConfig NodeConfig
@@ -28,11 +23,6 @@
 		sectionList[i], _ = new(big.Float).SetPrec(precForFloat).SetString(str)
 	}
 	if isTestParam {
-<<<<<<< HEAD
-		nodeConfig = NodeConfig{QuotaParamTest, sectionList, difficultyListTest}
-	} else {
-		nodeConfig = NodeConfig{QuotaParamMainNet, sectionList, difficultyListMainNet}
-=======
 		nodeConfig = NodeConfig{
 			QuotaParams:    QuotaParamTestnet,
 			sectionList:    sectionList,
@@ -61,7 +51,6 @@
 		nodeConfig.calcQuotaFunc = func(db quotaDb, addr types.Address, pledgeAmount *big.Int, difficulty *big.Int) (quotaTotal, quotaPledge, quotaAddition, snapshotCurrentQuota, quotaAvg uint64, blocked bool, err error) {
 			return calcQuotaV3(db, addr, pledgeAmount, difficulty)
 		}
->>>>>>> 88034756
 	}
 }
 
@@ -131,31 +120,6 @@
 	}
 }
 
-<<<<<<< HEAD
-func CalcQuotaV2(db quotaDb, addr types.Address, pledgeAmount *big.Int, difficulty *big.Int) (uint64, uint64, error) {
-	isPoW := difficulty.Sign() > 0
-	currentSnapshotHash := db.CurrentSnapshotBlock().Hash
-	prevBlock := db.PrevAccountBlock()
-	quotaUsed := uint64(0)
-	for {
-		if prevBlock != nil && currentSnapshotHash == prevBlock.SnapshotHash {
-			// quick fail on a receive error block referencing to the same snapshot block
-			if prevBlock.BlockType == ledger.BlockTypeReceiveError {
-				return 0, 0, util.ErrOutOfQuota
-			}
-			if isPoW && IsPoW(prevBlock.Nonce) {
-				// only one block gets extra quota when referencing to the same snapshot block
-				return 0, 0, util.ErrCalcPoWTwice
-			}
-			quotaUsed = quotaUsed + prevBlock.Quota
-			prevBlock = db.GetAccountBlockByHash(&prevBlock.PrevHash)
-		} else {
-			x := new(big.Float).SetPrec(precForFloat).SetUint64(0)
-			tmpFLoat := new(big.Float).SetPrec(precForFloat)
-			var quotaWithoutPoW uint64
-			if pledgeAmount.Sign() == 0 {
-				quotaWithoutPoW = 0
-=======
 func calcQuotaV3(db quotaDb, addr types.Address, pledgeAmount *big.Int, difficulty *big.Int) (quotaTotal, quotaPledge, quotaAddition, snapshotCurrentQuota, quotaAvg uint64, blocked bool, err error) {
 	powFlag := difficulty != nil && difficulty.Sign() > 0
 	if powFlag {
@@ -217,7 +181,6 @@
 			blockCountTotal = blockCountTotal + q.BlockCount
 			if quotaTotal >= q.QuotaTotal {
 				quotaTotal = quotaTotal - q.QuotaTotal
->>>>>>> 88034756
 			} else {
 				quotaTotal = 0
 			}
@@ -258,25 +221,11 @@
 	return calcQuotaByIndex(getIndexInBigIntList(pledgeAmount, nodeConfig.pledgeAmountList, 0, len(nodeConfig.sectionList)-1)), nil
 }
 
-<<<<<<< HEAD
-func calcSectionIndexByQuotaRequired(quotaRequired uint64) uint64 {
-	if quotaRequired > helper.MaxUint64-quotaForSection+1 {
-		return helper.MaxUint64/quotaForSection + 1
-	}
-	return (quotaRequired + quotaForSection - 1) / quotaForSection
-}
-
-// Get the largest index
-// which makes sectionList[index] <= x
-func getIndexInSection(x *big.Float) int {
-	return getIndexInSectionRange(x, 0, len(nodeConfig.sectionList)-1)
-=======
 func calcPoWQuota(db quotaDb, difficulty *big.Int) (uint64, error) {
 	if difficulty == nil || difficulty.Sign() <= 0 {
 		return 0, nil
 	}
 	return calcQuotaByIndex(getIndexInBigIntList(difficulty, nodeConfig.difficultyList, 0, len(nodeConfig.sectionList)-1)), nil
->>>>>>> 88034756
 }
 
 func calcQuotaByIndex(index int) uint64 {
@@ -317,28 +266,6 @@
 	}
 }
 
-<<<<<<< HEAD
-func CanPoW(db quotaDb, addr types.Address) bool {
-	currentSnapshotHash := db.CurrentSnapshotBlock().Hash
-	prevBlock := db.PrevAccountBlock()
-	for {
-		if prevBlock != nil && currentSnapshotHash == prevBlock.SnapshotHash {
-			if IsPoW(prevBlock.Nonce) {
-				return false
-			} else {
-				prevBlock = db.GetAccountBlockByHash(&prevBlock.PrevHash)
-				continue
-			}
-		} else {
-			return true
-		}
-	}
-}
-
-func CalcPoWDifficulty(quotaRequired uint64) *big.Int {
-	index := calcSectionIndexByQuotaRequired(quotaRequired)
-	return new(big.Int).Set(nodeConfig.difficultyList[index])
-=======
 func CanPoW(db quotaDb, address types.Address) (bool, error) {
 	blocks := db.GetUnconfirmedBlocks(address)
 	for _, b := range blocks {
@@ -362,5 +289,4 @@
 	}
 	difficulty := nodeConfig.difficultyList[index]
 	return difficulty, nil
->>>>>>> 88034756
 }