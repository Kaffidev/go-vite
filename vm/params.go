package vm

import (
	"github.com/vitelabs/go-vite/common/helper"
	"github.com/vitelabs/go-vite/vm/util"
	"math/big"
)

const (
	quickStepGas    uint64 = 2
	fastestStepGas  uint64 = 3
	fastStepGas     uint64 = 5
	midStepGas      uint64 = 8
	slowStepGas     uint64 = 10
	extStepGas      uint64 = 20
	extCodeSizeGas  uint64 = 700
	extCodeCopyGas  uint64 = 700
	balanceGas      uint64 = 400
	sLoadGas        uint64 = 200
	expByteGas      uint64 = 50
	quadCoeffDiv    uint64 = 512   // Divisor for the quadratic particle of the memory cost equation.
	logGas          uint64 = 375   // Per LOG* operation.
	logTopicGas     uint64 = 375   // Multiplied by the * of the LOG*, per LOG transaction. e.g. LOG0 incurs 0 * c_txLogTopicGas, LOG4 incurs 4 * c_txLogTopicGas.
	logDataGas      uint64 = 8     // Per byte in a LOG* operation's data.
	blake2bGas      uint64 = 30    // Once per Blake2b operation.
	blake2bWordGas  uint64 = 6     // Once per word of the Blake2b operation's data.
	sstoreSetGas    uint64 = 20000 // Once per SSTORE operation
	sstoreResetGas  uint64 = 5000  // Once per SSTORE operation if the zeroness changes from zero.
	sstoreClearGas  uint64 = 5000  // Once per SSTORE operation if the zeroness doesn't change.
	sstoreRefundGas uint64 = 15000 // Once per SSTORE operation if the zeroness changes to zero.
	jumpdestGas     uint64 = 1     // Jumpdest gas cost.
	callGas         uint64 = 700   // Once per CALL operation & message call transaction.
	contractCodeGas uint64 = 200   // Per byte in contract code
	copyGas         uint64 = 3     //
	memoryGas       uint64 = 3     // Times the address of the (highest referenced byte in memory + 1). NOTE: referencing happens on read, write and in instructions such as RETURN and CALL.

	// callCreateDepth          uint64 = 1024    // Maximum Depth of call/create stack.
	stackLimit uint64 = 1024 // Maximum size of VM stack allowed.

<<<<<<< HEAD
	// precompiled contract gas
	registerGas               uint64 = 62200
	updateRegistrationGas     uint64 = 62200
	cancelRegisterGas         uint64 = 83200
	rewardGas                 uint64 = 83200
	calcRewardGasPerPage      uint64 = 200
	maxRewardCount            uint64 = 150000000
	voteGas                   uint64 = 62000
	cancelVoteGas             uint64 = 62000
	pledgeGas                 uint64 = 21000
	cancelPledgeGas           uint64 = 103400
	createConsensusGroupGas   uint64 = 62200
	cancelConsensusGroupGas   uint64 = 83200
	reCreateConsensusGroupGas uint64 = 62200
	mintageGas                uint64 = 83200
	mintageCancelPledgeGas    uint64 = 83200

	cgNodeCountMin   uint8 = 3       // Minimum node count of consensus group
	cgNodeCountMax   uint8 = 101     // Maximum node count of consensus group
	cgIntervalMin    int64 = 1       // Minimum interval of consensus group in second
	cgIntervalMax    int64 = 10 * 60 // Maximum interval of consensus group in second
	cgPerCountMin    int64 = 1
	cgPerCountMax    int64 = 10 * 60
	cgPerIntervalMin int64 = 1
	cgPerIntervalMax int64 = 10 * 60

	dbPageSize            uint64 = 10000 // Batch get snapshot blocks from vm database to calc snapshot block reward
	getBlockByHeightLimit uint64 = 256

	tokenNameLengthMax   int = 40 // Maximum length of a token name(include)
	tokenSymbolLengthMax int = 10 // Maximum length of a token symbol(include)

=======
>>>>>>> df9ce448
	//CallValueTransferGas  uint64 = 9000  // Paid for CALL when the amount transfer is non-zero.
	//CallNewAccountGas     uint64 = 25000 // Paid for CALL when the destination address didn't exist prior.
	//CallStipend           uint64 = 2300  // Free gas given at beginning of call.
	getBlockByHeightLimit uint64 = 256
	maxCodeSize                  = 24576 // Maximum bytecode to permit for a contract
)

var (
<<<<<<< HEAD
	createContractFee = new(big.Int).Mul(helper.Big10, attovPerVite)

	viteTotalSupply                  = new(big.Int).Mul(big.NewInt(1e9), attovPerVite)
	rewardPerBlock                   = new(big.Int).Div(viteTotalSupply, big.NewInt(1051200000)) // Reward pre snapshot block, rewardPreBlock * blockNumPerYear / viteTotalSupply = 3%
	attovPerVite                     = big.NewInt(1e18)
	pledgeAmountMin                  = new(big.Int).Mul(big.NewInt(10), attovPerVite)
	mintageFee                       = new(big.Int).Mul(big.NewInt(1e3), attovPerVite) // Mintage cost choice 1, destroy ViteToken
	mintagePledgeAmount              = new(big.Int).Mul(big.NewInt(1e5), attovPerVite) // Mintage cost choice 2, pledge ViteToken for 3 month
	createConsensusGroupPledgeAmount = new(big.Int).Mul(big.NewInt(1000), attovPerVite)
)

type VmParams struct {
	MinPledgeHeight                  uint64 // Minimum pledge height
	CreateConsensusGroupPledgeHeight uint64 // Pledge height for registering to be a super node of snapshot group and common delegate group
	MintagePledgeHeight              uint64 // Pledge height for mintage if choose to pledge instead of destroy vite token
	RewardHeightLimit                uint64 // Cannot get snapshot block reward of current few blocks, for latest snapshot block could be reverted
}

var (
	VmParamsTest = VmParams{
		MinPledgeHeight:                  1,
		CreateConsensusGroupPledgeHeight: 1,
		MintagePledgeHeight:              1,
		RewardHeightLimit:                1,
	}
	VmParamsMainNet = VmParams{
		MinPledgeHeight:                  3600 * 24 * 3,
		CreateConsensusGroupPledgeHeight: 3600 * 24 * 3,
		MintagePledgeHeight:              3600 * 24 * 30 * 3,
		RewardHeightLimit:                60 * 30,
	}
=======
	createContractFee = new(big.Int).Mul(helper.Big10, util.AttovPerVite)
>>>>>>> df9ce448
)<|MERGE_RESOLUTION|>--- conflicted
+++ resolved
@@ -37,7 +37,6 @@
 	// callCreateDepth          uint64 = 1024    // Maximum Depth of call/create stack.
 	stackLimit uint64 = 1024 // Maximum size of VM stack allowed.
 
-<<<<<<< HEAD
 	// precompiled contract gas
 	registerGas               uint64 = 62200
 	updateRegistrationGas     uint64 = 62200
@@ -55,41 +54,30 @@
 	mintageGas                uint64 = 83200
 	mintageCancelPledgeGas    uint64 = 83200
 
-	cgNodeCountMin   uint8 = 3       // Minimum node count of consensus group
-	cgNodeCountMax   uint8 = 101     // Maximum node count of consensus group
-	cgIntervalMin    int64 = 1       // Minimum interval of consensus group in second
-	cgIntervalMax    int64 = 10 * 60 // Maximum interval of consensus group in second
-	cgPerCountMin    int64 = 1
-	cgPerCountMax    int64 = 10 * 60
-	cgPerIntervalMin int64 = 1
-	cgPerIntervalMax int64 = 10 * 60
+	cgNodeCountMin                   uint8  = 3       // Minimum node count of consensus group
+	cgNodeCountMax                   uint8  = 101     // Maximum node count of consensus group
+	cgIntervalMin                    int64  = 1       // Minimum interval of consensus group in second
+	cgIntervalMax                    int64  = 10 * 60 // Maximum interval of consensus group in second
+	cgPerCountMin                    int64  = 1
+	cgPerCountMax                    int64  = 10 * 60
+	cgPerIntervalMin                 int64  = 1
+	cgPerIntervalMax                 int64  = 10 * 60
 
-	dbPageSize            uint64 = 10000 // Batch get snapshot blocks from vm database to calc snapshot block reward
+	dbPageSize            uint64 = 10000   // Batch get snapshot blocks from vm database to calc snapshot block reward
 	getBlockByHeightLimit uint64 = 256
 
-	tokenNameLengthMax   int = 40 // Maximum length of a token name(include)
-	tokenSymbolLengthMax int = 10 // Maximum length of a token symbol(include)
+	tokenNameLengthMax   int    = 40 // Maximum length of a token name(include)
+	tokenSymbolLengthMax int    = 10 // Maximum length of a token symbol(include)
 
-=======
->>>>>>> df9ce448
 	//CallValueTransferGas  uint64 = 9000  // Paid for CALL when the amount transfer is non-zero.
 	//CallNewAccountGas     uint64 = 25000 // Paid for CALL when the destination address didn't exist prior.
 	//CallStipend           uint64 = 2300  // Free gas given at beginning of call.
-	getBlockByHeightLimit uint64 = 256
-	maxCodeSize                  = 24576 // Maximum bytecode to permit for a contract
+
+	MaxCodeSize = 24576 // Maximum bytecode to permit for a contract
 )
 
 var (
-<<<<<<< HEAD
-	createContractFee = new(big.Int).Mul(helper.Big10, attovPerVite)
-
-	viteTotalSupply                  = new(big.Int).Mul(big.NewInt(1e9), attovPerVite)
-	rewardPerBlock                   = new(big.Int).Div(viteTotalSupply, big.NewInt(1051200000)) // Reward pre snapshot block, rewardPreBlock * blockNumPerYear / viteTotalSupply = 3%
-	attovPerVite                     = big.NewInt(1e18)
-	pledgeAmountMin                  = new(big.Int).Mul(big.NewInt(10), attovPerVite)
-	mintageFee                       = new(big.Int).Mul(big.NewInt(1e3), attovPerVite) // Mintage cost choice 1, destroy ViteToken
-	mintagePledgeAmount              = new(big.Int).Mul(big.NewInt(1e5), attovPerVite) // Mintage cost choice 2, pledge ViteToken for 3 month
-	createConsensusGroupPledgeAmount = new(big.Int).Mul(big.NewInt(1000), attovPerVite)
+	createContractFee = new(big.Int).Mul(helper.Big10, util.AttovPerVite)
 )
 
 type VmParams struct {
@@ -112,7 +100,4 @@
 		MintagePledgeHeight:              3600 * 24 * 30 * 3,
 		RewardHeightLimit:                60 * 30,
 	}
-=======
-	createContractFee = new(big.Int).Mul(helper.Big10, util.AttovPerVite)
->>>>>>> df9ce448
 )