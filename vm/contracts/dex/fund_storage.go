--- conflicted
+++ resolved
@@ -232,7 +232,7 @@
 	QuoteToken types.TokenTypeId
 }
 
-type ParamDexFundStakeForVx struct {
+type ParamDexFundStakeForMining struct {
 	ActionType uint8 // 1: stake 2: cancel stake
 	Amount     *big.Int
 }
@@ -241,25 +241,12 @@
 	ActionType uint8 // 1: stake 2: cancel stake
 }
 
-type ParamDexFundStake struct {
-	StakeAddress types.Address
-	Beneficial   types.Address
-	Bid          uint8
-}
-
-type ParamDexFundCancelStake struct {
-	StakeAddress types.Address
-	Beneficial   types.Address
-	Amount       *big.Int
-	Bid          uint8
-}
-
 type ParamDexFundStakeCallBack struct {
-	StakeAddress types.Address
-	Beneficial   types.Address
-	Amount       *big.Int
-	Bid          uint8
-	Success      bool
+	StakeAddr   types.Address
+	Beneficiary types.Address
+	Amount      *big.Int
+	Bid         uint8
+	Success     bool
 }
 
 type ParamDexFundGetTokenInfoCallback struct {
@@ -272,49 +259,49 @@
 	Owner       types.Address
 }
 
-type ParamDexFundOwnerConfig struct {
-	OperationCode  uint8
-	Owner          types.Address // 1 owner
-	Timer          types.Address // 2 timerAddress
-	Trigger        types.Address // 4 maintainer
-	StopViteX      bool          // 8 stopViteX
-	MakerMineProxy types.Address // 16 maker mine proxy
-	Maintainer     types.Address // 32 maintainer
-}
-
-type ParamDexFundOwnerConfigTrade struct {
-	OperationCode      uint8
-	TradeToken         types.TokenTypeId // 1 mineMarket
-	QuoteToken         types.TokenTypeId // 1 mineMarket
-	AllowMine          bool              // 1 mineMarket
-	NewQuoteToken      types.TokenTypeId // 2 new quote token
-	QuoteTokenType     uint8             // 2 new quote token
-	TokenType4TradeThr uint8             // 4 maintainer
-	TradeThreshold     *big.Int          // 4 maintainer
-	TokenType4MineThr  uint8             // 8 maintainer
-	MineThreshold      *big.Int          // 8 maintainer
+type ParamDexFundDexAdminConfig struct {
+	OperationCode    uint8
+	Owner            types.Address // 1 owner
+	TimeOracle       types.Address // 2 timeOracle
+	PeriodJobTrigger types.Address // 4 periodJobTrigger
+	StopDex          bool          // 8 stopDex
+	MakerMiningAdmin types.Address // 16 maker mining admin
+	Maintainer       types.Address // 32 maintainer
+}
+
+type ParamDexFundTradeAdminConfig struct {
+	OperationCode               uint8
+	TradeToken                  types.TokenTypeId // 1 mineMarket
+	QuoteToken                  types.TokenTypeId // 1 mineMarket
+	AllowMining                 bool              // 1 mineMarket
+	NewQuoteToken               types.TokenTypeId // 2 new quote token
+	QuoteTokenType              uint8             // 2 new quote token
+	TokenTypeForTradeThreshold  uint8             // 4 tradeThreshold
+	MinTradeThreshold           *big.Int          // 4 tradeThreshold
+	TokenTypeForMiningThreshold uint8             // 8 miningThreshold
+	MinMiningThreshold          *big.Int          // 8 miningThreshold
 }
 
 type ParamDexFundMarketOwnerConfig struct {
 	OperationCode uint8 // 1 owner, 2 takerRate, 4 makerRate, 8 stopMarket
 	TradeToken    types.TokenTypeId
 	QuoteToken    types.TokenTypeId
-	Owner         types.Address
+	MarketOwner   types.Address
 	TakerFeeRate  int32
 	MakerFeeRate  int32
 	StopMarket    bool
 }
 
-type ParamDexFundTransferTokenOwner struct {
-	Token types.TokenTypeId
-	Owner types.Address
+type ParamDexFundTransferTokenOwnership struct {
+	Token    types.TokenTypeId
+	NewOwner types.Address
 }
 
 type ParamDexFundNotifyTime struct {
 	Timestamp int64
 }
 
-type ParamDexFundConfigMarketsAgent struct {
+type ParamDexFundConfigMarketAgents struct {
 	ActionType  uint8 // 1: grant 2: revoke
 	Agent       types.Address
 	TradeTokens []types.TokenTypeId
@@ -679,10 +666,7 @@
 	return
 }
 
-<<<<<<< HEAD
-func GetFundKey(address types.Address) []byte {
-=======
-func GetUserFundsByPage(db abi.StorageDatabase, lastAddress types.Address, count int)(userFunds []*UserFund, err error) {
+func GetUserFundsByPage(db abi.StorageDatabase, lastAddress types.Address, count int) (funds []*Fund, err error) {
 	var iterator interfaces.StorageIterator
 	if iterator, err = db.NewStorageIterator(fundKeyPrefix); err != nil {
 		return
@@ -690,13 +674,13 @@
 	defer iterator.Release()
 
 	if lastAddress != types.ZERO_ADDRESS {
-		ok := iterator.Seek(GetUserFundKey(lastAddress))
+		ok := iterator.Seek(GetFundKey(lastAddress))
 		if !ok {
-			err = fmt.Errorf("last address not valid for page userFunds")
+			err = fmt.Errorf("last address not valid for page funds")
 			return
 		}
 	}
-	userFunds = make([]*UserFund, 0, count)
+	funds = make([]*Fund, 0, count)
 	for {
 		if !iterator.Next() {
 			if err = iterator.Error(); err != nil {
@@ -707,14 +691,14 @@
 		key := iterator.Key()
 		data := iterator.Value()
 		if len(data) > 0 {
-			fund := &UserFund{}
+			fund := &Fund{}
 			if err = fund.DeSerialize(data); err != nil {
 				return
 			} else {
 				fund.Address = make([]byte, types.AddressSize)
 				copy(fund.Address[:], key[len(fundKeyPrefix):])
-				userFunds = append(userFunds, fund)
-				if len(userFunds) == count {
+				funds = append(funds, fund)
+				if len(funds) == count {
 					return
 				}
 			}
@@ -723,8 +707,7 @@
 	return
 }
 
-func GetUserFundKey(address types.Address) []byte {
->>>>>>> b2644e9b
+func GetFundKey(address types.Address) []byte {
 	return append(fundKeyPrefix, address.Bytes()...)
 }
 
