package contracts

import (
	"github.com/vitelabs/go-vite/vm/util"
	"math/big"
)

const (
	RegisterGas               uint64 = 62200
	UpdateRegistrationGas     uint64 = 62200
	CancelRegisterGas         uint64 = 83200
	RewardGas                 uint64 = 68200
	VoteGas                   uint64 = 62000
	CancelVoteGas             uint64 = 62000
	PledgeGas                 uint64 = 82000
	CancelPledgeGas           uint64 = 73000
	AgentPledgeGas            uint64 = 82000
	AgentCancelPledgeGas      uint64 = 73000
	CreateConsensusGroupGas   uint64 = 62200
	CancelConsensusGroupGas   uint64 = 83200
	ReCreateConsensusGroupGas uint64 = 62200

	dexFundDepositGas                     uint64 = 300
	dexFundDepositReceiveGas              uint64 = 1
	dexFundWithdrawGas                    uint64 = 300
	dexFundWithdrawReceiveGas             uint64 = 1
	dexFundNewMarketGas                   uint64 = 300
	dexFundNewMarketReceiveGas            uint64 = 1
	dexFundNewOrderGas                    uint64 = 300
	dexFundNewOrderReceiveGas             uint64 = 1
	dexFundSettleOrdersGas                uint64 = 300
	dexFundSettleOrdersReceiveGas         uint64 = 1
<<<<<<< HEAD
	dexFundPeriodJobGas                   uint64 = 300
	dexFundPeriodJobReceiveGas            uint64 = 1
=======
	dexFundFeePeriodJobGas                uint64 = 300
	dexFundFeePeriodJobReceiveGas         uint64 = 1
>>>>>>> ec8bfbdb
	dexFundPledgeForVxGas                 uint64 = 300
	dexFundPledgeForVxReceiveGas          uint64 = 1
	dexFundPledgeForVipGas                uint64 = 300
	dexFundPledgeForVipReceiveGas         uint64 = 1
	dexFundPledgeCallbackGas              uint64 = 300
	dexFundPledgeCallbackReceiveGas       uint64 = 1
	dexFundCancelPledgeCallbackGas        uint64 = 300
	dexFundCancelPledgeCallbackReceiveGas uint64 = 1
	dexFundGetTokenInfoCallbackGas        uint64 = 300
	dexFundGetTokenInfoCallbackReceiveGas uint64 = 1
	DexFundOwnerConfigGas                 uint64 = 300
	DexFundOwnerConfigReceiveGas          uint64 = 1
	DexFundOwnerConfigTradeGas            uint64 = 300
	DexFundOwnerConfigTradeReceiveGas     uint64 = 1
	DexFundMarketOwnerConfigGas           uint64 = 300
	DexFundMarketOwnerConfigReceiveGas    uint64 = 1
	dexFundTransferTokenOwnerGas          uint64 = 300
	dexFundTransferTokenOwnerReceiveGas   uint64 = 1
	dexFundNotifyTimeGas                  uint64 = 300
	dexFundNotifyTimeReceiveGas           uint64 = 1
	dexFundNewInviterGas                  uint64 = 300
	dexFundNewInviterReceiveGas           uint64 = 1
	dexFundBindInviteCodeGas              uint64 = 300
	dexFundBindInviteCodeReceiveGas       uint64 = 1

	dexTradeNewOrderGas        uint64 = 300
	dexTradeCancelOrderGas     uint64 = 300
	dexTradeNotifyNewMarketGas uint64 = 300

	MintGas                uint64 = 104525
	MintageCancelPledgeGas uint64 = 83200
	IssueGas               uint64 = 69325
	BurnGas                uint64 = 48837
	TransferOwnerGas       uint64 = 58981
	ChangeTokenTypeGas     uint64 = 63125
	GetTokenInfoGas        uint64 = 63200

	cgNodeCountMin   uint8 = 3       // Minimum node count of consensus group
	cgNodeCountMax   uint8 = 101     // Maximum node count of consensus group
	cgIntervalMin    int64 = 1       // Minimum interval of consensus group in second
	cgIntervalMax    int64 = 10 * 60 // Maximum interval of consensus group in second
	cgPerCountMin    int64 = 1
	cgPerCountMax    int64 = 10 * 60
	cgPerIntervalMin int64 = 1
	cgPerIntervalMax int64 = 10 * 60

	registrationNameLengthMax int = 40

	tokenNameLengthMax   int = 40 // Maximum length of a token name(include)
	tokenSymbolLengthMax int = 10 // Maximum length of a token symbol(include)

	tokenNameIndexMax  uint16 = 1000
	GetRewardTimeLimit int64  = 3600 // Cannot get snapshot block reward of current few blocks, for latest snapshot block could be reverted

	PledgeHeightMax uint64 = 3600 * 24 * 365
)

var (
	rewardPerBlock  = big.NewInt(951293759512937595) // Reward pre snapshot block, rewardPreBlock * blockNumPerYear / viteTotalSupply = 3%
	pledgeAmountMin = new(big.Int).Mul(big.NewInt(134), util.AttovPerVite)
	mintageFee      = new(big.Int).Mul(big.NewInt(1e3), util.AttovPerVite) // Mintage cost choice 1, destroy ViteToken
	// mintagePledgeAmount              = new(big.Int).Mul(big.NewInt(1e5), util.AttovPerVite) // Mintage cost choice 2, pledge ViteToken for 3 month
	createConsensusGroupPledgeAmount = new(big.Int).Mul(big.NewInt(1000), util.AttovPerVite)
)

type ContractsParams struct {
	RegisterMinPledgeHeight          uint64 // Minimum pledge height for register
	PledgeHeight                     uint64 // pledge height for stake
	CreateConsensusGroupPledgeHeight uint64 // Pledge height for registering to be a super node of snapshot group and common delegate group
	MintPledgeHeight                 uint64 // Pledge height for mintage if choose to pledge instead of destroy vite token
}

var (
	ContractsParamsTest = ContractsParams{
		RegisterMinPledgeHeight:          1,
		PledgeHeight:                     1,
		CreateConsensusGroupPledgeHeight: 1,
		MintPledgeHeight:                 1,
	}
	ContractsParamsMainNet = ContractsParams{
		RegisterMinPledgeHeight:          3600 * 24 * 3,
		PledgeHeight:                     3600 * 24 * 3,
		CreateConsensusGroupPledgeHeight: 3600 * 24 * 3,
		MintPledgeHeight:                 3600 * 24 * 30 * 3,
	}
)<|MERGE_RESOLUTION|>--- conflicted
+++ resolved
@@ -30,13 +30,8 @@
 	dexFundNewOrderReceiveGas             uint64 = 1
 	dexFundSettleOrdersGas                uint64 = 300
 	dexFundSettleOrdersReceiveGas         uint64 = 1
-<<<<<<< HEAD
 	dexFundPeriodJobGas                   uint64 = 300
 	dexFundPeriodJobReceiveGas            uint64 = 1
-=======
-	dexFundFeePeriodJobGas                uint64 = 300
-	dexFundFeePeriodJobReceiveGas         uint64 = 1
->>>>>>> ec8bfbdb
 	dexFundPledgeForVxGas                 uint64 = 300
 	dexFundPledgeForVxReceiveGas          uint64 = 1
 	dexFundPledgeForVipGas                uint64 = 300
