--- conflicted
+++ resolved
@@ -53,11 +53,8 @@
 	CreateConsensusGroupPledgeHeight uint64 // Pledge height for registering to be a super node of snapshot group and common delegate group
 	MintPledgeHeight                 uint64 // Pledge height for mintage if choose to pledge instead of destroy vite token
 	ViteXVipPledgeHeight             uint64 // Pledge height for dex_fund contract, in order to upgrade to viteX vip
-<<<<<<< HEAD
 	TimerOwnerAddressDefault         types.Address
-=======
 	ViteXSuperVipPledgeHeight        uint64 // Pledge height for dex_fund contract, in order to upgrade to viteX super vip
->>>>>>> f7726675
 }
 
 var (
@@ -70,11 +67,8 @@
 		CreateConsensusGroupPledgeHeight: 1,
 		MintPledgeHeight:                 1,
 		ViteXVipPledgeHeight:             1,
-<<<<<<< HEAD
 		TimerOwnerAddressDefault:         TimerOwnerAddressDefaultTest,
-=======
 		ViteXSuperVipPledgeHeight:        1,
->>>>>>> f7726675
 	}
 	ContractsParamsMainNet = ContractsParams{
 		RegisterMinPledgeHeight:          3600 * 24 * 3,
@@ -82,10 +76,7 @@
 		CreateConsensusGroupPledgeHeight: 3600 * 24 * 3,
 		MintPledgeHeight:                 3600 * 24 * 30 * 3,
 		ViteXVipPledgeHeight:             3600 * 24 * 30,
-<<<<<<< HEAD
 		TimerOwnerAddressDefault:         TimerOwnerAddressDefaultPreMainnet,
-=======
 		ViteXSuperVipPledgeHeight:        3600 * 24 * 30,
->>>>>>> f7726675
 	}
 )