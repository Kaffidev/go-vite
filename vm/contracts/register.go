package contracts

import (
	"github.com/vitelabs/go-vite/common/fork"
	"math/big"
	"regexp"
	"runtime/debug"

	"github.com/vitelabs/go-vite/common/helper"
	"github.com/vitelabs/go-vite/common/types"
	"github.com/vitelabs/go-vite/consensus/core"
	"github.com/vitelabs/go-vite/ledger"
	"github.com/vitelabs/go-vite/vm/contracts/abi"
	"github.com/vitelabs/go-vite/vm/util"
	"github.com/vitelabs/go-vite/vm_db"
)

type MethodRegister struct {
	MethodName string
}

func (p *MethodRegister) GetFee(block *ledger.AccountBlock) (*big.Int, error) {
	return big.NewInt(0), nil
}
func (p *MethodRegister) GetRefundData(sendBlock *ledger.AccountBlock, sbHeight uint64) ([]byte, bool) {
	return []byte{}, false
}
func (p *MethodRegister) GetSendQuota(data []byte, gasTable *util.GasTable) (uint64, error) {
	return gasTable.RegisterGas, nil
}
func (p *MethodRegister) GetReceiveQuota(gasTable *util.GasTable) uint64 {
	return 0
}

// register to become a super node of a consensus group, lock 1 million ViteToken for 3 month
func (p *MethodRegister) DoSend(db vm_db.VmDb, block *ledger.AccountBlock) error {
	param := new(abi.ParamRegister)
	if err := abi.ABIConsensusGroup.UnpackMethod(param, p.MethodName, block.Data); err != nil {
		return util.ErrInvalidMethodParam
	}
	if !checkRegisterAndVoteParam(param.Gid, param.SbpName) {
		return util.ErrInvalidMethodParam
	}
	block.Data, _ = abi.ABIConsensusGroup.PackMethod(p.MethodName, param.Gid, param.SbpName, param.BlockProducingAddress)
	return nil
}

func checkRegisterAndVoteParam(gid types.Gid, name string) bool {
	if util.IsDelegateGid(gid) ||
		len(name) == 0 ||
		len(name) > registrationNameLengthMax {
		return false
	}
	if ok, _ := regexp.MatchString("^([0-9a-zA-Z_.]+[ ]?)*[0-9a-zA-Z_.]$", name); !ok {
		return false
	}
	return true
}

func (p *MethodRegister) DoReceive(db vm_db.VmDb, block *ledger.AccountBlock, sendBlock *ledger.AccountBlock, vm vmEnvironment) ([]*ledger.AccountBlock, error) {
	// Check param by group info
	param := new(abi.ParamRegister)
	abi.ABIConsensusGroup.UnpackMethod(param, p.MethodName, sendBlock.Data)
	snapshotBlock := vm.GlobalStatus().SnapshotBlock()
	groupInfo, err := abi.GetConsensusGroup(db, param.Gid)
	util.DealWithErr(err)
	if groupInfo == nil {
		return nil, util.ErrInvalidMethodParam
	}
	pledgeParam, _ := abi.GetRegisterOfPledgeInfo(groupInfo.RegisterConditionParam)
	sb, err := db.LatestSnapshotBlock()
	if isLeafFork := fork.IsLeafFork(sb.Height); (!isLeafFork && sendBlock.Amount.Cmp(SbpStakeAmountPreMainnet) != 0) ||
		(isLeafFork && sendBlock.Amount.Cmp(SbpStakeAmountMainnet) != 0) ||
		sendBlock.TokenId != pledgeParam.PledgeToken {
		return nil, util.ErrInvalidMethodParam
	}

	var rewardTime = int64(0)
	if util.IsSnapshotGid(param.Gid) {
		rewardTime = snapshotBlock.Timestamp.Unix()
	}

	// Check registration owner
	old, err := abi.GetRegistration(db, param.Gid, param.SbpName)
	util.DealWithErr(err)
	var hisAddrList []types.Address
	if old != nil {
		if old.IsActive() || old.PledgeAddr != sendBlock.AccountAddress {
			return nil, util.ErrInvalidMethodParam
		}
		// old is not active, check old reward drained
		drained, err := checkRewardDrained(vm.ConsensusReader(), db, old, snapshotBlock)
		util.DealWithErr(err)
		if !drained {
			return nil, util.ErrRewardIsNotDrained
		}
		hisAddrList = old.HisAddrList
	}

	// check node addr belong to one name in a consensus group
	hisNameKey := abi.GetHisNameKey(param.BlockProducingAddress, param.Gid)
	hisName := new(string)
	v := util.GetValue(db, hisNameKey)
	if len(v) == 0 {
		// hisName not exist, update hisName
		hisAddrList = append(hisAddrList, param.BlockProducingAddress)
		hisNameData, _ := abi.ABIConsensusGroup.PackVariable(abi.VariableNameHisName, param.SbpName)
		util.SetValue(db, hisNameKey, hisNameData)
	} else {
		err = abi.ABIConsensusGroup.UnpackVariable(hisName, abi.VariableNameHisName, v)
		if err != nil || (err == nil && *hisName != param.SbpName) {
			return nil, util.ErrInvalidMethodParam
		}
	}

	registerInfo, _ := abi.ABIConsensusGroup.PackVariable(
		abi.VariableNameRegistration,
		param.SbpName,
		param.BlockProducingAddress,
		sendBlock.AccountAddress,
		sendBlock.Amount,
		snapshotBlock.Height+pledgeParam.PledgeHeight,
		rewardTime,
		int64(0),
		hisAddrList)
	util.SetValue(db, abi.GetRegisterKey(param.SbpName, param.Gid), registerInfo)
	return nil, nil
}

type MethodCancelRegister struct {
	MethodName string
}

func (p *MethodCancelRegister) GetFee(block *ledger.AccountBlock) (*big.Int, error) {
	return big.NewInt(0), nil
}
func (p *MethodCancelRegister) GetRefundData(sendBlock *ledger.AccountBlock, sbHeight uint64) ([]byte, bool) {
	return []byte{}, false
}
func (p *MethodCancelRegister) GetSendQuota(data []byte, gasTable *util.GasTable) (uint64, error) {
	return gasTable.CancelRegisterGas, nil
}
func (p *MethodCancelRegister) GetReceiveQuota(gasTable *util.GasTable) uint64 {
	return 0
}

// cancel register to become a super node of a consensus group after registered for 3 month, get 100w ViteToken back
func (p *MethodCancelRegister) DoSend(db vm_db.VmDb, block *ledger.AccountBlock) error {
	if block.Amount.Sign() != 0 {
		return util.ErrInvalidMethodParam
	}
	param := new(abi.ParamCancelRegister)
	if err := abi.ABIConsensusGroup.UnpackMethod(param, p.MethodName, block.Data); err != nil {
		return util.ErrInvalidMethodParam
	}
	if !checkRegisterAndVoteParam(param.Gid, param.SbpName) {
		return util.ErrInvalidMethodParam
	}
	block.Data, _ = abi.ABIConsensusGroup.PackMethod(p.MethodName, param.Gid, param.SbpName)
	return nil
}
func (p *MethodCancelRegister) DoReceive(db vm_db.VmDb, block *ledger.AccountBlock, sendBlock *ledger.AccountBlock, vm vmEnvironment) ([]*ledger.AccountBlock, error) {
	param := new(abi.ParamCancelRegister)
	abi.ABIConsensusGroup.UnpackMethod(param, p.MethodName, sendBlock.Data)
	snapshotBlock := vm.GlobalStatus().SnapshotBlock()
	old, err := abi.GetRegistration(db, param.Gid, param.SbpName)
	util.DealWithErr(err)
	if old == nil || !old.IsActive() || old.PledgeAddr != sendBlock.AccountAddress || old.WithdrawHeight > snapshotBlock.Height {
		return nil, util.ErrInvalidMethodParam
	}

	rewardTime := old.RewardTime
	cancelTime := snapshotBlock.Timestamp.Unix()
	drained, err := checkRewardDrained(vm.ConsensusReader(), db, old, snapshotBlock)
	util.DealWithErr(err)
	if drained {
		rewardTime = -1
	}
	registerInfo, _ := abi.ABIConsensusGroup.PackVariable(
		abi.VariableNameRegistration,
		old.Name,
		old.NodeAddr,
		old.PledgeAddr,
		helper.Big0,
		uint64(0),
		rewardTime,
		cancelTime,
		old.HisAddrList)
	util.SetValue(db, abi.GetRegisterKey(param.SbpName, param.Gid), registerInfo)
	if old.Amount.Sign() > 0 {
		return []*ledger.AccountBlock{
			{
				AccountAddress: block.AccountAddress,
				ToAddress:      sendBlock.AccountAddress,
				BlockType:      ledger.BlockTypeSendCall,
				Amount:         old.Amount,
				TokenId:        ledger.ViteTokenId,
				Data:           []byte{},
			},
		}, nil
	}
	return nil, nil
}

type MethodReward struct {
	MethodName string
}

func (p *MethodReward) GetFee(block *ledger.AccountBlock) (*big.Int, error) {
	return big.NewInt(0), nil
}

func (p *MethodReward) GetRefundData(sendBlock *ledger.AccountBlock, sbHeight uint64) ([]byte, bool) {
	return []byte{}, false
}
func (p *MethodReward) GetSendQuota(data []byte, gasTable *util.GasTable) (uint64, error) {
	return gasTable.RewardGas, nil
}
func (p *MethodReward) GetReceiveQuota(gasTable *util.GasTable) uint64 {
	return 0
}

// get reward of generating snapshot block
func (p *MethodReward) DoSend(db vm_db.VmDb, block *ledger.AccountBlock) error {
	if block.Amount.Sign() != 0 {
		return util.ErrInvalidMethodParam
	}
	param := new(abi.ParamReward)
	if err := abi.ABIConsensusGroup.UnpackMethod(param, p.MethodName, block.Data); err != nil {
		return util.ErrInvalidMethodParam
	}
	if !util.IsSnapshotGid(param.Gid) {
		return util.ErrInvalidMethodParam
	}
	block.Data, _ = abi.ABIConsensusGroup.PackMethod(p.MethodName, param.Gid, param.SbpName, param.ReceiveAddress)
	return nil
}
func (p *MethodReward) DoReceive(db vm_db.VmDb, block *ledger.AccountBlock, sendBlock *ledger.AccountBlock, vm vmEnvironment) ([]*ledger.AccountBlock, error) {
	param := new(abi.ParamReward)
	abi.ABIConsensusGroup.UnpackMethod(param, p.MethodName, sendBlock.Data)
	old, err := abi.GetRegistration(db, param.Gid, param.SbpName)
	util.DealWithErr(err)
	if old == nil || sendBlock.AccountAddress != old.PledgeAddr || old.RewardTime == -1 {
		return nil, util.ErrInvalidMethodParam
	}
	_, endTime, reward, drained, err := CalcReward(vm.ConsensusReader(), db, old, vm.GlobalStatus().SnapshotBlock())
	util.DealWithErr(err)
	if drained {
		endTime = -1
	}
	if endTime != old.RewardTime {
		registerInfo, _ := abi.ABIConsensusGroup.PackVariable(
			abi.VariableNameRegistration,
			old.Name,
			old.NodeAddr,
			old.PledgeAddr,
			old.Amount,
			old.WithdrawHeight,
			endTime,
			old.CancelTime,
			old.HisAddrList)
		util.SetValue(db, abi.GetRegisterKey(param.SbpName, param.Gid), registerInfo)

		if reward != nil && reward.TotalReward.Sign() > 0 {
			// send reward by issue vite token
			var methodName string
			if !util.CheckFork(db, fork.IsLeafFork) {
				methodName = abi.MethodNameIssue
			} else {
				methodName = abi.MethodNameIssueV2
			}
			issueData, _ := abi.ABIMintage.PackMethod(methodName, ledger.ViteTokenId, reward.TotalReward, param.ReceiveAddress)
			return []*ledger.AccountBlock{
				{
					AccountAddress: block.AccountAddress,
					ToAddress:      types.AddressMintage,
					BlockType:      ledger.BlockTypeSendCall,
					Amount:         big.NewInt(0),
					TokenId:        ledger.ViteTokenId,
					Data:           issueData,
				},
			}, nil
		}
	}
	return nil, nil
}

func checkRewardDrained(reader util.ConsensusReader, db vm_db.VmDb, old *types.Registration, current *ledger.SnapshotBlock) (bool, error) {
	_, _, reward, drained, err := CalcReward(reader, db, old, current)
	if err != nil {
		return false, err
	}
	return RewardDrained(reward, drained), nil
}

func RewardDrained(reward *Reward, drained bool) bool {
	if drained && (reward == nil || reward.TotalReward.Sign() == 0) {
		return true
	}
	return false
}

type Reward struct {
	VoteReward       *big.Int
	BlockReward      *big.Int
	TotalReward      *big.Int
	BlockNum         uint64
	ExpectedBlockNum uint64
}

func newZeroReward() *Reward {
	return &Reward{big.NewInt(0), big.NewInt(0), big.NewInt(0), 0, 0}
}

func (r *Reward) Add(a *Reward) {
	r.VoteReward.Add(r.VoteReward, a.VoteReward)
	r.BlockReward.Add(r.BlockReward, a.BlockReward)
	r.TotalReward.Add(r.TotalReward, a.TotalReward)
}

func CalcReward(reader util.ConsensusReader, db vm_db.VmDb, old *types.Registration, current *ledger.SnapshotBlock) (startTime int64, endTime int64, reward *Reward, drained bool, err error) {
	defer func() {
		if err := recover(); err != nil {
			debug.PrintStack()
			err = util.ErrChainForked
		}
	}()
	genesisTime := db.GetGenesisSnapshotBlock().Timestamp.Unix()
	return calcReward(old, genesisTime, db, current, reader)
}

func calcReward(old *types.Registration, genesisTime int64, db vm_db.VmDb, current *ledger.SnapshotBlock, reader util.ConsensusReader) (int64, int64, *Reward, bool, error) {
	var startIndex, endIndex uint64
	var startTime, endTime int64
	drained := false
	startIndex, startTime, drained = reader.GetIndexByStartTime(old.RewardTime, genesisTime)
	if drained {
		return 0, 0, nil, true, nil
	}
	var withinOneDayFlag bool
	timeLimit := getRewardTimeLimit(current)
	if !old.IsActive() {
		endIndex, endTime, withinOneDayFlag = reader.GetIndexByEndTime(old.CancelTime, genesisTime)
		if endTime <= timeLimit {
			drained = true
		} else {
			endIndex, endTime, withinOneDayFlag = reader.GetIndexByEndTime(timeLimit, genesisTime)
		}
	} else {
		endIndex, endTime, withinOneDayFlag = reader.GetIndexByEndTime(timeLimit, genesisTime)
	}
	if withinOneDayFlag || startIndex > endIndex {
		return startTime, endTime, newZeroReward(), drained, nil
	}
	details, err := reader.GetConsensusDetailByDay(startIndex, endIndex)
	if err != nil {
		return 0, 0, nil, false, err
	}
	reward := newZeroReward()
	forkIndex := uint64(0)
	for _, detail := range details {
		var pledgeAmount *big.Int
		pledgeAmount, forkIndex, err = getSnapshotGroupPledgeAmount(db, reader, genesisTime, detail.Index, forkIndex)
		if err != nil {
			return 0, 0, nil, false, err
		}
		reward.Add(calcRewardByDayDetail(detail, old.Name, pledgeAmount))
	}
	return startTime, endTime, reward, drained, nil
}

func getRewardTimeLimit(current *ledger.SnapshotBlock) int64 {
	return current.Timestamp.Unix() - GetRewardTimeLimit
}

func getSnapshotGroupPledgeAmount(db vm_db.VmDb, reader util.ConsensusReader, genesisTime int64, index uint64, forkIndex uint64) (*big.Int, uint64, error) {
	sb, err := db.LatestSnapshotBlock()
	if err != nil {
		return nil, forkIndex, err
	}
	if !fork.IsLeafFork(sb.Height) {
		return SbpStakeAmountPreMainnet, 0, nil
	}
	if forkIndex == 0 {
<<<<<<< HEAD
		forkHeight := fork.GetLeafFork()
		forkSb, err := db.GetSnapshotBlockByHeight(forkHeight)
=======
		forkSb, err := db.GetSnapshotBlockByHeight(fork.GetLeafForkPoint().Height)
>>>>>>> 6cca2a0d
		if err != nil {
			return nil, forkIndex, err
		}
		forkIndex = reader.GetIndexByTime(forkSb.Timestamp.Unix(), genesisTime)
	}
	if index <= forkIndex {
		return SbpStakeAmountPreMainnet, forkIndex, nil
	}
	return SbpStakeAmountMainnet, forkIndex, nil
}

func CalcRewardByDay(db vm_db.VmDb, reader util.ConsensusReader, timestamp int64) (m map[string]*Reward, index uint64, err error) {
	defer func() {
		if panicErr := recover(); panicErr != nil {
			debug.PrintStack()
			err = util.ErrChainForked
		}
	}()
	genesisTime := db.GetGenesisSnapshotBlock().Timestamp.Unix()
	if timestamp < genesisTime {
		return nil, 0, util.ErrInvalidMethodParam
	}
	index = reader.GetIndexByTime(timestamp, genesisTime)
	endTime := reader.GetEndTimeByIndex(index)
	current, err := db.LatestSnapshotBlock()
	if err != nil {
		return nil, 0, err
	}
	timeLimit := getRewardTimeLimit(current)
	if endTime > timeLimit {
		return nil, 0, util.ErrRewardNotDue
	}
	pledgeAmount, _, err := getSnapshotGroupPledgeAmount(db, reader, genesisTime, index, 0)
	if err != nil {
		return nil, 0, err
	}
	m, err = calcRewardByDay(reader, index, pledgeAmount)
	if err != nil {
		return nil, 0, err
	}
	return m, index, nil
}

func CalcRewardByDayIndex(db vm_db.VmDb, reader util.ConsensusReader, index uint64) (m map[string]*Reward, err error) {
	defer func() {
		if panicErr := recover(); panicErr != nil {
			debug.PrintStack()
			err = util.ErrChainForked
		}
	}()
	endTime := reader.GetEndTimeByIndex(index)
	current, err := db.LatestSnapshotBlock()
	if err != nil {
		return nil, err
	}
	timeLimit := getRewardTimeLimit(current)
	if endTime > timeLimit {
		return nil, util.ErrRewardNotDue
	}
	genesisTime := db.GetGenesisSnapshotBlock().Timestamp.Unix()
	pledgeAmount, _, err := getSnapshotGroupPledgeAmount(db, reader, genesisTime, index, 0)
	if err != nil {
		return nil, err
	}
	return calcRewardByDay(reader, index, pledgeAmount)
}

func calcRewardByDay(reader util.ConsensusReader, index uint64, pledgeAmount *big.Int) (m map[string]*Reward, err error) {
	detailList, err := reader.GetConsensusDetailByDay(index, index)
	if err != nil {
		return nil, err
	}
	if len(detailList) == 0 {
		return nil, nil
	}
	rewardMap := make(map[string]*Reward, len(detailList[0].Stats))
	for name, _ := range detailList[0].Stats {
		rewardMap[name] = calcRewardByDayDetail(detailList[0], name, pledgeAmount)
	}
	return rewardMap, nil
}

func calcRewardByDayDetail(detail *core.DayStats, name string, pledgeAmount *big.Int) *Reward {
	selfDetail, ok := detail.Stats[name]
	if !ok || selfDetail.ExceptedBlockNum == 0 {
		return newZeroReward()
	}
	reward := &Reward{}

	// reward = 0.5 * rewardPerBlock * totalBlockNum * (selfProducedBlockNum / expectedBlockNum) * (selfVoteCount + pledgeAmount) / (selfVoteCount + totalPledgeAmount)
	// 			+ 0.5 * rewardPerBlock * selfProducedBlockNum
	tmp1 := new(big.Int)
	tmp2 := new(big.Int)
	tmp1.Set(selfDetail.VoteCnt.Int)
	tmp1.Add(tmp1, pledgeAmount)
	tmp2.SetUint64(detail.BlockTotal)
	tmp1.Mul(tmp1, tmp2)
	tmp1.Mul(tmp1, helper.Big50)
	tmp1.Mul(tmp1, rewardPerBlock)
	tmp2.SetUint64(selfDetail.BlockNum)
	tmp1.Mul(tmp1, tmp2)
	tmp2.SetInt64(int64(len(detail.Stats)))
	tmp2.Mul(tmp2, pledgeAmount)
	tmp2.Add(tmp2, detail.VoteSum.Int)
	tmp1.Quo(tmp1, tmp2)
	tmp2.SetUint64(selfDetail.ExceptedBlockNum)
	tmp1.Quo(tmp1, tmp2)
	tmp1.Quo(tmp1, helper.Big100)
	reward.VoteReward = tmp1

	tmp2.SetUint64(selfDetail.BlockNum)
	tmp2.Mul(tmp2, helper.Big50)
	tmp2.Mul(tmp2, rewardPerBlock)
	tmp2.Quo(tmp2, helper.Big100)
	reward.BlockReward = tmp2

	reward.TotalReward = new(big.Int).Add(tmp1, tmp2)
	reward.BlockNum = selfDetail.BlockNum
	reward.ExpectedBlockNum = selfDetail.ExceptedBlockNum
	return reward
}

type MethodUpdateRegistration struct {
	MethodName string
}

func (p *MethodUpdateRegistration) GetFee(block *ledger.AccountBlock) (*big.Int, error) {
	return big.NewInt(0), nil
}

func (p *MethodUpdateRegistration) GetRefundData(sendBlock *ledger.AccountBlock, sbHeight uint64) ([]byte, bool) {
	return []byte{}, false
}
func (p *MethodUpdateRegistration) GetSendQuota(data []byte, gasTable *util.GasTable) (uint64, error) {
	return gasTable.UpdateRegistrationGas, nil
}
func (p *MethodUpdateRegistration) GetReceiveQuota(gasTable *util.GasTable) uint64 {
	return 0
}

// update registration info
func (p *MethodUpdateRegistration) DoSend(db vm_db.VmDb, block *ledger.AccountBlock) error {
	if block.Amount.Sign() != 0 {
		return util.ErrInvalidMethodParam
	}
	param := new(abi.ParamRegister)
	if err := abi.ABIConsensusGroup.UnpackMethod(param, p.MethodName, block.Data); err != nil {
		return util.ErrInvalidMethodParam
	}
	if !checkRegisterAndVoteParam(param.Gid, param.SbpName) {
		return util.ErrInvalidMethodParam
	}
	block.Data, _ = abi.ABIConsensusGroup.PackMethod(p.MethodName, param.Gid, param.SbpName, param.BlockProducingAddress)
	return nil
}
func (p *MethodUpdateRegistration) DoReceive(db vm_db.VmDb, block *ledger.AccountBlock, sendBlock *ledger.AccountBlock, vm vmEnvironment) ([]*ledger.AccountBlock, error) {
	param := new(abi.ParamRegister)
	abi.ABIConsensusGroup.UnpackMethod(param, p.MethodName, sendBlock.Data)
	old, err := abi.GetRegistration(db, param.Gid, param.SbpName)
	util.DealWithErr(err)
	if old == nil || !old.IsActive() ||
		old.PledgeAddr != sendBlock.AccountAddress ||
		old.NodeAddr == param.BlockProducingAddress {
		return nil, util.ErrInvalidMethodParam
	}
	// check node addr belong to one name in a consensus group
	hisNameKey := abi.GetHisNameKey(param.BlockProducingAddress, param.Gid)
	hisName := new(string)
	v := util.GetValue(db, hisNameKey)
	if len(v) == 0 {
		// hisName not exist, update hisName
		old.HisAddrList = append(old.HisAddrList, param.BlockProducingAddress)
		hisNameData, _ := abi.ABIConsensusGroup.PackVariable(abi.VariableNameHisName, param.SbpName)
		util.SetValue(db, hisNameKey, hisNameData)
	} else {
		err = abi.ABIConsensusGroup.UnpackVariable(hisName, abi.VariableNameHisName, v)
		if err != nil || (err == nil && *hisName != param.SbpName) {
			return nil, util.ErrInvalidMethodParam
		}
	}
	registerInfo, _ := abi.ABIConsensusGroup.PackVariable(
		abi.VariableNameRegistration,
		old.Name,
		param.BlockProducingAddress,
		old.PledgeAddr,
		old.Amount,
		old.WithdrawHeight,
		old.RewardTime,
		old.CancelTime,
		old.HisAddrList)
	util.SetValue(db, abi.GetRegisterKey(param.SbpName, param.Gid), registerInfo)
	return nil, nil
}<|MERGE_RESOLUTION|>--- conflicted
+++ resolved
@@ -382,12 +382,7 @@
 		return SbpStakeAmountPreMainnet, 0, nil
 	}
 	if forkIndex == 0 {
-<<<<<<< HEAD
-		forkHeight := fork.GetLeafFork()
-		forkSb, err := db.GetSnapshotBlockByHeight(forkHeight)
-=======
 		forkSb, err := db.GetSnapshotBlockByHeight(fork.GetLeafForkPoint().Height)
->>>>>>> 6cca2a0d
 		if err != nil {
 			return nil, forkIndex, err
 		}
