package contracts

import (
	"errors"
	"github.com/vitelabs/go-vite/common/fork"
	"github.com/vitelabs/go-vite/common/helper"
	"github.com/vitelabs/go-vite/common/types"
	"github.com/vitelabs/go-vite/ledger"
	cabi "github.com/vitelabs/go-vite/vm/contracts/abi"
	"github.com/vitelabs/go-vite/vm/util"
	"github.com/vitelabs/go-vite/vm_context/vmctxt_interface"
	"math/big"
	"regexp"
)

type MethodMintage struct{}

func (p *MethodMintage) GetFee(db vmctxt_interface.VmDatabase, block *ledger.AccountBlock) (*big.Int, error) {
	if block.Amount.Cmp(mintagePledgeAmount) == 0 && util.IsViteToken(block.TokenId) {
		// Pledge ViteToken to mintage
		return big.NewInt(0), nil
	} else if block.Amount.Sign() > 0 {
		return big.NewInt(0), errors.New("invalid amount")
	}
	// Destroy ViteToken to mintage
	return new(big.Int).Set(mintageFee), nil
}

func (p *MethodMintage) GetRefundData() []byte {
	return []byte{1}
}

func (p *MethodMintage) GetSendQuota(data []byte) (uint64, error) {
	return MintageGas, nil
}
<<<<<<< HEAD
func (p *MethodMintage) GetReceiveQuota() uint64 {
	return 0
}
func (p *MethodMintage) DoSend(db vmctxt_interface.VmDatabase, block *ledger.AccountBlock) error {
=======

func (p *MethodMintage) DoSend(db vmctxt_interface.VmDatabase, block *ledger.AccountBlock, quotaLeft uint64) (uint64, error) {
	if fork.IsMintFork(db.CurrentSnapshotBlock().Height) {
		return quotaLeft, util.ErrVersionNotSupport
	}
	quotaLeft, err := util.UseQuota(quotaLeft, p.GetQuota())
	if err != nil {
		return quotaLeft, err
	}
>>>>>>> 3fd036f2
	param := new(cabi.ParamMintage)
	err := cabi.ABIMintage.UnpackMethod(param, cabi.MethodNameMintage, block.Data)
	if err != nil {
		return err
	}
	if err = CheckToken(*param); err != nil {
		return err
	}
	tokenId := cabi.NewTokenId(block.AccountAddress, block.Height, block.PrevHash, block.SnapshotHash)
	if cabi.GetTokenById(db, tokenId) != nil {
		return util.ErrIdCollision
	}
	block.Data, _ = cabi.ABIMintage.PackMethod(
		cabi.MethodNameMintage,
		tokenId,
		param.TokenName,
		param.TokenSymbol,
		param.TotalSupply,
		param.Decimals)
	return nil
}
func CheckToken(param cabi.ParamMintage) error {
	if param.TotalSupply.Sign() <= 0 ||
		param.TotalSupply.Cmp(helper.Tt256m1) > 0 ||
		param.TotalSupply.Cmp(new(big.Int).Exp(helper.Big10, new(big.Int).SetUint64(uint64(param.Decimals)), nil)) < 0 ||
		len(param.TokenName) == 0 || len(param.TokenName) > tokenNameLengthMax ||
		len(param.TokenSymbol) == 0 || len(param.TokenSymbol) > tokenSymbolLengthMax {
		return errors.New("invalid token param")
	}
	if ok, _ := regexp.MatchString("^([a-zA-Z_]+[ ]?)*[a-zA-Z_]$", param.TokenName); !ok {
		return errors.New("invalid token name")
	}
	if ok, _ := regexp.MatchString("^([a-zA-Z_]+[ ]?)*[a-zA-Z_]$", param.TokenSymbol); !ok {
		return errors.New("invalid token symbol")
	}
	return nil
}
func (p *MethodMintage) DoReceive(db vmctxt_interface.VmDatabase, block *ledger.AccountBlock, sendBlock *ledger.AccountBlock) ([]*SendBlock, error) {
	param := new(cabi.ParamMintage)
	cabi.ABIMintage.UnpackMethod(param, cabi.MethodNameMintage, sendBlock.Data)
	key := cabi.GetMintageKey(param.TokenId)
	if len(db.GetStorage(&block.AccountAddress, key)) > 0 {
		return nil, util.ErrIdCollision
	}
	var tokenInfo []byte
	if sendBlock.Amount.Sign() == 0 {
		tokenInfo, _ = cabi.ABIMintage.PackVariable(
			cabi.VariableNameMintage,
			param.TokenName,
			param.TokenSymbol,
			param.TotalSupply,
			param.Decimals,
			sendBlock.AccountAddress,
			sendBlock.Amount,
			uint64(0))
	} else {
		tokenInfo, _ = cabi.ABIMintage.PackVariable(
			cabi.VariableNameMintage,
			param.TokenName,
			param.TokenSymbol,
			param.TotalSupply,
			param.Decimals,
			sendBlock.AccountAddress,
			sendBlock.Amount,
			db.CurrentSnapshotBlock().Height+nodeConfig.params.MintagePledgeHeight)
	}
	db.SetStorage(key, tokenInfo)
	return []*SendBlock{
		{
			block,
			sendBlock.AccountAddress,
			ledger.BlockTypeSendReward,
			param.TotalSupply,
			param.TokenId,
			[]byte{},
		},
	}, nil
}

type MethodMintageCancelPledge struct{}

func (p *MethodMintageCancelPledge) GetFee(db vmctxt_interface.VmDatabase, block *ledger.AccountBlock) (*big.Int, error) {
	return big.NewInt(0), nil
}

func (p *MethodMintageCancelPledge) GetRefundData() []byte {
	return []byte{2}
}

func (p *MethodMintageCancelPledge) GetSendQuota(data []byte) (uint64, error) {
	return MintageCancelPledgeGas, nil
}
func (p *MethodMintageCancelPledge) GetReceiveQuota() uint64 {
	return 0
}
func (p *MethodMintageCancelPledge) DoSend(db vmctxt_interface.VmDatabase, block *ledger.AccountBlock) error {
	if block.Amount.Sign() > 0 {
		return errors.New("invalid block data")
	}
	tokenId := new(types.TokenTypeId)
	if err := cabi.ABIMintage.UnpackMethod(tokenId, cabi.MethodNameMintageCancelPledge, block.Data); err != nil {
		return util.ErrInvalidMethodParam
	}
<<<<<<< HEAD
	return nil
=======
	block.Data, _ = cabi.ABIMintage.PackMethod(cabi.MethodNameMintageCancelPledge, *tokenId)
	return quotaLeft, nil
>>>>>>> 3fd036f2
}
func (p *MethodMintageCancelPledge) DoReceive(db vmctxt_interface.VmDatabase, block *ledger.AccountBlock, sendBlock *ledger.AccountBlock) ([]*SendBlock, error) {
	tokenId := new(types.TokenTypeId)
	cabi.ABIMintage.UnpackMethod(tokenId, cabi.MethodNameMintageCancelPledge, sendBlock.Data)
	tokenInfo := cabi.GetTokenById(db, *tokenId)
	if tokenInfo.PledgeAddr != sendBlock.AccountAddress ||
		tokenInfo.PledgeAmount.Sign() == 0 ||
		tokenInfo.WithdrawHeight > db.CurrentSnapshotBlock().Height {
		return nil, errors.New("cannot withdraw mintage pledge, status error")
	}
	var newTokenInfo []byte
	if !fork.IsMintFork(db.CurrentSnapshotBlock().Height) {
		newTokenInfo, _ = cabi.ABIMintage.PackVariable(
			cabi.VariableNameMintage,
			tokenInfo.TokenName,
			tokenInfo.TokenSymbol,
			tokenInfo.TotalSupply,
			tokenInfo.Decimals,
			tokenInfo.Owner,
			big.NewInt(0),
			uint64(0))
	} else {
		newTokenInfo, _ = cabi.ABIMintage.PackVariable(
			cabi.VariableNameTokenInfo,
			tokenInfo.TokenName,
			tokenInfo.TokenSymbol,
			tokenInfo.TotalSupply,
			tokenInfo.Decimals,
			tokenInfo.Owner,
			helper.Big0,
			uint64(0),
			tokenInfo.PledgeAddr,
			tokenInfo.IsReIssuable,
			tokenInfo.MaxSupply,
			tokenInfo.OwnerBurnOnly)
	}
	db.SetStorage(cabi.GetMintageKey(*tokenId), newTokenInfo)
	if tokenInfo.PledgeAmount.Sign() > 0 {
		return []*SendBlock{
			{
				block,
				tokenInfo.PledgeAddr,
				ledger.BlockTypeSendCall,
				tokenInfo.PledgeAmount,
				ledger.ViteTokenId,
				[]byte{},
			},
		}, nil
	}
	return nil, nil
}

type MethodMint struct{}

func (p *MethodMint) GetFee(db vmctxt_interface.VmDatabase, block *ledger.AccountBlock) (*big.Int, error) {
	if block.Amount.Cmp(mintagePledgeAmount) == 0 && util.IsViteToken(block.TokenId) {
		return big.NewInt(0), nil
	} else if block.Amount.Sign() > 0 {
		return big.NewInt(0), errors.New("invalid amount")
	}
	return new(big.Int).Set(mintageFee), nil
}
func (p *MethodMint) GetRefundData() []byte {
	return []byte{3}
}
func (p *MethodMint) GetQuota() uint64 {
	return MintGas
}
func (p *MethodMint) DoSend(db vmctxt_interface.VmDatabase, block *ledger.AccountBlock, quotaLeft uint64) (uint64, error) {
	if !fork.IsMintFork(db.CurrentSnapshotBlock().Height) {
		return quotaLeft, util.ErrVersionNotSupport
	}
	quotaLeft, err := util.UseQuota(quotaLeft, p.GetQuota())
	if err != nil {
		return quotaLeft, err
	}
	param := new(cabi.ParamMintage)
	err = cabi.ABIMintage.UnpackMethod(param, cabi.MethodNameMint, block.Data)
	if err != nil {
		return quotaLeft, err
	}
	if err = CheckMintToken(*param); err != nil {
		return quotaLeft, err
	}
	tokenId := cabi.NewTokenId(block.AccountAddress, block.Height, block.PrevHash, block.SnapshotHash)
	if cabi.GetTokenById(db, tokenId) != nil {
		return quotaLeft, util.ErrIdCollision
	}
	block.Data, _ = cabi.ABIMintage.PackMethod(
		cabi.MethodNameMint,
		param.IsReIssuable,
		tokenId,
		param.TokenName,
		param.TokenSymbol,
		param.TotalSupply,
		param.Decimals,
		param.MaxSupply,
		param.OwnerBurnOnly)
	return quotaLeft, nil
}
func CheckMintToken(param cabi.ParamMintage) error {
	if err := CheckToken(param); err != nil {
		return err
	}
	if param.IsReIssuable {
		if param.MaxSupply.Cmp(param.TotalSupply) < 0 || param.MaxSupply.Cmp(helper.Tt256m1) > 0 {
			return errors.New("invalid reissuable token param")
		}
	} else if param.MaxSupply.Sign() > 0 {
		return errors.New("invalid token param")
	}
	return nil
}
func (p *MethodMint) DoReceive(db vmctxt_interface.VmDatabase, block *ledger.AccountBlock, sendBlock *ledger.AccountBlock) ([]*SendBlock, error) {
	param := new(cabi.ParamMintage)
	cabi.ABIMintage.UnpackMethod(param, cabi.MethodNameMint, sendBlock.Data)
	key := cabi.GetMintageKey(param.TokenId)
	if len(db.GetStorage(&block.AccountAddress, key)) > 0 {
		return nil, util.ErrIdCollision
	}
	var tokenInfo []byte
	if sendBlock.Amount.Sign() == 0 {
		tokenInfo, _ = cabi.ABIMintage.PackVariable(
			cabi.VariableNameTokenInfo,
			param.TokenName,
			param.TokenSymbol,
			param.TotalSupply,
			param.Decimals,
			sendBlock.AccountAddress,
			sendBlock.Amount,
			uint64(0),
			sendBlock.AccountAddress,
			param.IsReIssuable,
			param.MaxSupply,
			param.OwnerBurnOnly)
	} else {
		tokenInfo, _ = cabi.ABIMintage.PackVariable(
			cabi.VariableNameTokenInfo,
			param.TokenName,
			param.TokenSymbol,
			param.TotalSupply,
			param.Decimals,
			sendBlock.AccountAddress,
			sendBlock.Amount,
			db.CurrentSnapshotBlock().Height+nodeConfig.params.MintagePledgeHeight,
			sendBlock.AccountAddress,
			param.IsReIssuable,
			param.MaxSupply,
			param.OwnerBurnOnly)
	}
	db.SetStorage(key, tokenInfo)
	ownerTokenIdListKey := cabi.GetOwnerTokenIdListKey(sendBlock.AccountAddress)
	oldIdList := db.GetStorage(&block.AccountAddress, ownerTokenIdListKey)
	db.SetStorage(ownerTokenIdListKey, cabi.AppendTokenId(oldIdList, param.TokenId))

	db.AddLog(util.NewLog(cabi.ABIMintage, cabi.EventNameMint, param.TokenId))
	return []*SendBlock{
		{
			block,
			sendBlock.AccountAddress,
			ledger.BlockTypeSendReward,
			param.TotalSupply,
			param.TokenId,
			[]byte{},
		},
	}, nil
	return nil, nil
}

type MethodIssue struct{}

func (p *MethodIssue) GetFee(db vmctxt_interface.VmDatabase, block *ledger.AccountBlock) (*big.Int, error) {
	return big.NewInt(0), nil
}
func (p *MethodIssue) GetRefundData() []byte {
	return []byte{4}
}
func (p *MethodIssue) GetQuota() uint64 {
	return IssueGas
}
func (p *MethodIssue) DoSend(db vmctxt_interface.VmDatabase, block *ledger.AccountBlock, quotaLeft uint64) (uint64, error) {
	if !fork.IsMintFork(db.CurrentSnapshotBlock().Height) {
		return quotaLeft, util.ErrVersionNotSupport
	}
	quotaLeft, err := util.UseQuota(quotaLeft, p.GetQuota())
	if err != nil {
		return quotaLeft, err
	}
	param := new(cabi.ParamIssue)
	err = cabi.ABIMintage.UnpackMethod(param, cabi.MethodNameIssue, block.Data)
	if err != nil {
		return quotaLeft, err
	}
	if param.Amount.Sign() <= 0 || block.Amount.Sign() > 0 {
		return quotaLeft, util.ErrInvalidMethodParam
	}
	tokenInfo := cabi.GetTokenById(db, param.TokenId)
	if tokenInfo == nil || !tokenInfo.IsReIssuable || tokenInfo.Owner != block.AccountAddress ||
		new(big.Int).Sub(tokenInfo.MaxSupply, tokenInfo.TotalSupply).Cmp(param.Amount) < 0 {
		return quotaLeft, util.ErrInvalidMethodParam
	}
	block.Data, _ = cabi.ABIMintage.PackMethod(cabi.MethodNameIssue, param.TokenId, param.Amount, param.Beneficial)
	return quotaLeft, nil
}
func (p *MethodIssue) DoReceive(db vmctxt_interface.VmDatabase, block *ledger.AccountBlock, sendBlock *ledger.AccountBlock) ([]*SendBlock, error) {
	param := new(cabi.ParamIssue)
	cabi.ABIMintage.UnpackMethod(param, cabi.MethodNameIssue, sendBlock.Data)
	oldTokenInfo := cabi.GetTokenById(db, param.TokenId)
	if oldTokenInfo == nil || !oldTokenInfo.IsReIssuable || oldTokenInfo.Owner != sendBlock.AccountAddress ||
		new(big.Int).Sub(oldTokenInfo.MaxSupply, oldTokenInfo.TotalSupply).Cmp(param.Amount) < 0 {
		return nil, util.ErrInvalidMethodParam
	}
	newTokenInfo, _ := cabi.ABIMintage.PackVariable(
		cabi.VariableNameTokenInfo,
		oldTokenInfo.TokenName,
		oldTokenInfo.TokenSymbol,
		oldTokenInfo.TotalSupply.Add(oldTokenInfo.TotalSupply, param.Amount),
		oldTokenInfo.Decimals,
		oldTokenInfo.Owner,
		oldTokenInfo.PledgeAmount,
		oldTokenInfo.WithdrawHeight,
		oldTokenInfo.PledgeAddr,
		oldTokenInfo.IsReIssuable,
		oldTokenInfo.MaxSupply,
		oldTokenInfo.OwnerBurnOnly)
	db.SetStorage(cabi.GetMintageKey(param.TokenId), newTokenInfo)

	db.AddLog(util.NewLog(cabi.ABIMintage, cabi.EventNameIssue, param.TokenId))
	return []*SendBlock{
		{
			block,
			param.Beneficial,
			ledger.BlockTypeSendReward,
			param.Amount,
			param.TokenId,
			[]byte{},
		},
	}, nil
}

type MethodBurn struct{}

func (p *MethodBurn) GetFee(db vmctxt_interface.VmDatabase, block *ledger.AccountBlock) (*big.Int, error) {
	return big.NewInt(0), nil
}
func (p *MethodBurn) GetRefundData() []byte {
	return []byte{5}
}
func (p *MethodBurn) GetQuota() uint64 {
	return BurnGas
}
func (p *MethodBurn) DoSend(db vmctxt_interface.VmDatabase, block *ledger.AccountBlock, quotaLeft uint64) (uint64, error) {
	if !fork.IsMintFork(db.CurrentSnapshotBlock().Height) {
		return quotaLeft, util.ErrVersionNotSupport
	}
	quotaLeft, err := util.UseQuota(quotaLeft, p.GetQuota())
	if err != nil {
		return quotaLeft, err
	}
	if block.Amount.Sign() <= 0 {
		return quotaLeft, util.ErrInvalidMethodParam
	}
	tokenInfo := cabi.GetTokenById(db, block.TokenId)
	if tokenInfo == nil || !tokenInfo.IsReIssuable ||
		(tokenInfo.OwnerBurnOnly && tokenInfo.Owner != block.AccountAddress) {
		return quotaLeft, util.ErrInvalidMethodParam
	}
	block.Data, _ = cabi.ABIMintage.PackMethod(cabi.MethodNameBurn)
	return quotaLeft, nil
}
func (p *MethodBurn) DoReceive(db vmctxt_interface.VmDatabase, block *ledger.AccountBlock, sendBlock *ledger.AccountBlock) ([]*SendBlock, error) {
	oldTokenInfo := cabi.GetTokenById(db, sendBlock.TokenId)
	if oldTokenInfo == nil || !oldTokenInfo.IsReIssuable ||
		(oldTokenInfo.OwnerBurnOnly && oldTokenInfo.Owner != sendBlock.AccountAddress) {
		return nil, util.ErrInvalidMethodParam
	}
	newTokenInfo, _ := cabi.ABIMintage.PackVariable(
		cabi.VariableNameTokenInfo,
		oldTokenInfo.TokenName,
		oldTokenInfo.TokenSymbol,
		oldTokenInfo.TotalSupply.Sub(oldTokenInfo.TotalSupply, sendBlock.Amount),
		oldTokenInfo.Decimals,
		oldTokenInfo.Owner,
		oldTokenInfo.PledgeAmount,
		oldTokenInfo.WithdrawHeight,
		oldTokenInfo.PledgeAddr,
		oldTokenInfo.IsReIssuable,
		oldTokenInfo.MaxSupply,
		oldTokenInfo.OwnerBurnOnly)
	db.SubBalance(&sendBlock.TokenId, sendBlock.Amount)
	db.SetStorage(cabi.GetMintageKey(sendBlock.TokenId), newTokenInfo)

	db.AddLog(util.NewLog(cabi.ABIMintage, cabi.EventNameBurn, sendBlock.TokenId, sendBlock.AccountAddress, sendBlock.Amount))
	return nil, nil
}

type MethodTransferOwner struct{}

func (p *MethodTransferOwner) GetFee(db vmctxt_interface.VmDatabase, block *ledger.AccountBlock) (*big.Int, error) {
	return big.NewInt(0), nil
}
func (p *MethodTransferOwner) GetRefundData() []byte {
	return []byte{6}
}
func (p *MethodTransferOwner) GetQuota() uint64 {
	return TransferOwnerGas
}
func (p *MethodTransferOwner) DoSend(db vmctxt_interface.VmDatabase, block *ledger.AccountBlock, quotaLeft uint64) (uint64, error) {
	if !fork.IsMintFork(db.CurrentSnapshotBlock().Height) {
		return quotaLeft, util.ErrVersionNotSupport
	}
	quotaLeft, err := util.UseQuota(quotaLeft, p.GetQuota())
	if err != nil {
		return quotaLeft, err
	}
	if block.Amount.Sign() > 0 {
		return quotaLeft, util.ErrInvalidMethodParam
	}
	param := new(cabi.ParamTransferOwner)
	err = cabi.ABIMintage.UnpackMethod(param, cabi.MethodNameTransferOwner, block.Data)
	if err != nil {
		return quotaLeft, err
	}
	if param.NewOwner == block.AccountAddress {
		return quotaLeft, util.ErrInvalidMethodParam
	}
	tokenInfo := cabi.GetTokenById(db, param.TokenId)
	if tokenInfo == nil || !tokenInfo.IsReIssuable || tokenInfo.Owner != block.AccountAddress {
		return quotaLeft, util.ErrInvalidMethodParam
	}
	block.Data, _ = cabi.ABIMintage.PackMethod(cabi.MethodNameTransferOwner, param.TokenId, param.NewOwner)
	return quotaLeft, nil
}
func (p *MethodTransferOwner) DoReceive(db vmctxt_interface.VmDatabase, block *ledger.AccountBlock, sendBlock *ledger.AccountBlock) ([]*SendBlock, error) {
	param := new(cabi.ParamTransferOwner)
	cabi.ABIMintage.UnpackMethod(param, cabi.MethodNameTransferOwner, sendBlock.Data)
	oldTokenInfo := cabi.GetTokenById(db, param.TokenId)
	if oldTokenInfo == nil || !oldTokenInfo.IsReIssuable || oldTokenInfo.Owner != sendBlock.AccountAddress {
		return nil, util.ErrInvalidMethodParam
	}
	newTokenInfo, _ := cabi.ABIMintage.PackVariable(
		cabi.VariableNameTokenInfo,
		oldTokenInfo.TokenName,
		oldTokenInfo.TokenSymbol,
		oldTokenInfo.TotalSupply,
		oldTokenInfo.Decimals,
		param.NewOwner,
		oldTokenInfo.PledgeAmount,
		oldTokenInfo.WithdrawHeight,
		oldTokenInfo.PledgeAddr,
		oldTokenInfo.IsReIssuable,
		oldTokenInfo.MaxSupply,
		oldTokenInfo.OwnerBurnOnly)
	db.SetStorage(cabi.GetMintageKey(param.TokenId), newTokenInfo)

	oldKey := cabi.GetOwnerTokenIdListKey(sendBlock.AccountAddress)
	oldIdList := db.GetStorage(&block.AccountAddress, oldKey)
	db.SetStorage(oldKey, cabi.DeleteTokenId(oldIdList, param.TokenId))
	newKey := cabi.GetOwnerTokenIdListKey(param.NewOwner)
	newIdList := db.GetStorage(&block.AccountAddress, newKey)
	db.SetStorage(newKey, cabi.AppendTokenId(newIdList, param.TokenId))

	db.AddLog(util.NewLog(cabi.ABIMintage, cabi.EventNameTransferOwner, param.TokenId, param.NewOwner))
	return nil, nil
}

type MethodChangeTokenType struct{}

func (p *MethodChangeTokenType) GetFee(db vmctxt_interface.VmDatabase, block *ledger.AccountBlock) (*big.Int, error) {
	return big.NewInt(0), nil
}
func (p *MethodChangeTokenType) GetRefundData() []byte {
	return []byte{7}
}
func (p *MethodChangeTokenType) GetQuota() uint64 {
	return ChangeTokenTypeGas
}
func (p *MethodChangeTokenType) DoSend(db vmctxt_interface.VmDatabase, block *ledger.AccountBlock, quotaLeft uint64) (uint64, error) {
	if !fork.IsMintFork(db.CurrentSnapshotBlock().Height) {
		return quotaLeft, util.ErrVersionNotSupport
	}
	quotaLeft, err := util.UseQuota(quotaLeft, p.GetQuota())
	if err != nil {
		return quotaLeft, err
	}
	tokenId := new(types.TokenTypeId)
	err = cabi.ABIMintage.UnpackMethod(tokenId, cabi.MethodNameChangeTokenType, block.Data)
	if err != nil {
		return quotaLeft, err
	}
	if tokenId == nil || block.Amount.Sign() > 0 {
		return quotaLeft, util.ErrInvalidMethodParam
	}
	tokenInfo := cabi.GetTokenById(db, *tokenId)
	if tokenInfo == nil || !tokenInfo.IsReIssuable || tokenInfo.Owner != block.AccountAddress {
		return quotaLeft, util.ErrInvalidMethodParam
	}
	block.Data, _ = cabi.ABIMintage.PackMethod(cabi.MethodNameChangeTokenType, &tokenId)
	return quotaLeft, nil
}
func (p *MethodChangeTokenType) DoReceive(db vmctxt_interface.VmDatabase, block *ledger.AccountBlock, sendBlock *ledger.AccountBlock) ([]*SendBlock, error) {
	tokenId := new(types.TokenTypeId)
	cabi.ABIMintage.UnpackMethod(tokenId, cabi.MethodNameChangeTokenType, sendBlock.Data)
	oldTokenInfo := cabi.GetTokenById(db, *tokenId)
	if oldTokenInfo == nil || !oldTokenInfo.IsReIssuable || oldTokenInfo.Owner != sendBlock.AccountAddress {
		return nil, util.ErrInvalidMethodParam
	}
	newTokenInfo, _ := cabi.ABIMintage.PackVariable(
		cabi.VariableNameTokenInfo,
		oldTokenInfo.TokenName,
		oldTokenInfo.TokenSymbol,
		oldTokenInfo.TotalSupply,
		oldTokenInfo.Decimals,
		oldTokenInfo.Owner,
		oldTokenInfo.PledgeAmount,
		oldTokenInfo.WithdrawHeight,
		oldTokenInfo.PledgeAddr,
		false,
		helper.Big0,
		false)
	db.SetStorage(cabi.GetMintageKey(*tokenId), newTokenInfo)

	db.AddLog(util.NewLog(cabi.ABIMintage, cabi.EventNameChangeTokenType, *tokenId))
	return nil, nil
}<|MERGE_RESOLUTION|>--- conflicted
+++ resolved
@@ -33,22 +33,13 @@
 func (p *MethodMintage) GetSendQuota(data []byte) (uint64, error) {
 	return MintageGas, nil
 }
-<<<<<<< HEAD
 func (p *MethodMintage) GetReceiveQuota() uint64 {
 	return 0
 }
 func (p *MethodMintage) DoSend(db vmctxt_interface.VmDatabase, block *ledger.AccountBlock) error {
-=======
-
-func (p *MethodMintage) DoSend(db vmctxt_interface.VmDatabase, block *ledger.AccountBlock, quotaLeft uint64) (uint64, error) {
 	if fork.IsMintFork(db.CurrentSnapshotBlock().Height) {
-		return quotaLeft, util.ErrVersionNotSupport
-	}
-	quotaLeft, err := util.UseQuota(quotaLeft, p.GetQuota())
-	if err != nil {
-		return quotaLeft, err
-	}
->>>>>>> 3fd036f2
+		return util.ErrVersionNotSupport
+	}
 	param := new(cabi.ParamMintage)
 	err := cabi.ABIMintage.UnpackMethod(param, cabi.MethodNameMintage, block.Data)
 	if err != nil {
@@ -152,12 +143,8 @@
 	if err := cabi.ABIMintage.UnpackMethod(tokenId, cabi.MethodNameMintageCancelPledge, block.Data); err != nil {
 		return util.ErrInvalidMethodParam
 	}
-<<<<<<< HEAD
-	return nil
-=======
 	block.Data, _ = cabi.ABIMintage.PackMethod(cabi.MethodNameMintageCancelPledge, *tokenId)
-	return quotaLeft, nil
->>>>>>> 3fd036f2
+	return nil
 }
 func (p *MethodMintageCancelPledge) DoReceive(db vmctxt_interface.VmDatabase, block *ledger.AccountBlock, sendBlock *ledger.AccountBlock) ([]*SendBlock, error) {
 	tokenId := new(types.TokenTypeId)
@@ -223,28 +210,27 @@
 func (p *MethodMint) GetRefundData() []byte {
 	return []byte{3}
 }
-func (p *MethodMint) GetQuota() uint64 {
-	return MintGas
-}
-func (p *MethodMint) DoSend(db vmctxt_interface.VmDatabase, block *ledger.AccountBlock, quotaLeft uint64) (uint64, error) {
+func (p *MethodMint) GetSendQuota(data []byte) (uint64, error) {
+	return MintGas, nil
+}
+func (p *MethodMint) GetReceiveQuota() uint64 {
+	return 0
+}
+func (p *MethodMint) DoSend(db vmctxt_interface.VmDatabase, block *ledger.AccountBlock) error {
 	if !fork.IsMintFork(db.CurrentSnapshotBlock().Height) {
-		return quotaLeft, util.ErrVersionNotSupport
-	}
-	quotaLeft, err := util.UseQuota(quotaLeft, p.GetQuota())
+		return util.ErrVersionNotSupport
+	}
+	param := new(cabi.ParamMintage)
+	err := cabi.ABIMintage.UnpackMethod(param, cabi.MethodNameMint, block.Data)
 	if err != nil {
-		return quotaLeft, err
-	}
-	param := new(cabi.ParamMintage)
-	err = cabi.ABIMintage.UnpackMethod(param, cabi.MethodNameMint, block.Data)
-	if err != nil {
-		return quotaLeft, err
+		return err
 	}
 	if err = CheckMintToken(*param); err != nil {
-		return quotaLeft, err
+		return err
 	}
 	tokenId := cabi.NewTokenId(block.AccountAddress, block.Height, block.PrevHash, block.SnapshotHash)
 	if cabi.GetTokenById(db, tokenId) != nil {
-		return quotaLeft, util.ErrIdCollision
+		return util.ErrIdCollision
 	}
 	block.Data, _ = cabi.ABIMintage.PackMethod(
 		cabi.MethodNameMint,
@@ -256,7 +242,7 @@
 		param.Decimals,
 		param.MaxSupply,
 		param.OwnerBurnOnly)
-	return quotaLeft, nil
+	return nil
 }
 func CheckMintToken(param cabi.ParamMintage) error {
 	if err := CheckToken(param); err != nil {
@@ -335,32 +321,31 @@
 func (p *MethodIssue) GetRefundData() []byte {
 	return []byte{4}
 }
-func (p *MethodIssue) GetQuota() uint64 {
-	return IssueGas
-}
-func (p *MethodIssue) DoSend(db vmctxt_interface.VmDatabase, block *ledger.AccountBlock, quotaLeft uint64) (uint64, error) {
+func (p *MethodIssue) GetSendQuota(data []byte) (uint64, error) {
+	return IssueGas, nil
+}
+func (p *MethodIssue) GetReceiveQuota() uint64 {
+	return 0
+}
+func (p *MethodIssue) DoSend(db vmctxt_interface.VmDatabase, block *ledger.AccountBlock) error {
 	if !fork.IsMintFork(db.CurrentSnapshotBlock().Height) {
-		return quotaLeft, util.ErrVersionNotSupport
-	}
-	quotaLeft, err := util.UseQuota(quotaLeft, p.GetQuota())
+		return util.ErrVersionNotSupport
+	}
+	param := new(cabi.ParamIssue)
+	err := cabi.ABIMintage.UnpackMethod(param, cabi.MethodNameIssue, block.Data)
 	if err != nil {
-		return quotaLeft, err
-	}
-	param := new(cabi.ParamIssue)
-	err = cabi.ABIMintage.UnpackMethod(param, cabi.MethodNameIssue, block.Data)
-	if err != nil {
-		return quotaLeft, err
+		return err
 	}
 	if param.Amount.Sign() <= 0 || block.Amount.Sign() > 0 {
-		return quotaLeft, util.ErrInvalidMethodParam
+		return util.ErrInvalidMethodParam
 	}
 	tokenInfo := cabi.GetTokenById(db, param.TokenId)
 	if tokenInfo == nil || !tokenInfo.IsReIssuable || tokenInfo.Owner != block.AccountAddress ||
 		new(big.Int).Sub(tokenInfo.MaxSupply, tokenInfo.TotalSupply).Cmp(param.Amount) < 0 {
-		return quotaLeft, util.ErrInvalidMethodParam
+		return util.ErrInvalidMethodParam
 	}
 	block.Data, _ = cabi.ABIMintage.PackMethod(cabi.MethodNameIssue, param.TokenId, param.Amount, param.Beneficial)
-	return quotaLeft, nil
+	return nil
 }
 func (p *MethodIssue) DoReceive(db vmctxt_interface.VmDatabase, block *ledger.AccountBlock, sendBlock *ledger.AccountBlock) ([]*SendBlock, error) {
 	param := new(cabi.ParamIssue)
@@ -406,27 +391,26 @@
 func (p *MethodBurn) GetRefundData() []byte {
 	return []byte{5}
 }
-func (p *MethodBurn) GetQuota() uint64 {
-	return BurnGas
-}
-func (p *MethodBurn) DoSend(db vmctxt_interface.VmDatabase, block *ledger.AccountBlock, quotaLeft uint64) (uint64, error) {
+func (p *MethodBurn) GetSendQuota(data []byte) (uint64, error) {
+	return BurnGas, nil
+}
+func (p *MethodBurn) GetReceiveQuota() uint64 {
+	return 0
+}
+func (p *MethodBurn) DoSend(db vmctxt_interface.VmDatabase, block *ledger.AccountBlock) error {
 	if !fork.IsMintFork(db.CurrentSnapshotBlock().Height) {
-		return quotaLeft, util.ErrVersionNotSupport
-	}
-	quotaLeft, err := util.UseQuota(quotaLeft, p.GetQuota())
-	if err != nil {
-		return quotaLeft, err
+		return util.ErrVersionNotSupport
 	}
 	if block.Amount.Sign() <= 0 {
-		return quotaLeft, util.ErrInvalidMethodParam
+		return util.ErrInvalidMethodParam
 	}
 	tokenInfo := cabi.GetTokenById(db, block.TokenId)
 	if tokenInfo == nil || !tokenInfo.IsReIssuable ||
 		(tokenInfo.OwnerBurnOnly && tokenInfo.Owner != block.AccountAddress) {
-		return quotaLeft, util.ErrInvalidMethodParam
+		return util.ErrInvalidMethodParam
 	}
 	block.Data, _ = cabi.ABIMintage.PackMethod(cabi.MethodNameBurn)
-	return quotaLeft, nil
+	return nil
 }
 func (p *MethodBurn) DoReceive(db vmctxt_interface.VmDatabase, block *ledger.AccountBlock, sendBlock *ledger.AccountBlock) ([]*SendBlock, error) {
 	oldTokenInfo := cabi.GetTokenById(db, sendBlock.TokenId)
@@ -462,34 +446,33 @@
 func (p *MethodTransferOwner) GetRefundData() []byte {
 	return []byte{6}
 }
-func (p *MethodTransferOwner) GetQuota() uint64 {
-	return TransferOwnerGas
-}
-func (p *MethodTransferOwner) DoSend(db vmctxt_interface.VmDatabase, block *ledger.AccountBlock, quotaLeft uint64) (uint64, error) {
+func (p *MethodTransferOwner) GetSendQuota(data []byte) (uint64, error) {
+	return TransferOwnerGas, nil
+}
+func (p *MethodTransferOwner) GetReceiveQuota() uint64 {
+	return 0
+}
+func (p *MethodTransferOwner) DoSend(db vmctxt_interface.VmDatabase, block *ledger.AccountBlock) error {
 	if !fork.IsMintFork(db.CurrentSnapshotBlock().Height) {
-		return quotaLeft, util.ErrVersionNotSupport
-	}
-	quotaLeft, err := util.UseQuota(quotaLeft, p.GetQuota())
+		return util.ErrVersionNotSupport
+	}
+	if block.Amount.Sign() > 0 {
+		return util.ErrInvalidMethodParam
+	}
+	param := new(cabi.ParamTransferOwner)
+	err := cabi.ABIMintage.UnpackMethod(param, cabi.MethodNameTransferOwner, block.Data)
 	if err != nil {
-		return quotaLeft, err
-	}
-	if block.Amount.Sign() > 0 {
-		return quotaLeft, util.ErrInvalidMethodParam
-	}
-	param := new(cabi.ParamTransferOwner)
-	err = cabi.ABIMintage.UnpackMethod(param, cabi.MethodNameTransferOwner, block.Data)
-	if err != nil {
-		return quotaLeft, err
+		return err
 	}
 	if param.NewOwner == block.AccountAddress {
-		return quotaLeft, util.ErrInvalidMethodParam
+		return util.ErrInvalidMethodParam
 	}
 	tokenInfo := cabi.GetTokenById(db, param.TokenId)
 	if tokenInfo == nil || !tokenInfo.IsReIssuable || tokenInfo.Owner != block.AccountAddress {
-		return quotaLeft, util.ErrInvalidMethodParam
+		return util.ErrInvalidMethodParam
 	}
 	block.Data, _ = cabi.ABIMintage.PackMethod(cabi.MethodNameTransferOwner, param.TokenId, param.NewOwner)
-	return quotaLeft, nil
+	return nil
 }
 func (p *MethodTransferOwner) DoReceive(db vmctxt_interface.VmDatabase, block *ledger.AccountBlock, sendBlock *ledger.AccountBlock) ([]*SendBlock, error) {
 	param := new(cabi.ParamTransferOwner)
@@ -532,31 +515,30 @@
 func (p *MethodChangeTokenType) GetRefundData() []byte {
 	return []byte{7}
 }
-func (p *MethodChangeTokenType) GetQuota() uint64 {
-	return ChangeTokenTypeGas
-}
-func (p *MethodChangeTokenType) DoSend(db vmctxt_interface.VmDatabase, block *ledger.AccountBlock, quotaLeft uint64) (uint64, error) {
+func (p *MethodChangeTokenType) GetSendQuota(data []byte) (uint64, error) {
+	return ChangeTokenTypeGas, nil
+}
+func (p *MethodChangeTokenType) GetReceiveQuota() uint64 {
+	return 0
+}
+func (p *MethodChangeTokenType) DoSend(db vmctxt_interface.VmDatabase, block *ledger.AccountBlock) error {
 	if !fork.IsMintFork(db.CurrentSnapshotBlock().Height) {
-		return quotaLeft, util.ErrVersionNotSupport
-	}
-	quotaLeft, err := util.UseQuota(quotaLeft, p.GetQuota())
+		return util.ErrVersionNotSupport
+	}
+	tokenId := new(types.TokenTypeId)
+	err := cabi.ABIMintage.UnpackMethod(tokenId, cabi.MethodNameChangeTokenType, block.Data)
 	if err != nil {
-		return quotaLeft, err
-	}
-	tokenId := new(types.TokenTypeId)
-	err = cabi.ABIMintage.UnpackMethod(tokenId, cabi.MethodNameChangeTokenType, block.Data)
-	if err != nil {
-		return quotaLeft, err
+		return err
 	}
 	if tokenId == nil || block.Amount.Sign() > 0 {
-		return quotaLeft, util.ErrInvalidMethodParam
+		return util.ErrInvalidMethodParam
 	}
 	tokenInfo := cabi.GetTokenById(db, *tokenId)
 	if tokenInfo == nil || !tokenInfo.IsReIssuable || tokenInfo.Owner != block.AccountAddress {
-		return quotaLeft, util.ErrInvalidMethodParam
+		return util.ErrInvalidMethodParam
 	}
 	block.Data, _ = cabi.ABIMintage.PackMethod(cabi.MethodNameChangeTokenType, &tokenId)
-	return quotaLeft, nil
+	return nil
 }
 func (p *MethodChangeTokenType) DoReceive(db vmctxt_interface.VmDatabase, block *ledger.AccountBlock, sendBlock *ledger.AccountBlock) ([]*SendBlock, error) {
 	tokenId := new(types.TokenTypeId)
