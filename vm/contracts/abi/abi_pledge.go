--- conflicted
+++ resolved
@@ -43,8 +43,8 @@
 func GetPledgeBeneficialKey(beneficial types.Address) []byte {
 	return beneficial.Bytes()
 }
-func GetPledgeKey(addr types.Address, beneficialAddr types.Address) []byte {
-	return append(addr.Bytes(), beneficialAddr.Bytes()...)
+func GetPledgeKey(addr types.Address, pledgeBeneficialKey []byte) []byte {
+	return append(addr.Bytes(), pledgeBeneficialKey...)
 }
 func IsPledgeKey(key []byte) bool {
 	return len(key) == 2*types.AddressSize
@@ -54,51 +54,43 @@
 	return address
 }
 
-<<<<<<< HEAD
-func GetPledgeBeneficialAmount(db StorageDatabase, beneficial types.Address) (*big.Int, error) {
-	if *db.Address() != types.AddressPledge {
-		return nil, util.ErrAddressNotMatch
-	}
-=======
 func GetPledgeAddrFromPledgeKey(key []byte) types.Address {
 	address, _ := types.BytesToAddress(key[:types.AddressSize])
 	return address
 }
 
-func GetPledgeBeneficialAmount(db StorageDatabase, beneficial types.Address) *big.Int {
->>>>>>> b435aa1e
+func GetPledgeBeneficialAmount(db StorageDatabase, beneficial types.Address) (*big.Int, error) {
+	if *db.Address() != types.AddressPledge {
+		return nil, util.ErrAddressNotMatch
+	}
 	key := GetPledgeBeneficialKey(beneficial)
 	beneficialAmount := new(VariablePledgeBeneficial)
-	if err := ABIPledge.UnpackVariable(beneficialAmount, VariableNamePledgeBeneficial, db.GetValue(key)); err == nil {
-		return beneficialAmount.Amount, nil
+	if err := ABIPledge.UnpackVariable(beneficialAmount, VariableNamePledgeBeneficial, db.GetStorageBySnapshotHash(&types.AddressPledge, key, nil)); err == nil {
+		return beneficialAmount.Amount
 	}
-	return big.NewInt(0), nil
+	return big.NewInt(0)
 }
 
-func GetPledgeInfoList(db StorageDatabase, addr types.Address) ([]*PledgeInfo, *big.Int, error) {
-	if *db.Address() != types.AddressPledge {
-		return nil, nil, util.ErrAddressNotMatch
-	}
+func GetPledgeInfoList(db StorageDatabase, addr types.Address) ([]*PledgeInfo, *big.Int) {
 	pledgeAmount := big.NewInt(0)
-	iterator := db.NewStorageIterator(addr.Bytes())
+	iterator := db.NewStorageIteratorBySnapshotHash(&types.AddressPledge, addr.Bytes(), nil)
 	pledgeInfoList := make([]*PledgeInfo, 0)
 	if iterator == nil {
-		return pledgeInfoList, pledgeAmount, nil
+		return pledgeInfoList, pledgeAmount
 	}
 	for {
 		key, value, ok := iterator.Next()
 		if !ok {
 			break
 		}
-		if !filterKeyValue(key, value, IsPledgeKey) {
-			continue
-		}
-		pledgeInfo := new(PledgeInfo)
-		if err := ABIPledge.UnpackVariable(pledgeInfo, VariableNamePledgeInfo, value); err == nil && pledgeInfo.Amount != nil && pledgeInfo.Amount.Sign() > 0 {
-			pledgeInfo.BeneficialAddr = GetBeneficialFromPledgeKey(key)
-			pledgeInfoList = append(pledgeInfoList, pledgeInfo)
-			pledgeAmount.Add(pledgeAmount, pledgeInfo.Amount)
+		if IsPledgeKey(key) {
+			pledgeInfo := new(PledgeInfo)
+			if err := ABIPledge.UnpackVariable(pledgeInfo, VariableNamePledgeInfo, value); err == nil && pledgeInfo.Amount != nil && pledgeInfo.Amount.Sign() > 0 {
+				pledgeInfo.BeneficialAddr = GetBeneficialFromPledgeKey(key)
+				pledgeInfoList = append(pledgeInfoList, pledgeInfo)
+				pledgeAmount.Add(pledgeAmount, pledgeInfo.Amount)
+			}
 		}
 	}
-	return pledgeInfoList, pledgeAmount, nil
+	return pledgeInfoList, pledgeAmount
 }