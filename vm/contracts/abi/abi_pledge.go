package abi

import (
	"github.com/vitelabs/go-vite/common/helper"
	"github.com/vitelabs/go-vite/common/types"
	"github.com/vitelabs/go-vite/vm/abi"
	"github.com/vitelabs/go-vite/vm/util"
	"math/big"
	"strings"
)

const (
	jsonPledge = `
	[
		{"type":"function","name":"Pledge", "inputs":[{"name":"beneficial","type":"address"}]},
		{"type":"function","name":"CancelPledge","inputs":[{"name":"beneficial","type":"address"},{"name":"amount","type":"uint256"}]},
		{"type":"function","name":"AgentPledge", "inputs":[{"name":"pledgeAddress","type":"address"},{"name":"beneficial","type":"address"},{"name":"bid","type":"uint8"}]},
		{"type":"function","name":"AgentCancelPledge","inputs":[{"name":"pledgeAddress","type":"address"},{"name":"beneficial","type":"address"},{"name":"amount","type":"uint256"},{"name":"bid","type":"uint8"}]},
		{"type":"callback","name":"AgentPledge","inputs":[{"name":"success","type":"bool"}]},
		{"type":"callback","name":"AgentCancelPledge","inputs":[{"name":"success","type":"bool"}]},
		{"type":"variable","name":"pledgeInfo","inputs":[{"name":"amount","type":"uint256"},{"name":"withdrawHeight","type":"uint64"},{"name":"beneficialAddr","type":"address"},{"name":"agent","type":"bool"},{"name":"agentAddress","type":"address"},{"name":"bid","type":"uint8"}]},
		{"type":"variable","name":"pledgeBeneficial","inputs":[{"name":"amount","type":"uint256"}]}
	]`

	MethodNamePledge             = "Pledge"
	MethodNameCancelPledge       = "CancelPledge"
	MethodNameAgentPledge        = "AgentPledge"
	MethodNameAgentCancelPledge  = "AgentCancelPledge"
	VariableNamePledgeInfo       = "pledgeInfo"
	VariableNamePledgeBeneficial = "pledgeBeneficial"
)

var (
	ABIPledge, _  = abi.JSONToABIContract(strings.NewReader(jsonPledge))
	pledgeKeySize = types.AddressSize + 8
)

type VariablePledgeBeneficial struct {
	Amount *big.Int
}
type ParamCancelPledge struct {
	Beneficial types.Address
	Amount     *big.Int
}
type ParamAgentPledge struct {
	PledgeAddress types.Address
	Beneficial    types.Address
	Bid           uint8
}
type ParamAgentCancelPledge struct {
	PledgeAddress types.Address
	Beneficial    types.Address
	Amount        *big.Int
	Bid           uint8
}
type PledgeInfo struct {
	Amount         *big.Int
	WithdrawHeight uint64
	BeneficialAddr types.Address
<<<<<<< HEAD
	PledgeAddr     *types.Address
=======
	Agent          bool
	AgentAddress   types.Address
	Bid            uint8
>>>>>>> 8a3a168b
}

func GetPledgeBeneficialKey(beneficial types.Address) []byte {
	return beneficial.Bytes()
}
func GetPledgeKey(addr types.Address, index uint64) []byte {
	return append(addr.Bytes(), helper.LeftPadBytes(new(big.Int).SetUint64(index).Bytes(), 8)...)
}
func GetPledgeKeyPrefix(addr types.Address) []byte {
	return addr.Bytes()
}
func IsPledgeKey(key []byte) bool {
	return len(key) == pledgeKeySize
}

func GetPledgeAddrFromPledgeKey(key []byte) types.Address {
	address, _ := types.BytesToAddress(key[:types.AddressSize])
	return address
}
<<<<<<< HEAD
func GetPledgeAddrFromPledgeKey(key []byte) types.Address {
	address, _ := types.BytesToAddress(key[:types.AddressSize])
	return address
}

func GetPledgeBeneficialAmount(db StorageDatabase, beneficial types.Address) *big.Int {
	key := GetPledgeBeneficialKey(beneficial)
	beneficialAmount := new(VariablePledgeBeneficial)
	if err := ABIPledge.UnpackVariable(beneficialAmount, VariableNamePledgeBeneficial, db.GetStorageBySnapshotHash(&types.AddressPledge, key, nil)); err == nil {
		return beneficialAmount.Amount
	}
	return big.NewInt(0)
=======
func GetIndexFromPledgeKey(key []byte) uint64 {
	return new(big.Int).SetBytes(key[types.AddressSize:]).Uint64()
>>>>>>> 8a3a168b
}

func GetPledgeInfoList(db StorageDatabase, pledgeAddr types.Address) ([]*PledgeInfo, *big.Int, error) {
	if *db.Address() != types.AddressPledge {
		return nil, nil, util.ErrAddressNotMatch
	}
	pledgeAmount := big.NewInt(0)
	iterator, err := db.NewStorageIterator(GetPledgeKeyPrefix(pledgeAddr))
	if err != nil {
		return nil, nil, err
	}
	defer iterator.Release()
	pledgeInfoList := make([]*PledgeInfo, 0)
	for {
		if !iterator.Next() {
			if iterator.Error() != nil {
				return nil, nil, err
			}
			break
		}
		if !filterKeyValue(iterator.Key(), iterator.Value(), IsPledgeKey) {
			continue
		}
		pledgeInfo := new(PledgeInfo)
		if err := ABIPledge.UnpackVariable(pledgeInfo, VariableNamePledgeInfo, iterator.Value()); err == nil &&
			pledgeInfo.Amount != nil && pledgeInfo.Amount.Sign() > 0 {
			pledgeInfoList = append(pledgeInfoList, pledgeInfo)
			pledgeAmount.Add(pledgeAmount, pledgeInfo.Amount)
		}
	}
	return pledgeInfoList, pledgeAmount, nil
}

func GetPledgeBeneficialAmount(db StorageDatabase, beneficialAddr types.Address) (*big.Int, error) {
	if *db.Address() != types.AddressPledge {
		return nil, util.ErrAddressNotMatch
	}
	v, err := db.GetValue(GetPledgeBeneficialKey(beneficialAddr))
	if err != nil {
		return nil, err
	}
	if len(v) == 0 {
		return big.NewInt(0), nil
	}
<<<<<<< HEAD
	return pledgeInfoList, pledgeAmount
}

// get pledge info list for dex fund precompiled contract
func GetPledgeInfoListByBeneficial(db StorageDatabase, beneficial types.Address, snapshotHash *types.Hash) []*PledgeInfo {
	iterator := db.NewStorageIteratorBySnapshotHash(&types.AddressPledge, nil, snapshotHash)
	pledgeInfoList := make([]*PledgeInfo, 0)
	if iterator == nil {
		return pledgeInfoList
	}
	for {
		key, value, ok := iterator.Next()
		if !ok {
			break
		}
		if IsPledgeKey(key) {
			if GetBeneficialFromPledgeKey(key) != beneficial {
				continue
			}
			pledgeInfo := new(PledgeInfo)
			if err := ABIPledge.UnpackVariable(pledgeInfo, VariableNamePledgeInfo, value); err == nil && pledgeInfo.Amount != nil && pledgeInfo.Amount.Sign() > 0 {
				pledgeAddr := GetPledgeAddrFromPledgeKey(key)
				pledgeInfo.PledgeAddr = &pledgeAddr
				pledgeInfoList = append(pledgeInfoList, pledgeInfo)
			}
		}
	}
	return pledgeInfoList
=======
	amount := new(VariablePledgeBeneficial)
	ABIPledge.UnpackVariable(amount, VariableNamePledgeBeneficial, v)
	return amount.Amount, nil
>>>>>>> 8a3a168b
}<|MERGE_RESOLUTION|>--- conflicted
+++ resolved
@@ -57,13 +57,9 @@
 	Amount         *big.Int
 	WithdrawHeight uint64
 	BeneficialAddr types.Address
-<<<<<<< HEAD
-	PledgeAddr     *types.Address
-=======
 	Agent          bool
 	AgentAddress   types.Address
 	Bid            uint8
->>>>>>> 8a3a168b
 }
 
 func GetPledgeBeneficialKey(beneficial types.Address) []byte {
@@ -83,23 +79,8 @@
 	address, _ := types.BytesToAddress(key[:types.AddressSize])
 	return address
 }
-<<<<<<< HEAD
-func GetPledgeAddrFromPledgeKey(key []byte) types.Address {
-	address, _ := types.BytesToAddress(key[:types.AddressSize])
-	return address
-}
-
-func GetPledgeBeneficialAmount(db StorageDatabase, beneficial types.Address) *big.Int {
-	key := GetPledgeBeneficialKey(beneficial)
-	beneficialAmount := new(VariablePledgeBeneficial)
-	if err := ABIPledge.UnpackVariable(beneficialAmount, VariableNamePledgeBeneficial, db.GetStorageBySnapshotHash(&types.AddressPledge, key, nil)); err == nil {
-		return beneficialAmount.Amount
-	}
-	return big.NewInt(0)
-=======
 func GetIndexFromPledgeKey(key []byte) uint64 {
 	return new(big.Int).SetBytes(key[types.AddressSize:]).Uint64()
->>>>>>> 8a3a168b
 }
 
 func GetPledgeInfoList(db StorageDatabase, pledgeAddr types.Address) ([]*PledgeInfo, *big.Int, error) {
@@ -144,8 +125,9 @@
 	if len(v) == 0 {
 		return big.NewInt(0), nil
 	}
-<<<<<<< HEAD
-	return pledgeInfoList, pledgeAmount
+	amount := new(VariablePledgeBeneficial)
+	ABIPledge.UnpackVariable(amount, VariableNamePledgeBeneficial, v)
+	return amount.Amount, nil
 }
 
 // get pledge info list for dex fund precompiled contract
@@ -173,9 +155,4 @@
 		}
 	}
 	return pledgeInfoList
-=======
-	amount := new(VariablePledgeBeneficial)
-	ABIPledge.UnpackVariable(amount, VariableNamePledgeBeneficial, v)
-	return amount.Amount, nil
->>>>>>> 8a3a168b
 }