--- conflicted
+++ resolved
@@ -407,7 +407,7 @@
 		return handleReceiveErr(fmt.Errorf("mined vx dividend period id not equals to expected id %d", lastMinedVxDividendId+1))
 	}
 	vxBalance = dex.GetVxAmountForMine(db)
-	if amtForFeePerMarket, amtForPledge, amtForViteLabs, balanceLeaved, success := dex.GetMindedVxAmt(vxBalance); !success {
+	if amtForFeePerMarket, amtForPledge, amtForViteLabs, _, success := dex.GetMindedVxAmt(vxBalance); !success {
 		return handleReceiveErr(fmt.Errorf("no vx available for mine"))
 	} else {
 		if err = dex.DoDivideMinedVxForFee(db, param.PeriodId, amtForFeePerMarket); err != nil {
@@ -420,77 +420,7 @@
 			return handleReceiveErr(err)
 		}
 	}
-<<<<<<< HEAD
 	dex.SaveLastMinedVxDividendId(db, param.PeriodId)
-=======
-	dex.SaveLastMinedVxDividendIdToStorage(db, param.PeriodId)
-	return nil, nil
-}
-
-type MethodDexFundNewMarket struct {
-}
-
-func (md *MethodDexFundNewMarket) GetFee(block *ledger.AccountBlock) (*big.Int, error) {
-	return big.NewInt(0), nil
-}
-
-func (md *MethodDexFundNewMarket) GetRefundData(sendBlock *ledger.AccountBlock) ([]byte, bool) {
-	return []byte{}, false
-}
-
-func (md *MethodDexFundNewMarket) GetSendQuota(data []byte) (uint64, error) {
-	return util.TotalGasCost(dexFundNewMarketGas, data)
-}
-
-func (md *MethodDexFundNewMarket) GetReceiveQuota() uint64 {
-	return dexFundNewMarketReceiveGas
-}
-
-func (md *MethodDexFundNewMarket) DoSend(db vm_db.VmDb, block *ledger.AccountBlock) error {
-	var err error
-	param := new(dex.ParamDexFundNewMarket)
-	if err = cabi.ABIDexFund.UnpackMethod(param, cabi.MethodNameDexFundNewMarket, block.Data); err != nil {
-		return err
-	}
-	if err = dex.CheckMarketParam(param, block.TokenId, block.Amount); err != nil {
-		return err
-	}
-	return nil
-}
-
-func (md MethodDexFundNewMarket) DoReceive(db vm_db.VmDb, block *ledger.AccountBlock, sendBlock *ledger.AccountBlock, vm vmEnvironment) ([]*ledger.AccountBlock, error) {
-	var err error
-	param := new(dex.ParamDexFundNewMarket)
-	if err = cabi.ABIDexFund.UnpackMethod(param, cabi.MethodNameDexFundNewMarket, sendBlock.Data); err != nil {
-		return nil, err
-	}
-	if _, ok := dex.GetMarketInfo(db, param.TradeToken, param.QuoteToken); ok {
-		return nil, dex.TradeMarketExistsError
-	}
-	marketInfo := &dex.MarketInfo{}
-	newMarketEvent := &dex.NewMarketEvent{}
-	dex.RenderMarketInfo(db, marketInfo, newMarketEvent, param.TradeToken, param.QuoteToken, nil, &sendBlock.AccountAddress)
-	exceedAmount := new(big.Int).Sub(sendBlock.Amount, dex.NewMarketFeeAmount)
-	if exceedAmount.Sign() > 0 {
-		dex.DepositAccount(db, sendBlock.AccountAddress, sendBlock.TokenId, exceedAmount)
-	}
-	if marketInfo.Valid {
-		appendBlock := dex.OnNewMarketValid(db, vm.ConsensusReader(), marketInfo, newMarketEvent, param.TradeToken, param.QuoteToken, &sendBlock.AccountAddress)
-		return []*ledger.AccountBlock{appendBlock}, nil
-	} else {
-		getTokenInfoData := dex.OnNewMarketPending(db, param, marketInfo)
-		return []*ledger.AccountBlock{
-			{
-				AccountAddress: types.AddressDexFund,
-				ToAddress:      types.AddressMintage,
-				BlockType:      ledger.BlockTypeSendCall,
-				TokenId:        ledger.ViteTokenId,
-				Amount:         big.NewInt(0),
-				Data:           getTokenInfoData,
-			},
-		}, nil
-	}
->>>>>>> 323bd27b
 	return nil, nil
 }
 
