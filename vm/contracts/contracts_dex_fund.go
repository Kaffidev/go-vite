package contracts

import (
	"bytes"
	"fmt"
	"github.com/golang/protobuf/proto"
	"github.com/vitelabs/go-vite/common/types"
	"github.com/vitelabs/go-vite/ledger"
	"github.com/vitelabs/go-vite/vm/abi"
	cabi "github.com/vitelabs/go-vite/vm/contracts/abi"
	"github.com/vitelabs/go-vite/vm/contracts/dex"
	dexproto "github.com/vitelabs/go-vite/vm/contracts/dex/proto"
	"github.com/vitelabs/go-vite/vm/util"
	"github.com/vitelabs/go-vite/vm_context/vmctxt_interface"
	"math/big"
	"strings"
)

const (
	jsonDexFund = `
	[
		{"type":"function","name":"DexFundUserDeposit", "inputs":[]},
		{"type":"function","name":"DexFundUserWithdraw", "inputs":[{"name":"token","type":"tokenId"},{"name":"amount","type":"uint256"}]},
		{"type":"function","name":"DexFundNewOrder", "inputs":[{"name":"orderId","type":"bytes"}, {"name":"tradeToken","type":"tokenId"}, {"name":"quoteToken","type":"tokenId"}, {"name":"side", "type":"bool"}, {"name":"orderType", "type":"uint32"}, {"name":"price", "type":"string"}, {"name":"quantity", "type":"uint256"}]},
		{"type":"function","name":"DexFundSettleOrders", "inputs":[{"name":"data","type":"bytes"}]},
		{"type":"function","name":"DexFundFeeDividend", "inputs":[{"name":"periodId","type":"uint32"}]}
	]`

	MethodNameDexFundUserDeposit  = "DexFundUserDeposit"
	MethodNameDexFundUserWithdraw = "DexFundUserWithdraw"
	MethodNameDexFundNewOrder     = "DexFundNewOrder"
	MethodNameDexFundSettleOrders = "DexFundSettleOrders"
	MethodNameDexFundFeeDividend  = "DexFundFeeDividend"
)

var (
	ABIDexFund, _ = abi.JSONToABIContract(strings.NewReader(jsonDexFund))
)

type MethodDexFundUserDeposit struct {
}

func (md *MethodDexFundUserDeposit) GetFee(db vmctxt_interface.VmDatabase, block *ledger.AccountBlock) (*big.Int, error) {
	return big.NewInt(0), nil
}

func (md *MethodDexFundUserDeposit) GetRefundData() []byte {
	return []byte{}
}

func (md *MethodDexFundUserDeposit) GetQuota(data []byte) (uint64, error) {
	return util.TotalGasCost(dexFundDepositGas, data)
}

func (md *MethodDexFundUserDeposit) DoSend(db vmctxt_interface.VmDatabase, block *ledger.AccountBlock) error {
	if block.Amount.Sign() <= 0 {
		return fmt.Errorf("deposit amount is zero")
	}
	if err, _ := dex.GetTokenInfo(db, block.TokenId); err != nil {
		return err
	}
	return nil
}

func (md *MethodDexFundUserDeposit) DoReceive(db vmctxt_interface.VmDatabase, block *ledger.AccountBlock, sendBlock *ledger.AccountBlock) ([]*SendBlock, error) {
	var (
		dexFund = &dex.UserFund{}
		err     error
	)
	if dexFund, err = dex.GetUserFundFromStorage(db, sendBlock.AccountAddress); err != nil {
		return []*SendBlock{}, err
	}
	account, exists := dex.GetAccountByTokeIdFromFund(dexFund, sendBlock.TokenId)
	available := new(big.Int).SetBytes(account.Available)
	account.Available = available.Add(available, sendBlock.Amount).Bytes()
	if !exists {
		dexFund.Accounts = append(dexFund.Accounts, account)
	}
	// must do after account update by deposit
	if bytes.Equal(sendBlock.TokenId.Bytes(), dex.VxTokenBytes) {
		if err = onDepositVx(db, sendBlock.AccountAddress, sendBlock.Amount, account); err != nil {
			return []*SendBlock{}, err
		}
	}
	return []*SendBlock{}, dex.SaveUserFundToStorage(db, sendBlock.AccountAddress, dexFund)
}

type MethodDexFundUserWithdraw struct {
}

func (md *MethodDexFundUserWithdraw) GetFee(db vmctxt_interface.VmDatabase, block *ledger.AccountBlock) (*big.Int, error) {
	return big.NewInt(0), nil
}

func (md *MethodDexFundUserWithdraw) GetRefundData() []byte {
	return []byte{}
}

func (md *MethodDexFundUserWithdraw) GetQuota(data []byte) (uint64, error) {
	return util.TotalGasCost(dexFundWithdrawGas, data)
}

func (md *MethodDexFundUserWithdraw) DoSend(db vmctxt_interface.VmDatabase, block *ledger.AccountBlock) error {
	var err error
	param := new(dex.ParamDexFundWithDraw)
	if err = ABIDexFund.UnpackMethod(param, MethodNameDexFundUserWithdraw, block.Data); err != nil {
		return err
	}
	if param.Amount.Sign() <= 0 {
		return fmt.Errorf("withdraw amount is zero")
	}
	if tokenInfo := cabi.GetTokenById(db, param.Token); tokenInfo == nil {
		return fmt.Errorf("token to withdraw is invalid")
	}
	return nil
}

func (md *MethodDexFundUserWithdraw) DoReceive(db vmctxt_interface.VmDatabase, block *ledger.AccountBlock, sendBlock *ledger.AccountBlock) ([]*SendBlock, error) {
	param := new(dex.ParamDexFundWithDraw)
	var (
		dexFund = &dex.UserFund{}
		err     error
	)
	if err = ABIDexFund.UnpackMethod(param, MethodNameDexFundUserWithdraw, sendBlock.Data); err != nil {
		return []*SendBlock{}, err
	}
	if dexFund, err = dex.GetUserFundFromStorage(db, sendBlock.AccountAddress); err != nil {
		return []*SendBlock{}, err
	}
	account, _ := dex.GetAccountByTokeIdFromFund(dexFund, param.Token)
	available := big.NewInt(0).SetBytes(account.Available)
	if available.Cmp(param.Amount) < 0 {
		return []*SendBlock{}, fmt.Errorf("withdraw amount exceed fund available")
	}
	available = available.Sub(available, param.Amount)
	account.Available = available.Bytes()
	// must do after account update by withdraw
	if bytes.Equal(param.Token.Bytes(), dex.VxTokenBytes) {
		if err = onWithdrawVx(db, sendBlock.AccountAddress, param.Amount, account); err != nil {
			return []*SendBlock{}, err
		}
	}
	if err = dex.SaveUserFundToStorage(db, sendBlock.AccountAddress, dexFund); err != nil {
		return []*SendBlock{}, err
	}
	return []*SendBlock{
		{
			block,
			sendBlock.AccountAddress,
			ledger.BlockTypeSendCall,
			param.Amount,
			param.Token,
			[]byte{},
		},
	}, nil
}

type MethodDexFundNewOrder struct {
}

func (md *MethodDexFundNewOrder) GetFee(db vmctxt_interface.VmDatabase, block *ledger.AccountBlock) (*big.Int, error) {
	return big.NewInt(0), nil
}

func (md *MethodDexFundNewOrder) GetRefundData() []byte {
	return []byte{}
}

func (md *MethodDexFundNewOrder) GetQuota(data []byte) (uint64, error) {
	return util.TotalGasCost(dexFundNewOrderGas, data)
}

func (md *MethodDexFundNewOrder) DoSend(db vmctxt_interface.VmDatabase, block *ledger.AccountBlock) error {
	var err error
	param := new(dex.ParamDexFundNewOrder)
	if err = ABIDexFund.UnpackMethod(param, MethodNameDexFundNewOrder, block.Data); err != nil {
		return err
	}
	if err = dex.CheckOrderParam(db, param); err != nil {
		return err
	}
	return nil
}

func (md *MethodDexFundNewOrder) DoReceive(db vmctxt_interface.VmDatabase, block *ledger.AccountBlock, sendBlock *ledger.AccountBlock) ([]*SendBlock, error) {
	var (
		dexFund        = &dex.UserFund{}
		tradeBlockData []byte
		err            error
		orderBytes     []byte
	)
	param := new(dex.ParamDexFundNewOrder)
	if err = ABIDexFund.UnpackMethod(param, MethodNameDexFundNewOrder, sendBlock.Data); err != nil {
		return []*SendBlock{}, err
	}
	order := &dexproto.Order{}
	dex.RenderOrder(order, param, db, sendBlock.AccountAddress, db.CurrentSnapshotBlock().Timestamp)
	if dexFund, err = dex.GetUserFundFromStorage(db, sendBlock.AccountAddress); err != nil {
		return []*SendBlock{}, err
	}
	if _, err = tryLockFundForNewOrder(dexFund, order); err != nil {
		return []*SendBlock{}, err
	}
	if err = dex.SaveUserFundToStorage(db, sendBlock.AccountAddress, dexFund); err != nil {
		return []*SendBlock{}, err
	}
	if orderBytes, err = proto.Marshal(order); err != nil {
		return []*SendBlock{}, err
	}
	if tradeBlockData, err = ABIDexTrade.PackMethod(MethodNameDexTradeNewOrder, orderBytes); err != nil {
		return []*SendBlock{}, err
	}
	return []*SendBlock{
		{
			block,
			types.AddressDexTrade,
			ledger.BlockTypeSendCall,
			big.NewInt(0),
			ledger.ViteTokenId, // no need send token
			tradeBlockData,
		},
	}, nil
}

type MethodDexFundSettleOrders struct {
}

func (md *MethodDexFundSettleOrders) GetFee(db vmctxt_interface.VmDatabase, block *ledger.AccountBlock) (*big.Int, error) {
	return big.NewInt(0), nil
}

func (md *MethodDexFundSettleOrders) GetRefundData() []byte {
	return []byte{}
}

func (md *MethodDexFundSettleOrders) GetQuota(data []byte) (uint64, error) {
	return util.TotalGasCost(dexFundNewOrderGas, data)
}

func (md *MethodDexFundSettleOrders) DoSend(db vmctxt_interface.VmDatabase, block *ledger.AccountBlock) error {
	var err error
	if !bytes.Equal(block.AccountAddress.Bytes(), types.AddressDexTrade.Bytes()) {
		return fmt.Errorf("invalid block source")
	}
	param := new(dex.ParamDexSerializedData)
	if err = ABIDexFund.UnpackMethod(param, MethodNameDexFundSettleOrders, block.Data); err != nil {
		return err
	}
	settleActions := &dexproto.SettleActions{}
	if err = proto.Unmarshal(param.Data, settleActions); err != nil {
		return err
	}
	if err = dex.CheckSettleActions(settleActions); err != nil {
		return err
	}
	return nil
}

func (md MethodDexFundSettleOrders) DoReceive(db vmctxt_interface.VmDatabase, block *ledger.AccountBlock, sendBlock *ledger.AccountBlock) ([]*SendBlock, error) {
	if !bytes.Equal(sendBlock.AccountAddress.Bytes(), types.AddressDexTrade.Bytes()) {
		return []*SendBlock{}, fmt.Errorf("invalid block source")
	}
	param := new(dex.ParamDexSerializedData)
	var err error
	if err = ABIDexFund.UnpackMethod(param, MethodNameDexFundSettleOrders, sendBlock.Data); err != nil {
		return []*SendBlock{}, err
	}
	settleActions := &dexproto.SettleActions{}
	if err = proto.Unmarshal(param.Data, settleActions); err != nil {
		return []*SendBlock{}, err
	}
	//TODO merge actions for one address
	for _, fundAction := range settleActions.FundActions {
		if err = doSettleFund(db, fundAction); err != nil {
			return []*SendBlock{}, err
		}
	}
	for _, feeAction := range settleActions.FeeActions {
<<<<<<< HEAD
		if err = doSettleFee(db, feeAction); err != nil {
=======
		if err = doSettleFee(db, feeAction, db.GetSnapshotBlockByHash(&block.SnapshotHash).Height); err != nil {
>>>>>>> 738db1c0
			return []*SendBlock{}, err
		}
	}
	return []*SendBlock{}, nil
}

type MethodDexFundFeeDividend struct {
}

func (md *MethodDexFundFeeDividend) GetFee(db vmctxt_interface.VmDatabase, block *ledger.AccountBlock) (*big.Int, error) {
	return big.NewInt(0), nil
}

func (md *MethodDexFundFeeDividend) GetRefundData() []byte {
	return []byte{}
}

<<<<<<< HEAD
func (md *MethodDexFundFeeDividend) GetQuota() uint64 {
	return 1000
}

func (md *MethodDexFundFeeDividend) DoSend(db vmctxt_interface.VmDatabase, block *ledger.AccountBlock, quotaLeft uint64) (uint64, error) {
	var (
		err        error
	)
	if quotaLeft, err = util.UseQuota(quotaLeft, dexFundVxDividendGas); err != nil {
		return quotaLeft, err
	}
	//TODO check periodId is a finished period, not current period
	param := new(dex.ParamDexFundDividend)
	if err = ABIDexFund.UnpackMethod(param, MethodNameDexFundFeeDividend, block.Data); err != nil {
		return quotaLeft, err
	}
	if lastDividendId := dex.GetLastDividendIdFromStorage(db); lastDividendId > 0 && param.PeriodId != lastDividendId + 1 {
		return quotaLeft, fmt.Errorf("dividend period id not equals to expected id %d", lastDividendId + 1)
=======
func (md *MethodDexVxDividend) GetQuota(data []byte) (uint64, error) {
	return util.TotalGasCost(dexFundVxDividendGas, data)
}

func (md *MethodDexVxDividend) DoSend(db vmctxt_interface.VmDatabase, block *ledger.AccountBlock) error {
	var (
		vxFundSum *dex.VxFunds
		err       error
	)
	param := new(dex.ParamDexFundDividend)
	if err = ABIDexFund.UnpackMethod(param, MethodNameDexFundDividend, block.Data); err != nil {
		return err
	}
	vxFundSum, err = dex.GetVxFundSumKFromStorage(db)
	sumLen := len(vxFundSum.Funds)
	if sumLen == 0 {
		return fmt.Errorf("no fee for dividend")
	} else if vxFundSum.Funds[sumLen-1].Period != param.PeriodId {
		return fmt.Errorf("period id not valid")
>>>>>>> 738db1c0
	}
	return err
}

func (md MethodDexFundFeeDividend) DoReceive(db vmctxt_interface.VmDatabase, block *ledger.AccountBlock, sendBlock *ledger.AccountBlock) ([]*SendBlock, error) {
	var (
		err        error
	)
	param := new(dex.ParamDexFundDividend)
	if err = ABIDexFund.UnpackMethod(param, MethodNameDexFundFeeDividend, block.Data); err != nil {
		return []*SendBlock{}, err
	}
	if lastDividendId := dex.GetLastDividendIdFromStorage(db); lastDividendId > 0 && param.PeriodId != lastDividendId + 1 {
		return []*SendBlock{}, fmt.Errorf("dividend period id not equals to expected id %d", lastDividendId + 1)
	}
	if err = doDivideFees(db, param.PeriodId); err != nil {
		return []*SendBlock{}, err
	} else {
		dex.SaveLastDividendIdToStorage(db, param.PeriodId)
	}
	return []*SendBlock{}, nil
}

func tryLockFundForNewOrder(dexFund *dex.UserFund, order *dexproto.Order) (needUpdate bool, err error) {
	return checkAndLockFundForNewOrder(dexFund, order, false)
}

func checkAndLockFundForNewOrder(dexFund *dex.UserFund, order *dexproto.Order, onlyCheck bool) (needUpdate bool, err error) {
	var (
		lockToken, lockAmount []byte
		lockTokenId           *types.TokenTypeId
		lockAmountToInc       *big.Int
	)
	switch order.Side {
	case false: //buy
		lockToken = order.QuoteToken
		if order.Type == dex.Limited {
			lockAmount = dex.AddBigInt(order.Amount, order.LockedBuyFee)
		}
	case true: // sell
		lockToken = order.TradeToken
		lockAmount = order.Quantity
	}
	if tkId, err := types.BytesToTokenTypeId(lockToken); err != nil {
		return false, err
	} else {
		lockTokenId = &tkId
	}
	//var tokenName string
	//if tokenInfo := cabi.GetTokenById(db, *lockTokenId); tokenInfo != nil {
	//	tokenName = tokenInfo.TokenName
	//}
	account, exists := dex.GetAccountByTokeIdFromFund(dexFund, *lockTokenId)
	available := big.NewInt(0).SetBytes(account.Available)
	if order.Type != dex.Market || order.Side { // limited or sell order
		lockAmountToInc = new(big.Int).SetBytes(lockAmount)
		//fmt.Printf("token %s, available %s , lockAmountToInc %s\n", tokenName, available.String(), lockAmountToInc.String())
		if available.Cmp(lockAmountToInc) < 0 {
			return false, fmt.Errorf("order lock amount exceed fund available")
		}
	}

	if onlyCheck {
		return false, nil
	}
	if !order.Side && order.Type == dex.Market { // buy or market order
		if available.Sign() <= 0 {
			return false, fmt.Errorf("no quote amount available for market sell order")
		} else {
			lockAmount = available.Bytes()
			//NOTE: use amount available for order amount to full fill
			order.Amount = lockAmount
			lockAmountToInc = available
			needUpdate = true
		}
	}
	available = available.Sub(available, lockAmountToInc)
	lockedInBig := new(big.Int).SetBytes(account.Locked)
	lockedInBig = lockedInBig.Add(lockedInBig, lockAmountToInc)
	account.Available = available.Bytes()
	account.Locked = lockedInBig.Bytes()
	if !exists {
		dexFund.Accounts = append(dexFund.Accounts, account)
	}
	return needUpdate, nil
}

func doSettleFund(db vmctxt_interface.VmDatabase, action *dexproto.FundSettle) error {
	address := &types.Address{}
	address.SetBytes([]byte(action.Address))
	if dexFund, err := dex.GetUserFundFromStorage(db, *address); err != nil {
		return err
	} else {
		if tokenId, err := types.BytesToTokenTypeId(action.Token); err != nil {
			return err
		} else {
			if err, _ = dex.GetTokenInfo(db, tokenId); err != nil {
				return err
			}
			account, exists := dex.GetAccountByTokeIdFromFund(dexFund, tokenId)
			//fmt.Printf("origin account for :address %s, tokenId %s, available %s, locked %s\n", address.String(), tokenId.String(), new(big.Int).SetBytes(account.Available).String(), new(big.Int).SetBytes(account.Locked).String())
			if dex.CmpToBigZero(action.ReduceLocked) > 0 {
				if dex.CmpForBigInt(action.ReduceLocked, account.Locked) > 0 {
					return fmt.Errorf("try reduce locked amount execeed locked")
				}
				account.Locked = dex.SubBigIntAbs(account.Locked, action.ReduceLocked)
			}
			if dex.CmpToBigZero(action.ReleaseLocked) > 0 {
				if dex.CmpForBigInt(action.ReleaseLocked, account.Locked) > 0 {
					return fmt.Errorf("try release locked amount execeed locked")
				}
				account.Locked = dex.SubBigIntAbs(account.Locked, action.ReleaseLocked)
				account.Available = dex.AddBigInt(account.Available, action.ReleaseLocked)
			}
			if dex.CmpToBigZero(action.IncAvailable) > 0 {
				account.Available = dex.AddBigInt(account.Available, action.IncAvailable)
			}
			if !exists {
				dexFund.Accounts = append(dexFund.Accounts, account)
			}
			if err = dex.SaveUserFundToStorage(db, *address, dexFund); err != nil {
				return err
			}
			// must do after account update by withdraw
			if bytes.Equal(action.Token, dex.VxTokenBytes) {
				if err = onSettleVx(db, action, account); err != nil {
					return err
				}
			}
			//fmt.Printf("settle for :address %s, tokenId %s, ReduceLocked %s, ReleaseLocked %s, IncAvailable %s\n", address.String(), tokenId.String(), new(big.Int).SetBytes(action.ReduceLocked).String(), new(big.Int).SetBytes(action.ReleaseLocked).String(), new(big.Int).SetBytes(action.IncAvailable).String())
		}
		return err
	}
	return nil
}

<<<<<<< HEAD
func doSettleFee(db vmctxt_interface.VmDatabase, feeAction *dexproto.FeeSettle) error {
=======
func doSettleFee(db vmctxt_interface.VmDatabase, feeAction *dexproto.FeeSettle, snapshotBlockHeight uint64) error {
>>>>>>> 738db1c0
	var (
		dexFee *dex.Fee
		err    error
	)
<<<<<<< HEAD
	if dexFee, err = dex.GetCurrentFeeFromStorage(db); err != nil {
=======
	if dexFee, err = dex.GetFeeFromStorage(db, snapshotBlockHeight); err != nil {
>>>>>>> 738db1c0
		return err
	} else {
		if dexFee == nil { // need roll period when
			if formerPeriodId, err := rollFeePeriodId(db); err != nil {
				return err
			} else {
				dexFee = &dex.Fee{}
				dexFee.LastValidPeriod = formerPeriodId
			}
		}
		var foundToken = false
		for _, feeAcc := range dexFee.Fees {
			if bytes.Equal(feeAcc.Token, feeAction.Token) {
				feeAcc.Amount = dex.AddBigInt(feeAcc.Amount, feeAction.Amount)
				foundToken = true
				break
			}
		}
		if !foundToken {
			feeAcc := &dexproto.FeeAccount{}
			feeAcc.Token = feeAction.Token
			feeAcc.Amount = feeAction.Amount
			dexFee.Fees = append(dexFee.Fees, feeAcc)
		}
	}
<<<<<<< HEAD
	if err = dex.SaveCurrentFeeToStorage(db, dexFee); err != nil {
=======
	if err = dex.SaveFeeToStorage(db, snapshotBlockHeight, dexFee); err != nil {
>>>>>>> 738db1c0
		return err
	} else {
		return nil
	}
}

func rollFeePeriodId(db vmctxt_interface.VmDatabase) (uint64, error) {
	formerId := dex.GetFeeLastPeriodIdForRoll(db)
	if err := dex.SaveFeeLastPeriodIdForRoll(db); err != nil {
		return 0, err
	} else {
		return formerId, err
	}
}

func onDepositVx(db vmctxt_interface.VmDatabase, address types.Address, depositAmount *big.Int, updatedAmount *dexproto.Account) error {
	return doSettleVxFunds(db, address.Bytes(), depositAmount, updatedAmount)
}

func onWithdrawVx(db vmctxt_interface.VmDatabase, address types.Address, withdrawAmount *big.Int, updatedAmount *dexproto.Account) error {
	amtChanged := new(big.Int).Sub(big.NewInt(0), withdrawAmount)
	return doSettleVxFunds(db, address.Bytes(), amtChanged, updatedAmount)
}

func onSettleVx(db vmctxt_interface.VmDatabase, action *dexproto.FundSettle, updatedAmount *dexproto.Account) error {
	amtChange := dex.SubBigInt(action.IncAvailable, action.ReduceLocked)
	return doSettleVxFunds(db, action.Address, amtChange, updatedAmount)
}

// only settle validAmount and amount changed from previous period
func doSettleVxFunds(db vmctxt_interface.VmDatabase, addressBytes []byte, amtChange *big.Int, updatedAccount *dexproto.Account) error {
	var (
		dexVxFunds            *dex.VxFunds
		userNewAmt, sumChange *big.Int
		err                   error
		periodId              uint64
		fundsLen              int
	)
	if dexVxFunds, err = dex.GetVxFundsFromStorage(db, addressBytes); err != nil {
		return err
	} else {
		if periodId, err = dex.GetCurrentPeriodIdFromStorage(db); err != nil {
			return err
		}
		fundsLen = len(dexVxFunds.Funds)
		userNewAmt = new(big.Int).SetBytes(dex.AddBigInt(updatedAccount.Available, updatedAccount.Locked))
		if fundsLen == 0 { //need append new period
			if dex.IsValidVxAmountForDividend(userNewAmt) {
				fundWithPeriod := &dexproto.VxFundWithPeriod{Period: periodId, Amount: userNewAmt.Bytes()}
				dexVxFunds.Funds = append(dexVxFunds.Funds, fundWithPeriod)
				sumChange = userNewAmt
			}
		} else if dexVxFunds.Funds[fundsLen-1].Period == periodId { //update current period
			if dex.IsValidVxAmountForDividend(userNewAmt) {
				if !dex.IsValidVxAmountBytesForDividend(dexVxFunds.Funds[fundsLen-1].Amount) {
					sumChange = userNewAmt
				} else {
					sumChange = amtChange
				}
				dexVxFunds.Funds[fundsLen-1].Amount = userNewAmt.Bytes()
			} else {
				if dex.IsValidVxAmountBytesForDividend(dexVxFunds.Funds[fundsLen-1].Amount) {
					sumChange = dex.NegativeAmount(dexVxFunds.Funds[fundsLen-1].Amount)
				}
				if fundsLen > 1 { // in case fundsLen > 1, update last period to diff the condition of current period not changed ever from last saved period
					dexVxFunds.Funds[fundsLen-1].Amount = userNewAmt.Bytes()
				} else { // clear funds in case only current period saved and not valid any more
					dexVxFunds.Funds = nil
				}
			}
		} else { // need save new status, whether new amt is valid or not, in order to diff last saved period
			if dex.IsValidVxAmountForDividend(userNewAmt) {
				if !dex.IsValidVxAmountBytesForDividend(dexVxFunds.Funds[fundsLen-1].Amount) {
					sumChange = userNewAmt
				} else {
					sumChange = amtChange
				}
			} else {
				if dex.IsValidVxAmountBytesForDividend(dexVxFunds.Funds[fundsLen-1].Amount) {
					sumChange = dex.NegativeAmount(dexVxFunds.Funds[fundsLen-1].Amount)
				}
			}
			fundWithPeriod := &dexproto.VxFundWithPeriod{Period: periodId, Amount: userNewAmt.Bytes()}
			dexVxFunds.Funds = append(dexVxFunds.Funds, fundWithPeriod)
		}
	}
	if len(dexVxFunds.Funds) > 0 {
		if err = dex.SaveVxFundsToStorage(db, addressBytes, dexVxFunds); err != nil {
			return err
		}
	} else if fundsLen > 0 {
		dex.DeleteVxFundsFromStorage(db, addressBytes)
	}

<<<<<<< HEAD
	if sumChange != nil && sumChange.Sign() != 0 {
		var vxSumFunds *dex.VxFunds
		if vxSumFunds, err = dex.GetVxSumFundsFromStorage(db); err != nil {
=======
	if sumChange != nil && dex.CmpToBigZero(sumChange.Bytes()) != 0 {
		var dexVxFundSum *dex.VxFunds
		if dexVxFundSum, err = dex.GetVxFundSumKFromStorage(storage); err != nil {
>>>>>>> 738db1c0
			return err
		} else {
			if vxSumFunds == nil {
				vxSumFunds = &dex.VxFunds{}
			}
			fundSumLen := len(vxSumFunds.Funds)
			if fundSumLen == 0 && sumChange.Sign() > 0 {
				vxSumFunds.Funds = append(vxSumFunds.Funds, &dexproto.VxFundWithPeriod{Amount: sumChange.Bytes(), Period: periodId})
			} else {
				sumRes := new(big.Int).Add(new(big.Int).SetBytes(vxSumFunds.Funds[fundSumLen-1].Amount), sumChange)
				if sumRes.Sign() < 0 {
					return fmt.Errorf("vxFundSum get negative value")
				}
				if vxSumFunds.Funds[fundSumLen-1].Period == periodId {
					vxSumFunds.Funds[fundSumLen-1].Amount = sumRes.Bytes()
				} else {
					vxSumFunds.Funds = append(vxSumFunds.Funds, &dexproto.VxFundWithPeriod{Amount: sumRes.Bytes(), Period: periodId})
				}
			}
			dex.SaveVxSumFundsToStorage(db, vxSumFunds)
		}
	}
	return nil
}

func doDivideFees(db vmctxt_interface.VmDatabase, periodId uint64) error {
	var (
		dexFees map[uint64]*dex.Fee
		vxSumFunds *dex.VxFunds
		err error
	)
	if dexFees, err = dex.GetNotDividedFeesByPeriodIdFromStorage(db, periodId); err != nil {
		return err
	} else if len(dexFees) == 0 {// no fee to divide
		return nil
	}
	if vxSumFunds, err = dex.GetVxSumFundsFromStorage(db); err != nil {
		return err
	}
	foundVxSumFunds, vxSumAmtBytes, needUpdateVxSum := dex.MatchVxFundsByPeriod(vxSumFunds, periodId)
	if !foundVxSumFunds { // not found vxSumFunds
		return nil
	}
	if needUpdateVxSum {
		if err := dex.SaveVxSumFundsToStorage(db, vxSumFunds); err != nil {
			return err
		}
	}
	vxSumAmt := new(big.Int).SetBytes(vxSumAmtBytes)
	// sum fees from multi period not divided
	feeSums := make(map[types.TokenTypeId]*big.Int)
	for feePeriodId, fee := range dexFees {
		for _, feeAccount := range fee.Fees {
			if tokenId, err := dex.FromBytesToTokenTypeId(feeAccount.Token); err != nil {
				return err
			} else {
				if amt, ok := feeSums[*tokenId]; !ok {
					feeSums[*tokenId] = new(big.Int).SetBytes(feeAccount.Amount)
				} else {
					feeSums[*tokenId] = amt.Add(amt, new(big.Int).SetBytes(feeAccount.Amount))
				}
			}
		}
		dex.DeleteFeeByPeriodIdFromStorage(db, feePeriodId)
	}

	var (
		usersVxFunds = make(map[types.Address]*dex.VxFunds)
		dividedVxAmt = big.NewInt(0)
	)

	iterator := db.NewStorageIterator(&types.AddressDexFund, dex.VxFundKeyPrefix)
	for {
		if userVxFundsKey, userVxFundsBytes, ok := iterator.Next(); !ok {
			break
		} else {
			addressBytes := userVxFundsKey[len(dex.VxFundKeyPrefix):]
			address := types.Address{}
			if err = address.SetBytes(addressBytes); err != nil {
				return err
			} else {
				userVxFunds := &dex.VxFunds{}
				if userVxFunds, err = userVxFunds.DeSerialize(userVxFundsBytes); err != nil {
					return err
				}
				usersVxFunds[address] = userVxFunds
			}
		}
	}

	if len(usersVxFunds) == 0 {
		return fmt.Errorf("not found user with vx funds in period %d, while vxSumFund is valid", periodId)
	}

	for address, userVxFunds := range usersVxFunds {
		var userFeeDividend= make(map[types.TokenTypeId]*big.Int)
		foundVxFunds, userVxAmtBytes, needUpdateVxFunds := dex.MatchVxFundsByPeriod(userVxFunds, periodId)
		if !foundVxFunds {
			continue
		}
		if needUpdateVxFunds {
			if err := dex.SaveVxFundsToStorage(db, address.Bytes(), userVxFunds); err != nil {
				return err
			}
		}
		userVxAmount := new(big.Int).SetBytes(userVxAmtBytes)
		dividedVxAmt.Add(dividedVxAmt, userVxAmount)
		userFeePortion := new(big.Float).Quo(new(big.Float).SetInt(userVxAmount), new(big.Float).SetInt(vxSumAmt))
		for tokenId, feeAmtToDivide := range feeSums {
			userFeeAmt := dex.RoundAmount(new(big.Float).Mul(new(big.Float).SetInt(feeAmtToDivide), userFeePortion))
			leaveFeeAmtSum := new(big.Int).Sub(feeAmtToDivide, userFeeAmt)
			if leaveFeeAmtSum.Sign() <= 0 || dividedVxAmt.Cmp(vxSumAmt) >= 0 {
				userFeeDividend[tokenId] = feeAmtToDivide
				delete(feeSums, tokenId)
			} else {
				userFeeDividend[tokenId] = userFeeAmt
				feeAmtToDivide = leaveFeeAmtSum
			}
		}
		if len(userFeeDividend) > 0 {
			if userFund, err := dex.GetUserFundFromStorage(db, address); err != nil {
				return err
			} else {
				for _, fund := range userFund.Accounts {
					if tk, err := dex.FromBytesToTokenTypeId(fund.Token); err != nil {
						return err
					} else {
						if amt, ok := userFeeDividend[*tk]; !ok {
							acc := &dexproto.Account{}
							acc.Token = tk.Bytes()
							acc.Available = amt.Bytes()
							userFund.Accounts = append(userFund.Accounts, acc)
						}
					}
				}
				if err := dex.SaveUserFundToStorage(db, address, userFund); err != nil {
					return err
				}
			}
		}
	}
	return nil
}<|MERGE_RESOLUTION|>--- conflicted
+++ resolved
@@ -276,11 +276,7 @@
 		}
 	}
 	for _, feeAction := range settleActions.FeeActions {
-<<<<<<< HEAD
 		if err = doSettleFee(db, feeAction); err != nil {
-=======
-		if err = doSettleFee(db, feeAction, db.GetSnapshotBlockByHash(&block.SnapshotHash).Height); err != nil {
->>>>>>> 738db1c0
 			return []*SendBlock{}, err
 		}
 	}
@@ -298,48 +294,20 @@
 	return []byte{}
 }
 
-<<<<<<< HEAD
-func (md *MethodDexFundFeeDividend) GetQuota() uint64 {
-	return 1000
-}
-
-func (md *MethodDexFundFeeDividend) DoSend(db vmctxt_interface.VmDatabase, block *ledger.AccountBlock, quotaLeft uint64) (uint64, error) {
-	var (
-		err        error
-	)
-	if quotaLeft, err = util.UseQuota(quotaLeft, dexFundVxDividendGas); err != nil {
-		return quotaLeft, err
-	}
+func (md *MethodDexFundFeeDividend) GetQuota(data []byte) (uint64, error) {
+	return util.TotalGasCost(dexFundNewOrderGas, data)
+}
+
+func (md *MethodDexFundFeeDividend) DoSend(db vmctxt_interface.VmDatabase, block *ledger.AccountBlock) error {
 	//TODO check periodId is a finished period, not current period
 	param := new(dex.ParamDexFundDividend)
-	if err = ABIDexFund.UnpackMethod(param, MethodNameDexFundFeeDividend, block.Data); err != nil {
-		return quotaLeft, err
+	if err := ABIDexFund.UnpackMethod(param, MethodNameDexFundFeeDividend, block.Data); err != nil {
+		return err
 	}
 	if lastDividendId := dex.GetLastDividendIdFromStorage(db); lastDividendId > 0 && param.PeriodId != lastDividendId + 1 {
-		return quotaLeft, fmt.Errorf("dividend period id not equals to expected id %d", lastDividendId + 1)
-=======
-func (md *MethodDexVxDividend) GetQuota(data []byte) (uint64, error) {
-	return util.TotalGasCost(dexFundVxDividendGas, data)
-}
-
-func (md *MethodDexVxDividend) DoSend(db vmctxt_interface.VmDatabase, block *ledger.AccountBlock) error {
-	var (
-		vxFundSum *dex.VxFunds
-		err       error
-	)
-	param := new(dex.ParamDexFundDividend)
-	if err = ABIDexFund.UnpackMethod(param, MethodNameDexFundDividend, block.Data); err != nil {
-		return err
-	}
-	vxFundSum, err = dex.GetVxFundSumKFromStorage(db)
-	sumLen := len(vxFundSum.Funds)
-	if sumLen == 0 {
-		return fmt.Errorf("no fee for dividend")
-	} else if vxFundSum.Funds[sumLen-1].Period != param.PeriodId {
-		return fmt.Errorf("period id not valid")
->>>>>>> 738db1c0
-	}
-	return err
+		return fmt.Errorf("dividend period id not equals to expected id %d", lastDividendId + 1)
+	}
+	return nil
 }
 
 func (md MethodDexFundFeeDividend) DoReceive(db vmctxt_interface.VmDatabase, block *ledger.AccountBlock, sendBlock *ledger.AccountBlock) ([]*SendBlock, error) {
@@ -474,20 +442,12 @@
 	return nil
 }
 
-<<<<<<< HEAD
 func doSettleFee(db vmctxt_interface.VmDatabase, feeAction *dexproto.FeeSettle) error {
-=======
-func doSettleFee(db vmctxt_interface.VmDatabase, feeAction *dexproto.FeeSettle, snapshotBlockHeight uint64) error {
->>>>>>> 738db1c0
 	var (
 		dexFee *dex.Fee
 		err    error
 	)
-<<<<<<< HEAD
 	if dexFee, err = dex.GetCurrentFeeFromStorage(db); err != nil {
-=======
-	if dexFee, err = dex.GetFeeFromStorage(db, snapshotBlockHeight); err != nil {
->>>>>>> 738db1c0
 		return err
 	} else {
 		if dexFee == nil { // need roll period when
@@ -513,11 +473,7 @@
 			dexFee.Fees = append(dexFee.Fees, feeAcc)
 		}
 	}
-<<<<<<< HEAD
 	if err = dex.SaveCurrentFeeToStorage(db, dexFee); err != nil {
-=======
-	if err = dex.SaveFeeToStorage(db, snapshotBlockHeight, dexFee); err != nil {
->>>>>>> 738db1c0
 		return err
 	} else {
 		return nil
@@ -612,15 +568,9 @@
 		dex.DeleteVxFundsFromStorage(db, addressBytes)
 	}
 
-<<<<<<< HEAD
 	if sumChange != nil && sumChange.Sign() != 0 {
 		var vxSumFunds *dex.VxFunds
 		if vxSumFunds, err = dex.GetVxSumFundsFromStorage(db); err != nil {
-=======
-	if sumChange != nil && dex.CmpToBigZero(sumChange.Bytes()) != 0 {
-		var dexVxFundSum *dex.VxFunds
-		if dexVxFundSum, err = dex.GetVxFundSumKFromStorage(storage); err != nil {
->>>>>>> 738db1c0
 			return err
 		} else {
 			if vxSumFunds == nil {
