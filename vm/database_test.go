--- conflicted
+++ resolved
@@ -291,17 +291,16 @@
 	return list
 }
 
-<<<<<<< HEAD
-func (db *testDatabase) GetAccountBlockByHash(blockHash types.Hash) (*ledger.AccountBlock, error) {
-	return nil, nil
-}
-
-func (db *testDatabase) GetCompleteBlockByHash(blockHash types.Hash) (*ledger.AccountBlock, error) {
-	return nil, nil
-=======
 func (db *testDatabase) GetGlobalQuota() types.QuotaInfo {
 	return types.QuotaInfo{}
->>>>>>> c0f56c8c
+}
+
+func (db *testDatabase) GetAccountBlockByHash(blockHash types.Hash) (*ledger.AccountBlock, error) {
+	return nil, nil
+}
+
+func (db *testDatabase) GetCompleteBlockByHash(blockHash types.Hash) (*ledger.AccountBlock, error) {
+	return nil, nil
 }
 
 func (db *testDatabase) GetPledgeBeneficialAmount(addr *types.Address) (*big.Int, error) {
