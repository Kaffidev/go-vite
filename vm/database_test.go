--- conflicted
+++ resolved
@@ -107,13 +107,8 @@
 	}
 	return nil
 }
-<<<<<<< HEAD
-func (db *testDatabase) GetAccountBlockByHeight(addr *types.Address, height uint64) *ledger.AccountBlock {
-	for _, b := range db.accountBlockMap[*addr] {
-=======
 func (db *testDatabase) GetSelfAccountBlockByHeight(height uint64) *ledger.AccountBlock {
 	for _, b := range db.accountBlockMap[db.addr] {
->>>>>>> 733494e2
 		if b.Height == height {
 			return b
 		}
