package vm

import (
	"bytes"
	"encoding/hex"
	"github.com/vitelabs/go-vite/interfaces"
	"math/big"
	"sort"
	"testing"
	"time"

	"github.com/vitelabs/go-vite/common/helper"
	"github.com/vitelabs/go-vite/common/types"
	"github.com/vitelabs/go-vite/crypto/ed25519"
	"github.com/vitelabs/go-vite/ledger"
	"github.com/vitelabs/go-vite/vm/contracts/abi"
	"github.com/vitelabs/go-vite/vm/util"
)

type testDatabase struct {
	balanceMap        map[types.Address]map[types.TokenTypeId]*big.Int
	storageMap        map[types.Address]map[string][]byte
	codeMap           map[types.Address][]byte
	contractMetaMap   map[types.Address]*ledger.ContractMeta
	logList           []*ledger.VmLog
	snapshotBlockList []*ledger.SnapshotBlock
	accountBlockMap   map[types.Address]map[types.Hash]*ledger.AccountBlock
	addr              types.Address
}

func newNoDatabase() *testDatabase {
	return &testDatabase{
		balanceMap:        make(map[types.Address]map[types.TokenTypeId]*big.Int),
		storageMap:        make(map[types.Address]map[string][]byte),
		codeMap:           make(map[types.Address][]byte),
		contractMetaMap:   make(map[types.Address]*ledger.ContractMeta),
		logList:           make([]*ledger.VmLog, 0),
		snapshotBlockList: make([]*ledger.SnapshotBlock, 0),
		accountBlockMap:   make(map[types.Address]map[types.Hash]*ledger.AccountBlock),
	}
}

func (db *testDatabase) Address() *types.Address {
	return &db.addr
}
func (db *testDatabase) LatestSnapshotBlock() (*ledger.SnapshotBlock, error) {
	return db.snapshotBlockList[len(db.snapshotBlockList)-1], nil
}

func (db *testDatabase) PrevAccountBlock() (*ledger.AccountBlock, error) {
	m := db.accountBlockMap[db.addr]
	var prevBlock *ledger.AccountBlock
	for _, b := range m {
		if prevBlock == nil || b.Height > prevBlock.Height {
			prevBlock = b
		}
	}
	return prevBlock, nil
}
func (db *testDatabase) IsContractAccount() (bool, error) {
	return len(db.codeMap[db.addr]) > 0, nil
}

func (db *testDatabase) GetCallDepth(hash *types.Hash) (uint16, error) {
	return 0, nil
}
func (db *testDatabase) SetCallDepth(uint16) {
}

func (db *testDatabase) GetUnsavedCallDepth() uint16 {
	return 0
}

func (db *testDatabase) GetReceiptHash() *types.Hash {
	return &types.Hash{}
}
func (db *testDatabase) Reset() {
}
func (db *testDatabase) Finish() {

}

func (db *testDatabase) GetBalance(tokenTypeID *types.TokenTypeId) (*big.Int, error) {
	if balance, ok := db.balanceMap[db.addr][*tokenTypeID]; ok {
		return new(big.Int).Set(balance), nil
	}
	return big.NewInt(0), nil
}
func (db *testDatabase) SetBalance(tokenTypeID *types.TokenTypeId, amount *big.Int) {
	if amount == nil {
		delete(db.balanceMap[db.addr], *tokenTypeID)
	} else {
		if _, ok := db.balanceMap[db.addr]; !ok {
			db.balanceMap[db.addr] = make(map[types.TokenTypeId]*big.Int)
		}
		db.balanceMap[db.addr][*tokenTypeID] = new(big.Int).Set(amount)

	}
}
func (db *testDatabase) SetContractMeta(toAddr types.Address, meta *ledger.ContractMeta) {
	db.contractMetaMap[toAddr] = meta
}
func (db *testDatabase) GetContractMeta() (*ledger.ContractMeta, error) {
	return db.contractMetaMap[db.addr], nil
}
func (db *testDatabase) SetContractCode(code []byte) {
	db.codeMap[db.addr] = code
}
func (db *testDatabase) GetContractCode() ([]byte, error) {
	if code, ok := db.codeMap[db.addr]; ok {
		return code, nil
	}
	return nil, nil
}
func (db *testDatabase) GetContractCodeBySnapshotBlock(addr *types.Address, snapshotBlock *ledger.SnapshotBlock) ([]byte, error) {
	if code, ok := db.codeMap[*addr]; ok {
		return code, nil
	}
	return nil, nil
}
func (db *testDatabase) GetUnsavedContractMeta() map[types.Address]*ledger.ContractMeta {
	return nil
}
func (db *testDatabase) GetUnsavedContractCode() []byte {
	return nil
}
func (db *testDatabase) GetUnsavedBalanceMap() map[types.TokenTypeId]*big.Int {
	return nil
}

func (db *testDatabase) GetValue(key []byte) ([]byte, error) {
	if data, ok := db.storageMap[db.addr][ToKey(key)]; ok {
		return data, nil
	}
	return []byte{}, nil
}
func (db *testDatabase) SetValue(key []byte, value []byte) error {
	if _, ok := db.storageMap[db.addr]; !ok {
		db.storageMap[db.addr] = make(map[string][]byte)
	}
	if len(value) == 0 {
		delete(db.storageMap[db.addr], ToKey(key))
	} else {
		db.storageMap[db.addr][ToKey(key)] = value
	}
	return nil
}

func (db *testDatabase) GetOriginalValue(key []byte) ([]byte, error) {
	return nil, nil
}

func (db *testDatabase) DeleteValue(key []byte) {
	delete(db.storageMap[db.addr], ToKey(key))
}

func (db *testDatabase) PrintStorage(addr types.Address) string {
	if storage, ok := db.storageMap[addr]; ok {
		var str string
		for key, value := range storage {
			str += key + "=>" + hex.EncodeToString(value) + ", "
		}
		return str
	}
	return ""
}

func (db *testDatabase) AddLog(log *ledger.VmLog) {
	db.logList = append(db.logList, log)
}
func (db *testDatabase) GetLogListHash() *types.Hash {
	return &types.Hash{}
}
func (db *testDatabase) GetHistoryLogList(logHash *types.Hash) (ledger.VmLogList, error) {
	return nil, nil
}

func (db *testDatabase) GetLogList() ledger.VmLogList {
	return db.logList
}
func (db *testDatabase) GetConfirmSnapshotHeader(blockHash types.Hash) (*ledger.SnapshotBlock, error) {
	return db.LatestSnapshotBlock()
}
func (db *testDatabase) GetContractMetaInSnapshot(contractAddress types.Address, snapshotBlock *ledger.SnapshotBlock) (*ledger.ContractMeta, error) {
	meta := db.contractMetaMap[contractAddress]
	return meta, nil
}

type testIteratorItem struct {
	key, value []byte
}
type testIterator struct {
	index int
	items []testIteratorItem
}

func (i *testIterator) Next() (ok bool) {
	if i.index < len(i.items)-1 {
		i.index = i.index + 1
		return true
	}
	return false
}
func (i *testIterator) Prev() bool {
	return i.index <= 0
}
func (i *testIterator) Last() bool {
	return i.index == len(i.items)-1
}
func (i *testIterator) Key() []byte {
	return i.items[i.index].key
}
func (i *testIterator) Value() []byte {
	return i.items[i.index].value
}
func (i *testIterator) Error() error {
	return nil
}
func (i *testIterator) Release() {

}
func (i *testIterator) Seek(key []byte) bool {
	for index, item := range i.items {
		if bytes.Equal(item.key, key) {
			i.index = index
			return true
		}
	}
	return false
}

func (db *testDatabase) NewStorageIterator(prefix []byte) (interfaces.StorageIterator, error) {
	storageMap := db.storageMap[db.addr]
	items := make([]testIteratorItem, 0)
	for key, value := range storageMap {
		keyBytes := ToBytes(key)
		prefixLen := len(prefix)
		if prefixLen > 0 {
			if len(keyBytes) >= prefixLen && bytes.Equal(keyBytes[:prefixLen], prefix) {
				items = append(items, testIteratorItem{keyBytes, value})
			}
		} else {
			items = append(items, testIteratorItem{keyBytes, value})
		}
	}
	sort.Sort(testIteratorSorter(items))
	return &testIterator{-1, items}, nil
}

type testIteratorSorter []testIteratorItem

func (st testIteratorSorter) Len() int {
	return len(st)
}

func (st testIteratorSorter) Swap(i, j int) {
	st[i], st[j] = st[j], st[i]
}

func (st testIteratorSorter) Less(i, j int) bool {
	tkCmp := bytes.Compare(st[i].key, st[j].key)
	if tkCmp < 0 {
		return true
	} else {
		return false
	}
}

func (db *testDatabase) GetUnsavedStorage() [][2][]byte {
	return nil
}

func (db *testDatabase) GetGenesisSnapshotBlock() *ledger.SnapshotBlock {
	return db.snapshotBlockList[0]
}

func (db *testDatabase) GetUnconfirmedBlocks(address types.Address) []*ledger.AccountBlock {
	return nil
}
func (db *testDatabase) GetQuotaUsedList(addr types.Address) []types.QuotaInfo {
	list := make([]types.QuotaInfo, 75)
	for i := range list {
		list[i] = types.QuotaInfo{BlockCount: 0, QuotaTotal: 0, QuotaUsedTotal: 0}
	}
	return list
}

func (db *testDatabase) GetAccountBlockByHash(blockHash types.Hash) (*ledger.AccountBlock, error) {
	return nil, nil
}

func (db *testDatabase) GetCompleteBlockByHash(blockHash types.Hash) (*ledger.AccountBlock, error) {
	return nil, nil
}

func (db *testDatabase) GetPledgeBeneficialAmount(addr *types.Address) (*big.Int, error) {
	data := db.storageMap[types.AddressPledge][ToKey(abi.GetPledgeBeneficialKey(*addr))]
	if len(data) > 0 {
		amount := new(abi.VariablePledgeBeneficial)
		abi.ABIPledge.UnpackVariable(amount, abi.VariableNamePledgeBeneficial, data)
		return amount.Amount, nil
	}
	return big.NewInt(0), nil
}

func (db *testDatabase) DebugGetStorage() (map[string][]byte, error) {
	return db.storageMap[db.addr], nil
}
func (db *testDatabase) GetConfirmedTimes(blockHash types.Hash) (uint64, error) {
	return 1, nil
}
func (db *testDatabase) GetLatestAccountBlock(addr types.Address) (*ledger.AccountBlock, error) {
	if m, ok := db.accountBlockMap[addr]; ok {
<<<<<<< HEAD
		var latestBlock *ledger.AccountBlock
		for _, b := range m {
			if latestBlock == nil || latestBlock.Height < b.Height {
				latestBlock = b
			}
		}
		return latestBlock, nil
=======
		var block *ledger.AccountBlock
		for _, b := range m {
			if block == nil || block.Height < b.Height {
				block = b
			}
		}
		return block, nil
>>>>>>> 1c62bd5a
	}
	return nil, nil
}

func prepareDb(viteTotalSupply *big.Int) (db *testDatabase, addr1 types.Address, privKey ed25519.PrivateKey, hash12 types.Hash, snapshot2 *ledger.SnapshotBlock, timestamp int64) {
	addr1, _ = types.BytesToAddress(helper.HexToBytes("6c1032417f80329f3abe0a024fa3a7aa0e952b0f00"))
	privKey, _ = ed25519.HexToPrivateKey("44e9768b7d8320a282e75337df8fc1f12a4f000b9f9906ddb886c6823bb599addfda7318e7824d25aae3c749c1cbd4e72ce9401653c66479554a05a2e3cb4f88")
	db = newNoDatabase()
	db.storageMap[types.AddressMintage] = make(map[string][]byte)
	viteTokenIDKey := abi.GetMintageKey(ledger.ViteTokenId)
	var err error
	db.storageMap[types.AddressMintage][ToKey(viteTokenIDKey)], err = abi.ABIMintage.PackVariable(abi.VariableNameTokenInfo, "ViteToken", "ViteToken", viteTotalSupply, uint8(18), addr1, true, helper.Tt256m1, false, uint16(1))
	if err != nil {
		panic(err)
	}

	timestamp = 1536214502
	t1 := time.Unix(timestamp-1, 0)
	snapshot1 := &ledger.SnapshotBlock{Height: 1, Timestamp: &t1, Hash: types.DataHash([]byte{10, 1})}
	db.snapshotBlockList = append(db.snapshotBlockList, snapshot1)
	t2 := time.Unix(timestamp, 0)
	snapshot2 = &ledger.SnapshotBlock{Height: 2, Timestamp: &t2, Hash: types.DataHash([]byte{10, 2})}
	db.snapshotBlockList = append(db.snapshotBlockList, snapshot2)

	hash11 := types.DataHash([]byte{1, 1})
	block11 := &ledger.AccountBlock{
		Height:         1,
		ToAddress:      addr1,
		AccountAddress: addr1,
		BlockType:      ledger.BlockTypeSendCall,
		Fee:            big.NewInt(0),
		Amount:         viteTotalSupply,
		TokenId:        ledger.ViteTokenId,
		Hash:           hash11,
	}
	db.accountBlockMap[addr1] = make(map[types.Hash]*ledger.AccountBlock)
	db.accountBlockMap[addr1][hash11] = block11
	hash12 = types.DataHash([]byte{1, 2})
	block12 := &ledger.AccountBlock{
		Height:         2,
		ToAddress:      addr1,
		AccountAddress: addr1,
		FromBlockHash:  hash11,
		BlockType:      ledger.BlockTypeReceive,
		PrevHash:       hash11,
		Amount:         viteTotalSupply,
		TokenId:        ledger.ViteTokenId,
		Hash:           hash12,
	}
	db.accountBlockMap[addr1][hash12] = block12

	db.balanceMap[addr1] = make(map[types.TokenTypeId]*big.Int)
	db.balanceMap[addr1][ledger.ViteTokenId] = new(big.Int).Set(viteTotalSupply)

	db.storageMap[types.AddressConsensusGroup] = make(map[string][]byte)
	consensusGroupKey := abi.GetConsensusGroupKey(types.SNAPSHOT_GID)
	consensusGroupData, err := abi.ABIConsensusGroup.PackVariable(abi.VariableNameConsensusGroupInfo,
		uint8(25),
		int64(1),
		int64(3),
		uint8(2),
		uint8(50),
		uint16(1),
		uint8(0),
		ledger.ViteTokenId,
		uint8(1),
		helper.JoinBytes(helper.LeftPadBytes(new(big.Int).Mul(big.NewInt(1e6), util.AttovPerVite).Bytes(), helper.WordSize), helper.LeftPadBytes(ledger.ViteTokenId.Bytes(), helper.WordSize), helper.LeftPadBytes(big.NewInt(3600*24*90).Bytes(), helper.WordSize)),
		uint8(1),
		[]byte{},
		addr1,
		big.NewInt(0),
		uint64(1))
	if err != nil {
		panic(err)
	}
	db.storageMap[types.AddressConsensusGroup][ToKey(consensusGroupKey)] = consensusGroupData
	consensusGroupKey = abi.GetConsensusGroupKey(types.DELEGATE_GID)
	consensusGroupData, err = abi.ABIConsensusGroup.PackVariable(abi.VariableNameConsensusGroupInfo,
		uint8(25),
		int64(3),
		int64(1),
		uint8(2),
		uint8(50),
		uint16(48),
		uint8(1),
		ledger.ViteTokenId,
		uint8(1),
		helper.JoinBytes(helper.LeftPadBytes(new(big.Int).Mul(big.NewInt(1e6), util.AttovPerVite).Bytes(), helper.WordSize), helper.LeftPadBytes(ledger.ViteTokenId.Bytes(), helper.WordSize), helper.LeftPadBytes(big.NewInt(3600*24*90).Bytes(), helper.WordSize)),
		uint8(1),
		[]byte{},
		addr1,
		big.NewInt(0),
		uint64(1))
	if err != nil {
		panic(err)
	}
	db.storageMap[types.AddressConsensusGroup][ToKey(consensusGroupKey)] = consensusGroupData

	db.storageMap[types.AddressPledge] = make(map[string][]byte)
	db.storageMap[types.AddressPledge][ToKey(abi.GetPledgeBeneficialKey(addr1))], err = abi.ABIPledge.PackVariable(abi.VariableNamePledgeBeneficial, new(big.Int).Mul(big.NewInt(1e9), big.NewInt(1e18)))
	if err != nil {
		panic(err)
	}

	db.storageMap[types.AddressConsensusGroup][ToKey(abi.GetRegisterKey("s1", types.SNAPSHOT_GID))], err = abi.ABIConsensusGroup.PackVariable(abi.VariableNameRegistration, "s1", addr1, addr1, helper.Big0, uint64(1), int64(1), int64(0), []types.Address{addr1})
	if err != nil {
		panic(err)
	}
	db.storageMap[types.AddressConsensusGroup][ToKey(abi.GetRegisterKey("s2", types.SNAPSHOT_GID))], err = abi.ABIConsensusGroup.PackVariable(abi.VariableNameRegistration, "s2", addr1, addr1, helper.Big0, uint64(1), int64(1), int64(0), []types.Address{addr1})
	if err != nil {
		panic(err)
	}
	return
}

func ToKey(key []byte) string {
	return hex.EncodeToString(key)
}
func ToBytes(key string) []byte {
	bs, _ := hex.DecodeString(key)
	return bs
}

func TestPrepareDb(t *testing.T) {
	totalSupply := big.NewInt(1e18)
	db, addr1, _, _, _, _ := prepareDb(totalSupply)
	db.addr = types.AddressMintage
	tokenMap, _ := abi.GetTokenMap(db)
	if len(tokenMap) != 1 || tokenMap[ledger.ViteTokenId] == nil || tokenMap[ledger.ViteTokenId].TotalSupply.Cmp(totalSupply) != 0 {
		t.Fatalf("invalid token info")
	}
	if len(db.accountBlockMap) != 1 || len(db.accountBlockMap[addr1]) != 2 {
		t.Fatalf("invalid account block info")
	}
	db.addr = addr1
	balance, _ := db.GetBalance(&ledger.ViteTokenId)
	if totalSupply.Cmp(balance) != 0 {
		t.Fatalf("invalid account balance")
	}
	db.addr = types.AddressConsensusGroup
	groupList, _ := abi.GetActiveConsensusGroupList(db)
	if len(groupList) != 2 {
		t.Fatalf("invalid consensus group info")
	}
	db.addr = addr1
	if pledgeAmount, _ := db.GetPledgeBeneficialAmount(&addr1); pledgeAmount == nil || pledgeAmount.Sign() < 0 {
		t.Fatalf("invalid pledge amount")
	}
	db.addr = types.AddressConsensusGroup
	registrationList, _ := abi.GetRegistrationList(db, types.SNAPSHOT_GID, addr1)
	if len(registrationList) != 2 {
		t.Fatalf("invalid registration list")
	}
}<|MERGE_RESOLUTION|>--- conflicted
+++ resolved
@@ -311,15 +311,6 @@
 }
 func (db *testDatabase) GetLatestAccountBlock(addr types.Address) (*ledger.AccountBlock, error) {
 	if m, ok := db.accountBlockMap[addr]; ok {
-<<<<<<< HEAD
-		var latestBlock *ledger.AccountBlock
-		for _, b := range m {
-			if latestBlock == nil || latestBlock.Height < b.Height {
-				latestBlock = b
-			}
-		}
-		return latestBlock, nil
-=======
 		var block *ledger.AccountBlock
 		for _, b := range m {
 			if block == nil || block.Height < b.Height {
@@ -327,7 +318,6 @@
 			}
 		}
 		return block, nil
->>>>>>> 1c62bd5a
 	}
 	return nil, nil
 }
