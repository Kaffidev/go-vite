--- conflicted
+++ resolved
@@ -92,8 +92,6 @@
 	e, exist := abi.Events[name]
 	if !exist {
 		return nil, nil, errEventNotFound(name)
-<<<<<<< HEAD
-=======
 	}
 	return e.Pack(args...)
 }
@@ -113,7 +111,6 @@
 func (abi ABIContract) DirectUnpackMethodInput(name string, input []byte) ([]interface{}, error) {
 	if len(input) <= 4 {
 		return nil, errEmptyInput
->>>>>>> 1cc96bd8
 	}
 	if method, err := abi.MethodById(input[0:4]); err == nil && method.Name == name {
 		return method.Inputs.DirectUnpack(input[4:])
@@ -121,35 +118,12 @@
 	return nil, errCouldNotLocateNamedMethod
 }
 
-<<<<<<< HEAD
-// UnpackMethod output in v according to the abi specification
-func (abi ABIContract) UnpackMethod(v interface{}, name string, input []byte) (err error) {
-	if len(input) <= 4 {
-		return errEmptyInput
-	}
-	if method, err := abi.MethodById(input[0:4]); err == nil && method.Name == name {
-		return method.Inputs.Unpack(v, input[4:])
-	}
-	return errCouldNotLocateNamedMethod
-}
-
-// DirectUnpackMethodInput output in param list according to the abi specification
-func (abi ABIContract) DirectUnpackMethodInput(name string, input []byte) ([]interface{}, error) {
-	if len(input) <= 4 {
-		return nil, errEmptyInput
-	}
-	if method, err := abi.MethodById(input[0:4]); err == nil && method.Name == name {
-		return method.Inputs.DirectUnpack(input[4:])
-	}
-	return nil, errCouldNotLocateNamedMethod
-=======
 // DirectUnpackOffchainOutput output in param list according to the abi specification
 func (abi ABIContract) DirectUnpackOffchainOutput(name string, output []byte) ([]interface{}, error) {
 	if offchain, ok := abi.OffChains[name]; ok {
 		return offchain.Outputs.DirectUnpack(output)
 	}
 	return nil, errOffchainNotFound(name)
->>>>>>> 1cc96bd8
 }
 
 // UnpackEvent output in v according to the abi specification
@@ -159,7 +133,6 @@
 	}
 	if event, ok := abi.Events[name]; ok {
 		return event.Inputs.Unpack(v, input)
-<<<<<<< HEAD
 	}
 	return errCouldNotLocateNamedEvent
 }
@@ -178,26 +151,6 @@
 	return "", nil, errCouldNotLocateNamedEvent
 }
 
-=======
-	}
-	return errCouldNotLocateNamedEvent
-}
-
-// DirectUnpackEvent output in param list according to the abi specification
-func (abi ABIContract) DirectUnpackEvent(topics []types.Hash, data []byte) (string, []interface{}, error) {
-	if len(topics) < 1 {
-		return "", nil, errEmptyInput
-	}
-	for _, event := range abi.Events {
-		if event.Id() == topics[0] {
-			params, err := event.DirectUnPack(topics, data)
-			return event.String(), params, err
-		}
-	}
-	return "", nil, errCouldNotLocateNamedEvent
-}
-
->>>>>>> 1cc96bd8
 func (abi ABIContract) UnpackVariable(v interface{}, name string, input []byte) (err error) {
 	if len(input) == 0 {
 		return errEmptyInput
