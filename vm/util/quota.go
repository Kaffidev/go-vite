package util

import (
	"github.com/vitelabs/go-vite/common/fork"
	"github.com/vitelabs/go-vite/common/helper"
	"github.com/vitelabs/go-vite/ledger"
)

const (
	// CommonQuotaMultiplier defines base quota multiplier for all accounts
	CommonQuotaMultiplier   uint8  = 10
	quotaMultiplierDivision uint64 = 10
	// QuotaAccumulationBlockCount defines max quota accumulation count
	QuotaAccumulationBlockCount uint64 = 75
)

// MultipleCost multiply quota
func MultipleCost(cost uint64, quotaMultiplier uint8) (uint64, error) {
	if quotaMultiplier < CommonQuotaMultiplier {
		return 0, ErrInvalidQuotaMultiplier
	}
	if quotaMultiplier == CommonQuotaMultiplier {
		return cost, nil
	}
	ratioUint64 := uint64(quotaMultiplier)
	if cost > helper.MaxUint64/ratioUint64 {
		return 0, ErrGasUintOverflow
	}
	return cost * ratioUint64 / quotaMultiplierDivision, nil
}

// UseQuota check out of quota and return quota left
func UseQuota(quotaLeft, cost uint64) (uint64, error) {
	if quotaLeft < cost {
		return 0, ErrOutOfQuota
	}
	quotaLeft = quotaLeft - cost
	return quotaLeft, nil
}

// UseQuotaWithFlag check out of quota and return quota left
func UseQuotaWithFlag(quotaLeft, cost uint64, flag bool) (uint64, error) {
	if flag {
		return UseQuota(quotaLeft, cost)
	}
	return quotaLeft + cost, nil
}

// BlockGasCost calculate base quota cost of a block
func BlockGasCost(data []byte, baseGas uint64, snapshotCount uint8, quotaTable *QuotaTable) (uint64, error) {
	var gas uint64
	gas = baseGas
	gasData, err := DataQuotaCost(data, quotaTable)
	if err != nil || helper.MaxUint64-gas < gasData {
		return 0, ErrGasUintOverflow
	}
	gas = gas + gasData
	if snapshotCount == 0 {
		return gas, nil
	}
	confirmGas := uint64(snapshotCount) * quotaTable.SnapshotQuota
	if helper.MaxUint64-gas < confirmGas {
		return 0, ErrGasUintOverflow
	}
	return gas + confirmGas, nil
}

// DataQuotaCost calculate quota cost by request block data
func DataQuotaCost(data []byte, quotaTable *QuotaTable) (uint64, error) {
	var gas uint64
	if l := uint64(len(data)); l > 0 {
		if helper.MaxUint64/quotaTable.TxDataQuota < l {
			return 0, ErrGasUintOverflow
		}
		gas = l * quotaTable.TxDataQuota
	}
	return gas, nil
}

// RequestQuotaCost calculate quota cost by a request block
func RequestQuotaCost(data []byte, quotaTable *QuotaTable) (uint64, error) {
	dataCost, err := DataQuotaCost(data, quotaTable)
	if err != nil {
		return 0, err
	}
	totalCost, overflow := helper.SafeAdd(quotaTable.TxQuota, dataCost)
	if overflow {
		return 0, err
	}
	return totalCost, nil
}

// CalcQuotaUsed calculate stake quota and total quota used by a block
func CalcQuotaUsed(useQuota bool, quotaTotal, quotaAddition, quotaLeft uint64, err error) (qStakeUsed uint64, qUsed uint64) {
	if !useQuota {
		return 0, 0
	}
	if err == ErrOutOfQuota {
		return 0, 0
	}
	qUsed = quotaTotal - quotaLeft
	if qUsed < quotaAddition {
		return 0, qUsed
	}
	return qUsed - quotaAddition, qUsed
}

// IsPoW check whether a block calculated pow
func IsPoW(block *ledger.AccountBlock) bool {
	return len(block.Nonce) > 0
}

// QuotaTable is used to query quota used by op code and transactions
type QuotaTable struct {
	AddQuota            uint64
	MulQuota            uint64
	SubQuota            uint64
	DivQuota            uint64
	SDivQuota           uint64
	ModQuota            uint64
	SModQuota           uint64
	AddModQuota         uint64
	MulModQuota         uint64
	ExpQuota            uint64
	ExpByteQuota        uint64
	SignExtendQuota     uint64
	LtQuota             uint64
	GtQuota             uint64
	SltQuota            uint64
	SgtQuota            uint64
	EqQuota             uint64
	IsZeroQuota         uint64
	AndQuota            uint64
	OrQuota             uint64
	XorQuota            uint64
	NotQuota            uint64
	ByteQuota           uint64
	ShlQuota            uint64
	ShrQuota            uint64
	SarQuota            uint64
	Blake2bQuota        uint64
	Blake2bWordQuota    uint64
	AddressQuota        uint64
	BalanceQuota        uint64
	CallerQuota         uint64
	CallValueQuota      uint64
	CallDataLoadQuota   uint64
	CallDataSizeQuota   uint64
	CallDataCopyQuota   uint64
	MemCopyWordQuota    uint64
	CodeSizeQuota       uint64
	CodeCopyQuota       uint64
	ReturnDataSizeQuota uint64
	ReturnDataCopyQuota uint64
	TimestampQuota      uint64
	HeightQuota         uint64
	TokenIDQuota        uint64
	AccountHeightQuota  uint64
	PreviousHashQuota   uint64
	FromBlockHashQuota  uint64
	SeedQuota           uint64
	RandomQuota         uint64
	PopQuota            uint64
	MloadQuota          uint64
	MstoreQuota         uint64
	Mstore8Quota        uint64
	SloadQuota          uint64
	SstoreResetQuota    uint64
	SstoreInitQuota     uint64
	SstoreCleanQuota    uint64
	SstoreNoopQuota     uint64
	SstoreMemQuota      uint64
	JumpQuota           uint64
	JumpiQuota          uint64
	PcQuota             uint64
	MsizeQuota          uint64
	JumpdestQuota       uint64
	PushQuota           uint64
	DupQuota            uint64
	SwapQuota           uint64
	LogQuota            uint64
	LogTopicQuota       uint64
	LogDataQuota        uint64
	CallMinusQuota      uint64
	MemQuotaDivision    uint64
	SnapshotQuota       uint64
	CodeQuota           uint64
	MemQuota            uint64

	TxQuota               uint64
	TxDataQuota           uint64
	CreateTxRequestQuota  uint64
	CreateTxResponseQuota uint64

<<<<<<< HEAD
	RegisterQuota                                uint64
	UpdateBlockProducingAddressQuota             uint64
	RevokeQuota                                  uint64
	WithdrawRewardQuota                          uint64
	VoteQuota                                    uint64
	CancelVoteQuota                              uint64
	StakeQuota                                   uint64
	CancelStakeQuota                             uint64
	DelegateStakeQuota                           uint64
	CancelDelegateStakeQuota                     uint64
	DelegateAgentStakeQuota                      uint64
	CancelDelegateAgentStakeQuota                uint64
	IssueQuota                                   uint64
	ReIssueQuota                                 uint64
	BurnQuota                                    uint64
	TransferOwnershipQuota                       uint64
	DisableReIssueQuota                          uint64
	GetTokenInfoQuota                            uint64
	DexFundDepositQuota                          uint64
	DexFundWithdrawQuota                         uint64
	DexFundOpenNewMarketQuota                    uint64
	DexFundPlaceOrderQuota                       uint64
	DexFundSettleOrdersQuota                     uint64
	DexFundTriggerPeriodJobQuota                 uint64
	DexFundStakeForMiningQuota                   uint64
	DexFundStakeForVipQuota                      uint64
	DexFundStakeForSuperVIPQuota                 uint64
	DexFundStakeForAgentSuperVIPQuota            uint64
	DexFundDelegateStakeCallbackQuota            uint64
	DexFundCancelDelegateStakeCallbackQuota      uint64
	DexFundDelegateAgentStakeCallbackQuota       uint64
	DexFundCancelDelegateAgentStakeCallbackQuota uint64
	DexFundGetTokenInfoCallbackQuota             uint64
	DexFundAdminConfigQuota                      uint64
	DexFundTradeAdminConfigQuota                 uint64
	DexFundMarketAdminConfigQuota                uint64
	DexFundTransferTokenOwnershipQuota           uint64
	DexFundNotifyTimeQuota                       uint64
	DexFundCreateNewInviterQuota                 uint64
	DexFundBindInviteCodeQuota                   uint64
	DexFundEndorseVxQuota                        uint64
	DexFundSettleMakerMinedVxQuota               uint64
	DexFundConfigMarketAgentsQuota               uint64
	DexFunPlaceAgentOrderQuota                   uint64
	DexFunLockVxForDividendQuota                 uint64
	DexFunSwitchConfigQuota                      uint64
=======
	RegisterQuota                           uint64
	UpdateBlockProducingAddressQuota        uint64
	UpdateRewardWithdrawAddressQuota        uint64
	RevokeQuota                             uint64
	WithdrawRewardQuota                     uint64
	VoteQuota                               uint64
	CancelVoteQuota                         uint64
	StakeQuota                              uint64
	CancelStakeQuota                        uint64
	DelegateStakeQuota                      uint64
	CancelDelegateStakeQuota                uint64
	IssueQuota                              uint64
	ReIssueQuota                            uint64
	BurnQuota                               uint64
	TransferOwnershipQuota                  uint64
	DisableReIssueQuota                     uint64
	GetTokenInfoQuota                       uint64
	DexFundDepositQuota                     uint64
	DexFundWithdrawQuota                    uint64
	DexFundOpenNewMarketQuota               uint64
	DexFundPlaceOrderQuota                  uint64
	DexFundSettleOrdersQuota                uint64
	DexFundTriggerPeriodJobQuota            uint64
	DexFundStakeForMiningQuota              uint64
	DexFundStakeForVipQuota                 uint64
	DexFundStakeForSuperVIPQuota            uint64
	DexFundDelegateStakeCallbackQuota       uint64
	DexFundCancelDelegateStakeCallbackQuota uint64
	DexFundGetTokenInfoCallbackQuota        uint64
	DexFundAdminConfigQuota                 uint64
	DexFundTradeAdminConfigQuota            uint64
	DexFundMarketAdminConfigQuota           uint64
	DexFundTransferTokenOwnershipQuota      uint64
	DexFundNotifyTimeQuota                  uint64
	DexFundCreateNewInviterQuota            uint64
	DexFundBindInviteCodeQuota              uint64
	DexFundEndorseVxQuota                   uint64
	DexFundSettleMakerMinedVxQuota          uint64
	DexFundConfigMarketAgentsQuota          uint64
	DexFunPlaceAgentOrderQuota              uint64
>>>>>>> a121fe2b
}

// QuotaTableByHeight returns different quota table by hard fork version
func QuotaTableByHeight(sbHeight uint64) *QuotaTable {
	if fork.IsEarthFork(sbHeight) {
		return &earthQuotaTable
	} else if fork.IsStemFork(sbHeight) {
		return &dexAgentQuotaTable
	} else if fork.IsDexFork(sbHeight) {
		return &viteQuotaTable
	}
	return &initQuotaTable
}

var (
	initQuotaTable = QuotaTable{
		AddQuota:                         3,
		MulQuota:                         5,
		SubQuota:                         3,
		DivQuota:                         5,
		SDivQuota:                        5,
		ModQuota:                         5,
		SModQuota:                        5,
		AddModQuota:                      8,
		MulModQuota:                      8,
		ExpQuota:                         10,
		ExpByteQuota:                     50,
		SignExtendQuota:                  5,
		LtQuota:                          3,
		GtQuota:                          3,
		SltQuota:                         3,
		SgtQuota:                         3,
		EqQuota:                          3,
		IsZeroQuota:                      3,
		AndQuota:                         3,
		OrQuota:                          3,
		XorQuota:                         3,
		NotQuota:                         3,
		ByteQuota:                        3,
		ShlQuota:                         3,
		ShrQuota:                         3,
		SarQuota:                         3,
		Blake2bQuota:                     30,
		Blake2bWordQuota:                 6,
		AddressQuota:                     2,
		BalanceQuota:                     400,
		CallerQuota:                      2,
		CallValueQuota:                   2,
		CallDataLoadQuota:                3,
		CallDataSizeQuota:                2,
		CallDataCopyQuota:                3,
		MemCopyWordQuota:                 3,
		CodeSizeQuota:                    2,
		CodeCopyQuota:                    3,
		ReturnDataSizeQuota:              2,
		ReturnDataCopyQuota:              3,
		TimestampQuota:                   2,
		HeightQuota:                      2,
		TokenIDQuota:                     2,
		AccountHeightQuota:               2,
		PreviousHashQuota:                2,
		FromBlockHashQuota:               2,
		SeedQuota:                        2,
		RandomQuota:                      2,
		PopQuota:                         2,
		MloadQuota:                       3,
		MstoreQuota:                      3,
		Mstore8Quota:                     3,
		SloadQuota:                       200,
		SstoreResetQuota:                 5000,
		SstoreInitQuota:                  20000,
		SstoreCleanQuota:                 100,
		SstoreNoopQuota:                  200,
		SstoreMemQuota:                   200,
		JumpQuota:                        8,
		JumpiQuota:                       10,
		PcQuota:                          2,
		MsizeQuota:                       2,
		JumpdestQuota:                    1,
		PushQuota:                        3,
		DupQuota:                         3,
		SwapQuota:                        3,
		LogQuota:                         375,
		LogTopicQuota:                    375,
		LogDataQuota:                     8,
		CallMinusQuota:                   10000,
		MemQuotaDivision:                 512,
		SnapshotQuota:                    200,
		CodeQuota:                        200,
		MemQuota:                         3,
		TxQuota:                          21000,
		TxDataQuota:                      68,
		CreateTxRequestQuota:             21000,
		CreateTxResponseQuota:            53000,
		RegisterQuota:                    62200,
		UpdateBlockProducingAddressQuota: 62200,
		RevokeQuota:                      83200,
		WithdrawRewardQuota:              68200,
		VoteQuota:                        62000,
		CancelVoteQuota:                  62000,
		StakeQuota:                       82000,
		CancelStakeQuota:                 73000,
		DelegateStakeQuota:               82000,
		CancelDelegateStakeQuota:         73000,
		IssueQuota:                       104525,
		ReIssueQuota:                     69325,
		BurnQuota:                        48837,
		TransferOwnershipQuota:           58981,
		DisableReIssueQuota:              63125,
		GetTokenInfoQuota:                63200,
	}

<<<<<<< HEAD
	viteQuotaTable      = newViteQuotaTable()
	dexAgentQuotaTable  = newDexAgentQuotaTable()
	dexPolishQuotaTable = newDexPolishQuotaTable()
=======
	viteQuotaTable     = newViteQuotaTable()
	dexAgentQuotaTable = newDexAgentQuotaTable()
	earthQuotaTable    = newEarthQuotaTable()
>>>>>>> a121fe2b
)

func newViteQuotaTable() QuotaTable {
	return QuotaTable{
		AddQuota:            2,
		MulQuota:            2,
		SubQuota:            2,
		DivQuota:            3,
		SDivQuota:           5,
		ModQuota:            3,
		SModQuota:           4,
		AddModQuota:         4,
		MulModQuota:         5,
		ExpQuota:            10,
		ExpByteQuota:        50,
		SignExtendQuota:     2,
		LtQuota:             2,
		GtQuota:             2,
		SltQuota:            2,
		SgtQuota:            2,
		EqQuota:             2,
		IsZeroQuota:         1,
		AndQuota:            2,
		OrQuota:             2,
		XorQuota:            2,
		NotQuota:            2,
		ByteQuota:           2,
		ShlQuota:            2,
		ShrQuota:            2,
		SarQuota:            3,
		Blake2bQuota:        20,
		Blake2bWordQuota:    1,
		AddressQuota:        1,
		BalanceQuota:        150,
		CallerQuota:         1,
		CallValueQuota:      1,
		CallDataLoadQuota:   2,
		CallDataSizeQuota:   1,
		CallDataCopyQuota:   3,
		MemCopyWordQuota:    3,
		CodeSizeQuota:       1,
		CodeCopyQuota:       3,
		ReturnDataSizeQuota: 1,
		ReturnDataCopyQuota: 3,
		TimestampQuota:      1,
		HeightQuota:         1,
		TokenIDQuota:        1,
		AccountHeightQuota:  1,
		PreviousHashQuota:   1,
		FromBlockHashQuota:  1,
		SeedQuota:           200,
		RandomQuota:         250,
		PopQuota:            1,
		MloadQuota:          2,
		MstoreQuota:         1,
		Mstore8Quota:        1,
		SloadQuota:          150,
		SstoreResetQuota:    15000,
		SstoreInitQuota:     15000,
		SstoreCleanQuota:    0,
		SstoreNoopQuota:     200,
		SstoreMemQuota:      200,
		JumpQuota:           4,
		JumpiQuota:          4,
		PcQuota:             1,
		MsizeQuota:          1,
		JumpdestQuota:       1,
		PushQuota:           1,
		DupQuota:            1,
		SwapQuota:           2,
		LogQuota:            375,
		LogTopicQuota:       375,
		LogDataQuota:        12,
		CallMinusQuota:      13500,
		MemQuotaDivision:    1024,
		SnapshotQuota:       40,
		CodeQuota:           160,
		MemQuota:            1,

		TxQuota:               21000,
		TxDataQuota:           68,
		CreateTxRequestQuota:  31000,
		CreateTxResponseQuota: 31000,

		RegisterQuota:                           168000,
		UpdateBlockProducingAddressQuota:        168000,
		RevokeQuota:                             126000,
		WithdrawRewardQuota:                     147000,
		VoteQuota:                               84000,
		CancelVoteQuota:                         52500,
		StakeQuota:                              105000,
		CancelStakeQuota:                        105000,
		DelegateStakeQuota:                      115500,
		CancelDelegateStakeQuota:                115500,
		IssueQuota:                              189000,
		ReIssueQuota:                            126000,
		BurnQuota:                               115500,
		TransferOwnershipQuota:                  136500,
		DisableReIssueQuota:                     115500,
		GetTokenInfoQuota:                       31500,
		DexFundDepositQuota:                     10500,
		DexFundWithdrawQuota:                    10500,
		DexFundOpenNewMarketQuota:               31500,
		DexFundPlaceOrderQuota:                  25200,
		DexFundSettleOrdersQuota:                21000,
		DexFundTriggerPeriodJobQuota:            8400,
		DexFundStakeForMiningQuota:              31500,
		DexFundStakeForVipQuota:                 31500,
		DexFundDelegateStakeCallbackQuota:       12600,
		DexFundCancelDelegateStakeCallbackQuota: 16800,
		DexFundGetTokenInfoCallbackQuota:        10500,
		DexFundAdminConfigQuota:                 16800,
		DexFundTradeAdminConfigQuota:            10500,
		DexFundMarketAdminConfigQuota:           10500,
		DexFundTransferTokenOwnershipQuota:      8400,
		DexFundNotifyTimeQuota:                  10500,
		DexFundCreateNewInviterQuota:            18900,
		DexFundBindInviteCodeQuota:              8400,
		DexFundEndorseVxQuota:                   6300,
		DexFundSettleMakerMinedVxQuota:          25200,
	}
}

func newDexAgentQuotaTable() QuotaTable {
	gt := newViteQuotaTable()
	gt.DexFundStakeForSuperVIPQuota = 33600
	gt.DexFundConfigMarketAgentsQuota = 8400
	gt.DexFunPlaceAgentOrderQuota = 25200
	return gt
}

<<<<<<< HEAD
func newDexPolishQuotaTable() QuotaTable {
	gt := newDexAgentQuotaTable()
	gt.DexFundStakeForAgentSuperVIPQuota = 33600
	gt.DelegateAgentStakeQuota = 115500
	gt.CancelDelegateAgentStakeQuota = 115500
	gt.DexFundDelegateAgentStakeCallbackQuota = 115500
	gt.DexFundCancelDelegateAgentStakeCallbackQuota = 115500
	gt.DexFunLockVxForDividendQuota = 115500
	gt.DexFunSwitchConfigQuota = 115500
=======
func newEarthQuotaTable() QuotaTable {
	gt := newDexAgentQuotaTable()
	gt.UpdateRewardWithdrawAddressQuota = 168000
>>>>>>> a121fe2b
	return gt
}<|MERGE_RESOLUTION|>--- conflicted
+++ resolved
@@ -192,54 +192,6 @@
 	CreateTxRequestQuota  uint64
 	CreateTxResponseQuota uint64
 
-<<<<<<< HEAD
-	RegisterQuota                                uint64
-	UpdateBlockProducingAddressQuota             uint64
-	RevokeQuota                                  uint64
-	WithdrawRewardQuota                          uint64
-	VoteQuota                                    uint64
-	CancelVoteQuota                              uint64
-	StakeQuota                                   uint64
-	CancelStakeQuota                             uint64
-	DelegateStakeQuota                           uint64
-	CancelDelegateStakeQuota                     uint64
-	DelegateAgentStakeQuota                      uint64
-	CancelDelegateAgentStakeQuota                uint64
-	IssueQuota                                   uint64
-	ReIssueQuota                                 uint64
-	BurnQuota                                    uint64
-	TransferOwnershipQuota                       uint64
-	DisableReIssueQuota                          uint64
-	GetTokenInfoQuota                            uint64
-	DexFundDepositQuota                          uint64
-	DexFundWithdrawQuota                         uint64
-	DexFundOpenNewMarketQuota                    uint64
-	DexFundPlaceOrderQuota                       uint64
-	DexFundSettleOrdersQuota                     uint64
-	DexFundTriggerPeriodJobQuota                 uint64
-	DexFundStakeForMiningQuota                   uint64
-	DexFundStakeForVipQuota                      uint64
-	DexFundStakeForSuperVIPQuota                 uint64
-	DexFundStakeForAgentSuperVIPQuota            uint64
-	DexFundDelegateStakeCallbackQuota            uint64
-	DexFundCancelDelegateStakeCallbackQuota      uint64
-	DexFundDelegateAgentStakeCallbackQuota       uint64
-	DexFundCancelDelegateAgentStakeCallbackQuota uint64
-	DexFundGetTokenInfoCallbackQuota             uint64
-	DexFundAdminConfigQuota                      uint64
-	DexFundTradeAdminConfigQuota                 uint64
-	DexFundMarketAdminConfigQuota                uint64
-	DexFundTransferTokenOwnershipQuota           uint64
-	DexFundNotifyTimeQuota                       uint64
-	DexFundCreateNewInviterQuota                 uint64
-	DexFundBindInviteCodeQuota                   uint64
-	DexFundEndorseVxQuota                        uint64
-	DexFundSettleMakerMinedVxQuota               uint64
-	DexFundConfigMarketAgentsQuota               uint64
-	DexFunPlaceAgentOrderQuota                   uint64
-	DexFunLockVxForDividendQuota                 uint64
-	DexFunSwitchConfigQuota                      uint64
-=======
 	RegisterQuota                           uint64
 	UpdateBlockProducingAddressQuota        uint64
 	UpdateRewardWithdrawAddressQuota        uint64
@@ -280,7 +232,9 @@
 	DexFundSettleMakerMinedVxQuota          uint64
 	DexFundConfigMarketAgentsQuota          uint64
 	DexFunPlaceAgentOrderQuota              uint64
->>>>>>> a121fe2b
+	DexFundStakeForAgentSuperVIPQuota
+	DexFunLockVxForDividendQuota            uint64
+	DexFunSwitchConfigQuota                 uint64
 }
 
 // QuotaTableByHeight returns different quota table by hard fork version
@@ -393,15 +347,9 @@
 		GetTokenInfoQuota:                63200,
 	}
 
-<<<<<<< HEAD
-	viteQuotaTable      = newViteQuotaTable()
-	dexAgentQuotaTable  = newDexAgentQuotaTable()
-	dexPolishQuotaTable = newDexPolishQuotaTable()
-=======
 	viteQuotaTable     = newViteQuotaTable()
 	dexAgentQuotaTable = newDexAgentQuotaTable()
 	earthQuotaTable    = newEarthQuotaTable()
->>>>>>> a121fe2b
 )
 
 func newViteQuotaTable() QuotaTable {
@@ -533,20 +481,10 @@
 	return gt
 }
 
-<<<<<<< HEAD
-func newDexPolishQuotaTable() QuotaTable {
-	gt := newDexAgentQuotaTable()
-	gt.DexFundStakeForAgentSuperVIPQuota = 33600
-	gt.DelegateAgentStakeQuota = 115500
-	gt.CancelDelegateAgentStakeQuota = 115500
-	gt.DexFundDelegateAgentStakeCallbackQuota = 115500
-	gt.DexFundCancelDelegateAgentStakeCallbackQuota = 115500
-	gt.DexFunLockVxForDividendQuota = 115500
-	gt.DexFunSwitchConfigQuota = 115500
-=======
 func newEarthQuotaTable() QuotaTable {
 	gt := newDexAgentQuotaTable()
 	gt.UpdateRewardWithdrawAddressQuota = 168000
->>>>>>> a121fe2b
+	gt.DexFunLockVxForDividendQuota = 115500
+	gt.DexFunSwitchConfigQuota = 115500
 	return gt
 }