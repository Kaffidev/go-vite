package util

import (
	"github.com/vitelabs/go-vite/common/fork"
	"github.com/vitelabs/go-vite/common/helper"
	ledger "github.com/vitelabs/go-vite/interfaces/core"
)

const (
	// CommonQuotaMultiplier defines base quota multiplier for all accounts
	CommonQuotaMultiplier   uint8  = 10
	quotaMultiplierDivision uint64 = 10
	// QuotaAccumulationBlockCount defines max quota accumulation count
	QuotaAccumulationBlockCount uint64 = 75
)

// MultipleCost multiply quota
func MultipleCost(cost uint64, quotaMultiplier uint8) (uint64, error) {
	if quotaMultiplier < CommonQuotaMultiplier {
		return 0, ErrInvalidQuotaMultiplier
	}
	if quotaMultiplier == CommonQuotaMultiplier {
		return cost, nil
	}
	ratioUint64 := uint64(quotaMultiplier)
	if cost > helper.MaxUint64/ratioUint64 {
		return 0, ErrGasUintOverflow
	}
	return cost * ratioUint64 / quotaMultiplierDivision, nil
}

// UseQuota check out of quota and return quota left
func UseQuota(quotaLeft, cost uint64) (uint64, error) {
	if quotaLeft < cost {
		return 0, ErrOutOfQuota
	}
	quotaLeft = quotaLeft - cost
	return quotaLeft, nil
}

// UseQuotaWithFlag check out of quota and return quota left
func UseQuotaWithFlag(quotaLeft, cost uint64, flag bool) (uint64, error) {
	if flag {
		return UseQuota(quotaLeft, cost)
	}
	return quotaLeft + cost, nil
}

// BlockGasCost calculate base quota cost of a block
func BlockGasCost(data []byte, baseGas uint64, snapshotCount uint8, quotaTable *QuotaTable) (uint64, error) {
	var gas uint64
	gas = baseGas
	gasData, err := DataQuotaCost(data, quotaTable)
	if err != nil || helper.MaxUint64-gas < gasData {
		return 0, ErrGasUintOverflow
	}
	gas = gas + gasData
	if snapshotCount == 0 {
		return gas, nil
	}
	confirmGas := uint64(snapshotCount) * quotaTable.SnapshotQuota
	if helper.MaxUint64-gas < confirmGas {
		return 0, ErrGasUintOverflow
	}
	return gas + confirmGas, nil
}

// DataQuotaCost calculate quota cost by request block data
func DataQuotaCost(data []byte, quotaTable *QuotaTable) (uint64, error) {
	var gas uint64
	if l := uint64(len(data)); l > 0 {
		if helper.MaxUint64/quotaTable.TxDataQuota < l {
			return 0, ErrGasUintOverflow
		}
		gas = l * quotaTable.TxDataQuota
	}
	return gas, nil
}

// RequestQuotaCost calculate quota cost by a request block
func RequestQuotaCost(data []byte, quotaTable *QuotaTable) (uint64, error) {
	dataCost, err := DataQuotaCost(data, quotaTable)
	if err != nil {
		return 0, err
	}
	totalCost, overflow := helper.SafeAdd(quotaTable.TxQuota, dataCost)
	if overflow {
		return 0, err
	}
	return totalCost, nil
}

// CalcQuotaUsed calculate stake quota and total quota used by a block
func CalcQuotaUsed(useQuota bool, quotaTotal, quotaAddition, quotaLeft uint64, err error) (qStakeUsed uint64, qUsed uint64) {
	if !useQuota {
		return 0, 0
	}
	if err == ErrOutOfQuota {
		return 0, 0
	}
	qUsed = quotaTotal - quotaLeft
	if qUsed < quotaAddition {
		return 0, qUsed
	}
	return qUsed - quotaAddition, qUsed
}

// IsPoW check whether a block calculated pow
func IsPoW(block *ledger.AccountBlock) bool {
	return len(block.Nonce) > 0
}

// QuotaTable is used to query quota used by op code and transactions
type QuotaTable struct {
	AddQuota            uint64
	MulQuota            uint64
	SubQuota            uint64
	DivQuota            uint64
	SDivQuota           uint64
	ModQuota            uint64
	SModQuota           uint64
	AddModQuota         uint64
	MulModQuota         uint64
	ExpQuota            uint64
	ExpByteQuota        uint64
	SignExtendQuota     uint64
	LtQuota             uint64
	GtQuota             uint64
	SltQuota            uint64
	SgtQuota            uint64
	EqQuota             uint64
	IsZeroQuota         uint64
	AndQuota            uint64
	OrQuota             uint64
	XorQuota            uint64
	NotQuota            uint64
	ByteQuota           uint64
	ShlQuota            uint64
	ShrQuota            uint64
	SarQuota            uint64
	Blake2bQuota        uint64
	Blake2bWordQuota    uint64
	AddressQuota        uint64
	BalanceQuota        uint64
	CallerQuota         uint64
	CallValueQuota      uint64
	CallDataLoadQuota   uint64
	CallDataSizeQuota   uint64
	CallDataCopyQuota   uint64
	MemCopyWordQuota    uint64
	CodeSizeQuota       uint64
	CodeCopyQuota       uint64
	ReturnDataSizeQuota uint64
	ReturnDataCopyQuota uint64
	TimestampQuota      uint64
	HeightQuota         uint64
	TokenIDQuota        uint64
	AccountHeightQuota  uint64
	PreviousHashQuota   uint64
	FromBlockHashQuota  uint64
	SeedQuota           uint64
	RandomQuota         uint64
	PopQuota            uint64
	MloadQuota          uint64
	MstoreQuota         uint64
	Mstore8Quota        uint64
	SloadQuota          uint64
	SstoreResetQuota    uint64
	SstoreInitQuota     uint64
	SstoreCleanQuota    uint64
	SstoreNoopQuota     uint64
	SstoreMemQuota      uint64
	JumpQuota           uint64
	JumpiQuota          uint64
	PcQuota             uint64
	MsizeQuota          uint64
	JumpdestQuota       uint64
	PushQuota           uint64
	DupQuota            uint64
	SwapQuota           uint64
	LogQuota            uint64
	LogTopicQuota       uint64
	LogDataQuota        uint64
	CallMinusQuota      uint64
	MemQuotaDivision    uint64
	SnapshotQuota       uint64
	CodeQuota           uint64
	MemQuota            uint64

	TxQuota               uint64
	TxDataQuota           uint64
	CreateTxRequestQuota  uint64
	CreateTxResponseQuota uint64

	RegisterQuota                             uint64
	UpdateBlockProducingAddressQuota          uint64
	UpdateRewardWithdrawAddressQuota          uint64
	RevokeQuota                               uint64
	WithdrawRewardQuota                       uint64
	VoteQuota                                 uint64
	CancelVoteQuota                           uint64
	StakeQuota                                uint64
	CancelStakeQuota                          uint64
	DelegateStakeQuota                        uint64
	CancelDelegateStakeQuota                  uint64
	IssueQuota                                uint64
	ReIssueQuota                              uint64
	BurnQuota                                 uint64
	TransferOwnershipQuota                    uint64
	DisableReIssueQuota                       uint64
	GetTokenInfoQuota                         uint64
	DexFundDepositQuota                       uint64
	DexFundWithdrawQuota                      uint64
	DexFundOpenNewMarketQuota                 uint64
	DexFundPlaceOrderQuota                    uint64
	DexFundSettleOrdersQuota                  uint64
	DexFundTriggerPeriodJobQuota              uint64
	DexFundStakeForMiningQuota                uint64
	DexFundStakeForVipQuota                   uint64
	DexFundStakeForSuperVIPQuota              uint64
	DexFundDelegateStakeCallbackQuota         uint64
	DexFundCancelDelegateStakeCallbackQuota   uint64
	DexFundGetTokenInfoCallbackQuota          uint64
	DexFundAdminConfigQuota                   uint64
	DexFundTradeAdminConfigQuota              uint64
	DexFundMarketAdminConfigQuota             uint64
	DexFundTransferTokenOwnershipQuota        uint64
	DexFundNotifyTimeQuota                    uint64
	DexFundCreateNewInviterQuota              uint64
	DexFundBindInviteCodeQuota                uint64
	DexFundEndorseVxQuota                     uint64
	DexFundSettleMakerMinedVxQuota            uint64
	DexFundConfigMarketAgentsQuota            uint64
	DexFundPlaceAgentOrderQuota               uint64
	DexFundLockVxForDividendQuota             uint64
	DexFundSwitchConfigQuota                  uint64
	DexFundStakeForPrincipalSuperVIPQuota     uint64
	DexFundCancelStakeByIdQuota               uint64
	DexFundDelegateStakeCallbackV2Quota       uint64
	DexFundDelegateCancelStakeCallbackV2Quota uint64
	DexFundCancelOrderBySendHashQuota         uint64
	DexFundCommonAdminConfigQuota             uint64
	DexFundTransferQuota                      uint64
	DexFundAgentDepositQuota                  uint64
	DexFundAssignedWithdrawQuota              uint64
}

// QuotaTableByHeight returns different quota table by hard fork version
func QuotaTableByHeight(sbHeight uint64) *QuotaTable {
<<<<<<< HEAD
	if fork.IsVersion10Fork(sbHeight) {
		return &trustlessBridgeQuotaTable
=======
	if fork.IsDexEnrichOrderFork(sbHeight) {
		return &dexEnrichOrderQuotaTable
>>>>>>> 601fabf0
	} else if fork.IsDexStableMarketFork(sbHeight) {
		return &dexStableMarketQuotaTable
	} else if fork.IsDexRobotFork(sbHeight) {
		return &dexRobotQuotaTable
	} else if fork.IsEarthFork(sbHeight) {
		return &earthQuotaTable
	} else if fork.IsStemFork(sbHeight) {
		return &dexAgentQuotaTable
	} else if fork.IsDexFork(sbHeight) {
		return &viteQuotaTable
	}
	return &initQuotaTable
}

var (
	initQuotaTable = QuotaTable{
		AddQuota:                         3,
		MulQuota:                         5,
		SubQuota:                         3,
		DivQuota:                         5,
		SDivQuota:                        5,
		ModQuota:                         5,
		SModQuota:                        5,
		AddModQuota:                      8,
		MulModQuota:                      8,
		ExpQuota:                         10,
		ExpByteQuota:                     50,
		SignExtendQuota:                  5,
		LtQuota:                          3,
		GtQuota:                          3,
		SltQuota:                         3,
		SgtQuota:                         3,
		EqQuota:                          3,
		IsZeroQuota:                      3,
		AndQuota:                         3,
		OrQuota:                          3,
		XorQuota:                         3,
		NotQuota:                         3,
		ByteQuota:                        3,
		ShlQuota:                         3,
		ShrQuota:                         3,
		SarQuota:                         3,
		Blake2bQuota:                     30,
		Blake2bWordQuota:                 6,
		AddressQuota:                     2,
		BalanceQuota:                     400,
		CallerQuota:                      2,
		CallValueQuota:                   2,
		CallDataLoadQuota:                3,
		CallDataSizeQuota:                2,
		CallDataCopyQuota:                3,
		MemCopyWordQuota:                 3,
		CodeSizeQuota:                    2,
		CodeCopyQuota:                    3,
		ReturnDataSizeQuota:              2,
		ReturnDataCopyQuota:              3,
		TimestampQuota:                   2,
		HeightQuota:                      2,
		TokenIDQuota:                     2,
		AccountHeightQuota:               2,
		PreviousHashQuota:                2,
		FromBlockHashQuota:               2,
		SeedQuota:                        2,
		RandomQuota:                      2,
		PopQuota:                         2,
		MloadQuota:                       3,
		MstoreQuota:                      3,
		Mstore8Quota:                     3,
		SloadQuota:                       200,
		SstoreResetQuota:                 5000,
		SstoreInitQuota:                  20000,
		SstoreCleanQuota:                 100,
		SstoreNoopQuota:                  200,
		SstoreMemQuota:                   200,
		JumpQuota:                        8,
		JumpiQuota:                       10,
		PcQuota:                          2,
		MsizeQuota:                       2,
		JumpdestQuota:                    1,
		PushQuota:                        3,
		DupQuota:                         3,
		SwapQuota:                        3,
		LogQuota:                         375,
		LogTopicQuota:                    375,
		LogDataQuota:                     8,
		CallMinusQuota:                   10000,
		MemQuotaDivision:                 512,
		SnapshotQuota:                    200,
		CodeQuota:                        200,
		MemQuota:                         3,
		TxQuota:                          21000,
		TxDataQuota:                      68,
		CreateTxRequestQuota:             21000,
		CreateTxResponseQuota:            53000,
		RegisterQuota:                    62200,
		UpdateBlockProducingAddressQuota: 62200,
		RevokeQuota:                      83200,
		WithdrawRewardQuota:              68200,
		VoteQuota:                        62000,
		CancelVoteQuota:                  62000,
		StakeQuota:                       82000,
		CancelStakeQuota:                 73000,
		DelegateStakeQuota:               82000,
		CancelDelegateStakeQuota:         73000,
		IssueQuota:                       104525,
		ReIssueQuota:                     69325,
		BurnQuota:                        48837,
		TransferOwnershipQuota:           58981,
		DisableReIssueQuota:              63125,
		GetTokenInfoQuota:                63200,
	}

	viteQuotaTable            = newViteQuotaTable()
	dexAgentQuotaTable        = newDexAgentQuotaTable()
	earthQuotaTable           = newEarthQuotaTable()
	dexRobotQuotaTable        = newDexRobotQuotaTable()
	dexStableMarketQuotaTable = newDexStableMarketQuotaTable()
<<<<<<< HEAD
	trustlessBridgeQuotaTable = newTrustlessBridgeQuotaTable()
=======
	dexEnrichOrderQuotaTable  = newDexEnrichOrderQuotaTable()
>>>>>>> 601fabf0
)

func newViteQuotaTable() QuotaTable {
	return QuotaTable{
		AddQuota:            2,
		MulQuota:            2,
		SubQuota:            2,
		DivQuota:            3,
		SDivQuota:           5,
		ModQuota:            3,
		SModQuota:           4,
		AddModQuota:         4,
		MulModQuota:         5,
		ExpQuota:            10,
		ExpByteQuota:        50,
		SignExtendQuota:     2,
		LtQuota:             2,
		GtQuota:             2,
		SltQuota:            2,
		SgtQuota:            2,
		EqQuota:             2,
		IsZeroQuota:         1,
		AndQuota:            2,
		OrQuota:             2,
		XorQuota:            2,
		NotQuota:            2,
		ByteQuota:           2,
		ShlQuota:            2,
		ShrQuota:            2,
		SarQuota:            3,
		Blake2bQuota:        20,
		Blake2bWordQuota:    1,
		AddressQuota:        1,
		BalanceQuota:        150,
		CallerQuota:         1,
		CallValueQuota:      1,
		CallDataLoadQuota:   2,
		CallDataSizeQuota:   1,
		CallDataCopyQuota:   3,
		MemCopyWordQuota:    3,
		CodeSizeQuota:       1,
		CodeCopyQuota:       3,
		ReturnDataSizeQuota: 1,
		ReturnDataCopyQuota: 3,
		TimestampQuota:      1,
		HeightQuota:         1,
		TokenIDQuota:        1,
		AccountHeightQuota:  1,
		PreviousHashQuota:   1,
		FromBlockHashQuota:  1,
		SeedQuota:           200,
		RandomQuota:         250,
		PopQuota:            1,
		MloadQuota:          2,
		MstoreQuota:         1,
		Mstore8Quota:        1,
		SloadQuota:          150,
		SstoreResetQuota:    15000,
		SstoreInitQuota:     15000,
		SstoreCleanQuota:    0,
		SstoreNoopQuota:     200,
		SstoreMemQuota:      200,
		JumpQuota:           4,
		JumpiQuota:          4,
		PcQuota:             1,
		MsizeQuota:          1,
		JumpdestQuota:       1,
		PushQuota:           1,
		DupQuota:            1,
		SwapQuota:           2,
		LogQuota:            375,
		LogTopicQuota:       375,
		LogDataQuota:        12,
		CallMinusQuota:      13500,
		MemQuotaDivision:    1024,
		SnapshotQuota:       40,
		CodeQuota:           160,
		MemQuota:            1,

		TxQuota:               21000,
		TxDataQuota:           68,
		CreateTxRequestQuota:  31000,
		CreateTxResponseQuota: 31000,

		RegisterQuota:                           168000,
		UpdateBlockProducingAddressQuota:        168000,
		RevokeQuota:                             126000,
		WithdrawRewardQuota:                     147000,
		VoteQuota:                               84000,
		CancelVoteQuota:                         52500,
		StakeQuota:                              105000,
		CancelStakeQuota:                        105000,
		DelegateStakeQuota:                      115500,
		CancelDelegateStakeQuota:                115500,
		IssueQuota:                              189000,
		ReIssueQuota:                            126000,
		BurnQuota:                               115500,
		TransferOwnershipQuota:                  136500,
		DisableReIssueQuota:                     115500,
		GetTokenInfoQuota:                       31500,
		DexFundDepositQuota:                     10500,
		DexFundWithdrawQuota:                    10500,
		DexFundOpenNewMarketQuota:               31500,
		DexFundPlaceOrderQuota:                  25200,
		DexFundSettleOrdersQuota:                21000,
		DexFundTriggerPeriodJobQuota:            8400,
		DexFundStakeForMiningQuota:              31500,
		DexFundStakeForVipQuota:                 31500,
		DexFundDelegateStakeCallbackQuota:       12600,
		DexFundCancelDelegateStakeCallbackQuota: 16800,
		DexFundGetTokenInfoCallbackQuota:        10500,
		DexFundAdminConfigQuota:                 16800,
		DexFundTradeAdminConfigQuota:            10500,
		DexFundMarketAdminConfigQuota:           10500,
		DexFundTransferTokenOwnershipQuota:      8400,
		DexFundNotifyTimeQuota:                  10500,
		DexFundCreateNewInviterQuota:            18900,
		DexFundBindInviteCodeQuota:              8400,
		DexFundEndorseVxQuota:                   6300,
		DexFundSettleMakerMinedVxQuota:          25200,
	}
}

func newDexAgentQuotaTable() QuotaTable {
	gt := newViteQuotaTable()
	gt.DexFundStakeForSuperVIPQuota = 33600
	gt.DexFundConfigMarketAgentsQuota = 8400
	gt.DexFundPlaceAgentOrderQuota = 25200
	return gt
}

func newEarthQuotaTable() QuotaTable {
	gt := newDexAgentQuotaTable()
	gt.UpdateRewardWithdrawAddressQuota = 168000
	gt.DexFundLockVxForDividendQuota = 31500
	gt.DexFundSwitchConfigQuota = 31500
	gt.DexFundStakeForPrincipalSuperVIPQuota = 10500
	gt.DexFundCancelStakeByIdQuota = 10500
	gt.DexFundDelegateStakeCallbackV2Quota = 31500
	gt.DexFundDelegateCancelStakeCallbackV2Quota = 33000
	return gt
}

func newDexRobotQuotaTable() QuotaTable {
	gt := newEarthQuotaTable()
	gt.DexFundCancelOrderBySendHashQuota = 15200
	return gt
}

func newDexStableMarketQuotaTable() QuotaTable {
	gt := newDexRobotQuotaTable()
	gt.DexFundCommonAdminConfigQuota = 10500
	return gt
}

<<<<<<< HEAD
func newTrustlessBridgeQuotaTable() QuotaTable {
	gt := newDexStableMarketQuotaTable()
	gt.CodeQuota = 16
	gt.TxDataQuota = 28
=======
func newDexEnrichOrderQuotaTable() QuotaTable {
	gt := newDexStableMarketQuotaTable()
	gt.DexFundTransferQuota = 10500
	gt.DexFundAgentDepositQuota = 10500
	gt.DexFundAssignedWithdrawQuota = 10500
>>>>>>> 601fabf0
	return gt
}<|MERGE_RESOLUTION|>--- conflicted
+++ resolved
@@ -247,13 +247,8 @@
 
 // QuotaTableByHeight returns different quota table by hard fork version
 func QuotaTableByHeight(sbHeight uint64) *QuotaTable {
-<<<<<<< HEAD
 	if fork.IsVersion10Fork(sbHeight) {
-		return &trustlessBridgeQuotaTable
-=======
-	if fork.IsDexEnrichOrderFork(sbHeight) {
-		return &dexEnrichOrderQuotaTable
->>>>>>> 601fabf0
+		return &version10QuotaTable
 	} else if fork.IsDexStableMarketFork(sbHeight) {
 		return &dexStableMarketQuotaTable
 	} else if fork.IsDexRobotFork(sbHeight) {
@@ -371,11 +366,7 @@
 	earthQuotaTable           = newEarthQuotaTable()
 	dexRobotQuotaTable        = newDexRobotQuotaTable()
 	dexStableMarketQuotaTable = newDexStableMarketQuotaTable()
-<<<<<<< HEAD
-	trustlessBridgeQuotaTable = newTrustlessBridgeQuotaTable()
-=======
-	dexEnrichOrderQuotaTable  = newDexEnrichOrderQuotaTable()
->>>>>>> 601fabf0
+	version10QuotaTable       = newVersion10QuotaTable()
 )
 
 func newViteQuotaTable() QuotaTable {
@@ -531,17 +522,12 @@
 	return gt
 }
 
-<<<<<<< HEAD
-func newTrustlessBridgeQuotaTable() QuotaTable {
+func newVersion10QuotaTable() QuotaTable {
 	gt := newDexStableMarketQuotaTable()
 	gt.CodeQuota = 16
 	gt.TxDataQuota = 28
-=======
-func newDexEnrichOrderQuotaTable() QuotaTable {
-	gt := newDexStableMarketQuotaTable()
 	gt.DexFundTransferQuota = 10500
 	gt.DexFundAgentDepositQuota = 10500
 	gt.DexFundAssignedWithdrawQuota = 10500
->>>>>>> 601fabf0
 	return gt
 }