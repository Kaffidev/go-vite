package util

import (
	"github.com/vitelabs/go-vite/common/fork"
	"github.com/vitelabs/go-vite/common/helper"
	"github.com/vitelabs/go-vite/common/types"
	"github.com/vitelabs/go-vite/ledger"
)

const (
	CommonQuotaRatio   uint8  = 10
	QuotaRatioDivision uint64 = 10
	OneRound           uint64 = 75
)

func MultipleCost(cost uint64, quotaRatio uint8) (uint64, error) {
	if quotaRatio < CommonQuotaRatio {
		return 0, ErrInvalidQuotaRatio
	}
	if quotaRatio == CommonQuotaRatio {
		return cost, nil
	}
	ratioUint64 := uint64(quotaRatio)
	if cost > helper.MaxUint64/ratioUint64 {
		return 0, ErrGasUintOverflow
	}
	return cost * ratioUint64 / QuotaRatioDivision, nil
}

func UseQuota(quotaLeft, cost uint64) (uint64, error) {
	if quotaLeft < cost {
		return 0, ErrOutOfQuota
	}
	quotaLeft = quotaLeft - cost
	return quotaLeft, nil
}

func UseQuotaWithFlag(quotaLeft, cost uint64, flag bool) (uint64, error) {
	if flag {
		return UseQuota(quotaLeft, cost)
	}
	return quotaLeft + cost, nil
}

func IntrinsicGasCost(data []byte, baseGas uint64, confirmTime uint8, gasTable *GasTable) (uint64, error) {
	var gas uint64
	gas = baseGas
	gasData, err := DataGasCost(data, gasTable)
	if err != nil || helper.MaxUint64-gas < gasData {
		return 0, ErrGasUintOverflow
	}
	gas = gas + gasData
	if confirmTime == 0 {
		return gas, nil
	}
	confirmGas := uint64(confirmTime) * gasTable.ConfirmTimeGas
	if helper.MaxUint64-gas < confirmGas {
		return 0, ErrGasUintOverflow
	}
	return gas + confirmGas, nil
}

func DataGasCost(data []byte, gasTable *GasTable) (uint64, error) {
	var gas uint64
	if l := uint64(len(data)); l > 0 {
		if helper.MaxUint64/gasTable.TxDataGas < l {
			return 0, ErrGasUintOverflow
		}
		gas = l * gasTable.TxDataGas
	}
	return gas, nil
}

func TxGasCost(data []byte, gasTable *GasTable) (uint64, error) {
	dataCost, err := DataGasCost(data, gasTable)
	if err != nil {
		return 0, err
	}
	totalCost, overflow := helper.SafeAdd(gasTable.TxGas, dataCost)
	if overflow {
		return 0, err
	}
	return totalCost, nil
}

func CalcQuotaUsed(useQuota bool, quotaTotal, quotaAddition, quotaLeft uint64, err error) (q uint64, qUsed uint64) {
	if !useQuota {
		return 0, 0
	}
	if err == ErrOutOfQuota {
		return 0, 0
	} else {
		qUsed = quotaTotal - quotaLeft
		if qUsed < quotaAddition {
			return 0, qUsed
		} else {
			return qUsed - quotaAddition, qUsed
		}
	}
}

func IsPoW(block *ledger.AccountBlock) bool {
	return len(block.Nonce) > 0
}

type QuotaRatioDb interface {
	LatestSnapshotBlock() (*ledger.SnapshotBlock, error)
	GetContractMetaInSnapshot(contractAddress types.Address, snapshotBlock *ledger.SnapshotBlock) (meta *ledger.ContractMeta, err error)
	GetConfirmSnapshotHeader(blockHash types.Hash) (*ledger.SnapshotBlock, error)
}

type GasTable struct {
	AddGas            uint64
	MulGas            uint64
	SubGas            uint64
	DivGas            uint64
	SdivGas           uint64
	ModGas            uint64
	SmodGas           uint64
	AddmodGas         uint64
	MulmodGas         uint64
	ExpGas            uint64
	ExpByteGas        uint64
	SignextendGas     uint64
	LtGas             uint64
	GtGas             uint64
	SltGas            uint64
	SgtGas            uint64
	EqGas             uint64
	IszeroGas         uint64
	AndGas            uint64
	OrGas             uint64
	XorGas            uint64
	NotGas            uint64
	ByteGas           uint64
	ShlGas            uint64
	ShrGas            uint64
	SarGas            uint64
	Blake2bGas        uint64
	Blake2bWordGas    uint64
	AddressGas        uint64
	BalanceGas        uint64
	CallerGas         uint64
	CallvalueGas      uint64
	CalldataloadGas   uint64
	CalldatasizeGas   uint64
	CalldatacopyGas   uint64
	MemcopyWordGas    uint64
	CodesizeGas       uint64
	CodeCopyGas       uint64
	ReturndatasizeGas uint64
	ReturndatacopyGas uint64
	TimestampGas      uint64
	HeightGas         uint64
	TokenidGas        uint64
	AccountheightGas  uint64
	PrevhashGas       uint64
	FromhashGas       uint64
	SeedGas           uint64
	RandomGas         uint64
	SelfDestructGas   uint64
	PopGas            uint64
	MloadGas          uint64
	MstoreGas         uint64
	Mstore8Gas        uint64
	SloadGas          uint64
	SstoreResetGas    uint64
	SstoreInitGas     uint64
	SstoreCleanGas    uint64
	SstoreNoopGas     uint64
	SstoreMemGas      uint64
	JumpGas           uint64
	JumpiGas          uint64
	PcGas             uint64
	MsizeGas          uint64
	JumpdestGas       uint64
	PushGas           uint64
	DupGas            uint64
	SwapGas           uint64
	LogGas            uint64
	LogTopicGas       uint64
	LogDataGas        uint64
	CallMinusGas      uint64
	MemGasDivision    uint64
	ConfirmTimeGas    uint64
	CodeGas           uint64
	MemGas            uint64

	TxGas               uint64
	TxDataGas           uint64
	CreateTxRequestGas  uint64
	CreateTxResponseGas uint64

	RegisterGas                    uint64
	UpdateRegistrationGas          uint64
	CancelRegisterGas              uint64
	RewardGas                      uint64
	VoteGas                        uint64
	CancelVoteGas                  uint64
	PledgeGas                      uint64
	CancelPledgeGas                uint64
	AgentPledgeGas                 uint64
	AgentCancelPledgeGas           uint64
	MintGas                        uint64
	IssueGas                       uint64
	BurnGas                        uint64
	TransferOwnerGas               uint64
	ChangeTokenTypeGas             uint64
	GetTokenInfoGas                uint64
	DexFundDepositGas              uint64
	DexFundWithdrawGas             uint64
	DexFundNewMarketGas            uint64
	DexFundNewOrderGas             uint64
	DexFundSettleOrdersGas         uint64
	DexFundPeriodJobGas            uint64
	DexFundPledgeForVxGas          uint64
	DexFundPledgeForVipGas         uint64
	DexFundPledgeForSuperVipGas    uint64
	DexFundPledgeCallbackGas       uint64
	DexFundCancelPledgeCallbackGas uint64
	DexFundGetTokenInfoCallbackGas uint64
	DexFundOwnerConfigGas          uint64
	DexFundOwnerConfigTradeGas     uint64
	DexFundMarketOwnerConfigGas    uint64
	DexFundTransferTokenOwnerGas   uint64
	DexFundNotifyTimeGas           uint64
	DexFundNewInviterGas           uint64
	DexFundBindInviteCodeGas       uint64
	DexFundEndorseVxMinePoolGas    uint64
	DexFundSettleMakerMinedVxGas   uint64
<<<<<<< HEAD
	TimerNewTaskGas                uint64
	TimerDeleteTaskGas             uint64
	TimerRechargeGas               uint64
	TimerUpdateOwnerGas            uint64
=======
	DexFundConfigMarketsAgentGas   uint64
	DexFundNewAgentOrderGas        uint64
>>>>>>> f7726675
}

func GasTableByHeight(sbHeight uint64) *GasTable {
	if !fork.IsDexFork(sbHeight) {
		return &initGasTable
<<<<<<< HEAD
	} else if !fork.IsNewFork(sbHeight) {
		return &viteGasTable
	}
	return &timerGasTable
=======
	} else if !fork.IsStemFork(sbHeight) {
		return &viteGasTable
	}
	return &dexAgentGasTable
>>>>>>> f7726675
}

var (
	initGasTable = GasTable{
		AddGas:                3,
		MulGas:                5,
		SubGas:                3,
		DivGas:                5,
		SdivGas:               5,
		ModGas:                5,
		SmodGas:               5,
		AddmodGas:             8,
		MulmodGas:             8,
		ExpGas:                10,
		ExpByteGas:            50,
		SignextendGas:         5,
		LtGas:                 3,
		GtGas:                 3,
		SltGas:                3,
		SgtGas:                3,
		EqGas:                 3,
		IszeroGas:             3,
		AndGas:                3,
		OrGas:                 3,
		XorGas:                3,
		NotGas:                3,
		ByteGas:               3,
		ShlGas:                3,
		ShrGas:                3,
		SarGas:                3,
		Blake2bGas:            30,
		Blake2bWordGas:        6,
		AddressGas:            2,
		BalanceGas:            400,
		CallerGas:             2,
		CallvalueGas:          2,
		CalldataloadGas:       3,
		CalldatasizeGas:       2,
		CalldatacopyGas:       3,
		MemcopyWordGas:        3,
		CodesizeGas:           2,
		CodeCopyGas:           3,
		ReturndatasizeGas:     2,
		ReturndatacopyGas:     3,
		TimestampGas:          2,
		HeightGas:             2,
		TokenidGas:            2,
		AccountheightGas:      2,
		PrevhashGas:           2,
		FromhashGas:           2,
		SeedGas:               2,
		RandomGas:             2,
		PopGas:                2,
		MloadGas:              3,
		MstoreGas:             3,
		Mstore8Gas:            3,
		SloadGas:              200,
		SstoreResetGas:        5000,
		SstoreInitGas:         20000,
		SstoreCleanGas:        100,
		SstoreNoopGas:         200,
		SstoreMemGas:          200,
		JumpGas:               8,
		JumpiGas:              10,
		PcGas:                 2,
		MsizeGas:              2,
		JumpdestGas:           1,
		PushGas:               3,
		DupGas:                3,
		SwapGas:               3,
		LogGas:                375,
		LogTopicGas:           375,
		LogDataGas:            8,
		CallMinusGas:          10000,
		MemGasDivision:        512,
		ConfirmTimeGas:        200,
		CodeGas:               200,
		MemGas:                3,
		TxGas:                 21000,
		TxDataGas:             68,
		CreateTxRequestGas:    21000,
		CreateTxResponseGas:   53000,
		RegisterGas:           62200,
		UpdateRegistrationGas: 62200,
		CancelRegisterGas:     83200,
		RewardGas:             68200,
		VoteGas:               62000,
		CancelVoteGas:         62000,
		PledgeGas:             82000,
		CancelPledgeGas:       73000,
		AgentPledgeGas:        82000,
		AgentCancelPledgeGas:  73000,
		MintGas:               104525,
		IssueGas:              69325,
		BurnGas:               48837,
		TransferOwnerGas:      58981,
		ChangeTokenTypeGas:    63125,
		GetTokenInfoGas:       63200,
	}

<<<<<<< HEAD
	viteGasTable  = newViteGasTable()
	timerGasTable = newTimerGasTable()
=======
	viteGasTable     = newViteGasTable()
	dexAgentGasTable = newDexAgentGasTable()
>>>>>>> f7726675
)

func newViteGasTable() GasTable {
	return GasTable{
		AddGas:            2,
		MulGas:            2,
		SubGas:            2,
		DivGas:            3,
		SdivGas:           5,
		ModGas:            3,
		SmodGas:           4,
		AddmodGas:         4,
		MulmodGas:         5,
		ExpGas:            10,
		ExpByteGas:        50,
		SignextendGas:     2,
		LtGas:             2,
		GtGas:             2,
		SltGas:            2,
		SgtGas:            2,
		EqGas:             2,
		IszeroGas:         1,
		AndGas:            2,
		OrGas:             2,
		XorGas:            2,
		NotGas:            2,
		ByteGas:           2,
		ShlGas:            2,
		ShrGas:            2,
		SarGas:            3,
		Blake2bGas:        20,
		Blake2bWordGas:    1,
		AddressGas:        1,
		BalanceGas:        150,
		CallerGas:         1,
		CallvalueGas:      1,
		CalldataloadGas:   2,
		CalldatasizeGas:   1,
		CalldatacopyGas:   3,
		MemcopyWordGas:    3,
		CodesizeGas:       1,
		CodeCopyGas:       3,
		ReturndatasizeGas: 1,
		ReturndatacopyGas: 3,
		TimestampGas:      1,
		HeightGas:         1,
		TokenidGas:        1,
		AccountheightGas:  1,
		PrevhashGas:       1,
		FromhashGas:       1,
		SeedGas:           200,
		RandomGas:         250,
		PopGas:            1,
		MloadGas:          2,
		MstoreGas:         1,
		Mstore8Gas:        1,
		SloadGas:          150,
		SstoreResetGas:    15000,
		SstoreInitGas:     15000,
		SstoreCleanGas:    0,
		SstoreNoopGas:     200,
		SstoreMemGas:      200,
		JumpGas:           4,
		JumpiGas:          4,
		PcGas:             1,
		MsizeGas:          1,
		JumpdestGas:       1,
		PushGas:           1,
		DupGas:            1,
		SwapGas:           2,
		LogGas:            375,
		LogTopicGas:       375,
		LogDataGas:        12,
		CallMinusGas:      13500,
		MemGasDivision:    1024,
		ConfirmTimeGas:    40,
		CodeGas:           160,
		MemGas:            1,

		TxGas:               21000,
		TxDataGas:           68,
		CreateTxRequestGas:  31000,
		CreateTxResponseGas: 31000,

		RegisterGas:                    168000,
		UpdateRegistrationGas:          168000,
		CancelRegisterGas:              126000,
		RewardGas:                      147000,
		VoteGas:                        84000,
		CancelVoteGas:                  52500,
		PledgeGas:                      105000,
		CancelPledgeGas:                105000,
		AgentPledgeGas:                 115500,
		AgentCancelPledgeGas:           115500,
		MintGas:                        189000,
		IssueGas:                       126000,
		BurnGas:                        115500,
		TransferOwnerGas:               136500,
		ChangeTokenTypeGas:             115500,
		GetTokenInfoGas:                31500,
		DexFundDepositGas:              10500,
		DexFundWithdrawGas:             10500,
		DexFundNewMarketGas:            31500,
		DexFundNewOrderGas:             25200,
		DexFundSettleOrdersGas:         21000,
		DexFundPeriodJobGas:            8400,
		DexFundPledgeForVxGas:          31500,
		DexFundPledgeForVipGas:         31500,
		DexFundPledgeCallbackGas:       12600,
		DexFundCancelPledgeCallbackGas: 16800,
		DexFundGetTokenInfoCallbackGas: 10500,
		DexFundOwnerConfigGas:          16800,
		DexFundOwnerConfigTradeGas:     10500,
		DexFundMarketOwnerConfigGas:    10500,
		DexFundTransferTokenOwnerGas:   8400,
		DexFundNotifyTimeGas:           10500,
		DexFundNewInviterGas:           18900,
		DexFundBindInviteCodeGas:       8400,
		DexFundEndorseVxMinePoolGas:    6300,
		DexFundSettleMakerMinedVxGas:   25200,
	}
}

<<<<<<< HEAD
func newTimerGasTable() GasTable {
	gt := newViteGasTable()
	gt.SelfDestructGas = 7500
	gt.TimerNewTaskGas = 1
	gt.TimerDeleteTaskGas = 1
	gt.TimerRechargeGas = 1
	gt.TimerUpdateOwnerGas = 1
=======
func newDexAgentGasTable() GasTable {
	gt := newViteGasTable()
	gt.DexFundPledgeForSuperVipGas = 33600
	gt.DexFundConfigMarketsAgentGas = 8400
	gt.DexFundNewAgentOrderGas = 25200
>>>>>>> f7726675
	return gt
}<|MERGE_RESOLUTION|>--- conflicted
+++ resolved
@@ -228,31 +228,23 @@
 	DexFundBindInviteCodeGas       uint64
 	DexFundEndorseVxMinePoolGas    uint64
 	DexFundSettleMakerMinedVxGas   uint64
-<<<<<<< HEAD
 	TimerNewTaskGas                uint64
 	TimerDeleteTaskGas             uint64
 	TimerRechargeGas               uint64
 	TimerUpdateOwnerGas            uint64
-=======
 	DexFundConfigMarketsAgentGas   uint64
 	DexFundNewAgentOrderGas        uint64
->>>>>>> f7726675
 }
 
 func GasTableByHeight(sbHeight uint64) *GasTable {
 	if !fork.IsDexFork(sbHeight) {
 		return &initGasTable
-<<<<<<< HEAD
-	} else if !fork.IsNewFork(sbHeight) {
-		return &viteGasTable
-	}
-	return &timerGasTable
-=======
 	} else if !fork.IsStemFork(sbHeight) {
 		return &viteGasTable
-	}
-	return &dexAgentGasTable
->>>>>>> f7726675
+	} else if !fork.IsNewFork(sbHeight) {
+		return &dexAgentGasTable
+	}
+	return &timerGasTable
 }
 
 var (
@@ -353,13 +345,9 @@
 		GetTokenInfoGas:       63200,
 	}
 
-<<<<<<< HEAD
-	viteGasTable  = newViteGasTable()
-	timerGasTable = newTimerGasTable()
-=======
 	viteGasTable     = newViteGasTable()
 	dexAgentGasTable = newDexAgentGasTable()
->>>>>>> f7726675
+	timerGasTable    = newTimerGasTable()
 )
 
 func newViteGasTable() GasTable {
@@ -483,20 +471,20 @@
 	}
 }
 
-<<<<<<< HEAD
+func newDexAgentGasTable() GasTable {
+	gt := newViteGasTable()
+	gt.DexFundPledgeForSuperVipGas = 33600
+	gt.DexFundConfigMarketsAgentGas = 8400
+	gt.DexFundNewAgentOrderGas = 25200
+	return gt
+}
+
 func newTimerGasTable() GasTable {
-	gt := newViteGasTable()
+	gt := newDexAgentGasTable()
 	gt.SelfDestructGas = 7500
 	gt.TimerNewTaskGas = 1
 	gt.TimerDeleteTaskGas = 1
 	gt.TimerRechargeGas = 1
 	gt.TimerUpdateOwnerGas = 1
-=======
-func newDexAgentGasTable() GasTable {
-	gt := newViteGasTable()
-	gt.DexFundPledgeForSuperVipGas = 33600
-	gt.DexFundConfigMarketsAgentGas = 8400
-	gt.DexFundNewAgentOrderGas = 25200
->>>>>>> f7726675
 	return gt
 }