package util

import (
	"github.com/vitelabs/go-vite/common/fork"
	"github.com/vitelabs/go-vite/common/helper"
	"github.com/vitelabs/go-vite/ledger"
)

const (
<<<<<<< HEAD
	TxDataGas             uint64 = 68
	TxGas                 uint64 = 21000 // Per transaction not creating a contract.
	txContractCreationGas uint64 = 53000 // Per transaction that creates a contract.
	ConfirmGas            uint64 = 200
	CommonQuotaRatio      uint8  = 10
	QuotaRatioDivision    uint64 = 10
=======
	CommonQuotaRatio   uint8  = 10
	QuotaRatioDivision uint64 = 10
>>>>>>> c0f56c8c
)

func MultipleCost(cost uint64, quotaRatio uint8) (uint64, error) {
	if quotaRatio < CommonQuotaRatio {
		return 0, ErrInvalidQuotaRatio
	}
	if quotaRatio == CommonQuotaRatio {
		return cost, nil
	}
	ratioUint64 := uint64(quotaRatio)
	if cost > helper.MaxUint64/ratioUint64 {
		return 0, ErrGasUintOverflow
	}
	return cost * ratioUint64 / QuotaRatioDivision, nil
}

func UseQuota(quotaLeft, cost uint64) (uint64, error) {
	if quotaLeft < cost {
		return 0, ErrOutOfQuota
	}
	quotaLeft = quotaLeft - cost
	return quotaLeft, nil
}

func UseQuotaWithFlag(quotaLeft, cost uint64, flag bool) (uint64, error) {
	if flag {
		return UseQuota(quotaLeft, cost)
	}
	return quotaLeft + cost, nil
}

func IntrinsicGasCost(data []byte, baseGas uint64, confirmTime uint8, gasTable *GasTable) (uint64, error) {
	var gas uint64
	gas = baseGas
	gasData, err := DataGasCost(data, gasTable)
	if err != nil || helper.MaxUint64-gas < gasData {
		return 0, ErrGasUintOverflow
	}
	gas = gas + gasData
	if confirmTime == 0 {
		return gas, nil
	}
	confirmGas := uint64(confirmTime) * gasTable.ConfirmTimeGas
	if helper.MaxUint64-gas < confirmGas {
		return 0, ErrGasUintOverflow
	}
	return gas + confirmGas, nil
}

func DataGasCost(data []byte, gasTable *GasTable) (uint64, error) {
	var gas uint64
	if l := uint64(len(data)); l > 0 {
<<<<<<< HEAD
		if helper.MaxUint64/TxDataGas < l {
			return 0, ErrGasUintOverflow
		}
		gas = l * TxDataGas
=======
		if helper.MaxUint64/gasTable.TxDataGas < l {
			return 0, ErrGasUintOverflow
		}
		gas = l * gasTable.TxDataGas
>>>>>>> c0f56c8c
	}
	return gas, nil
}

func TotalGasCost(baseCost uint64, data []byte) (uint64, error) {
	dataCost, err := DataGasCost(data)
	if err != nil {
		return 0, err
	}
	totalCost, overflow := helper.SafeAdd(baseCost, dataCost)
	if overflow {
		return 0, err
	}
	return totalCost, nil
}

func CalcQuotaUsed(useQuota bool, quotaTotal, quotaAddition, quotaLeft uint64, err error) (q uint64, qUsed uint64) {
	if !useQuota {
		return 0, 0
	}
	if err == ErrOutOfQuota {
		return 0, 0
	} else {
		qUsed = quotaTotal - quotaLeft
		if qUsed < quotaAddition {
			return 0, qUsed
		} else {
			return qUsed - quotaAddition, qUsed
		}
	}
}

func IsPoW(block *ledger.AccountBlock) bool {
	return len(block.Nonce) > 0
}

type GasTable struct {
	AddGas              uint64
	MulGas              uint64
	SubGas              uint64
	DivGas              uint64
	SdivGas             uint64
	ModGas              uint64
	SmodGas             uint64
	AddmodGas           uint64
	MulmodGas           uint64
	ExpGas              uint64
	ExpByteGas          uint64
	SignextendGas       uint64
	LtGas               uint64
	GtGas               uint64
	SltGas              uint64
	SgtGas              uint64
	EqGas               uint64
	IszeroGas           uint64
	AndGas              uint64
	OrGas               uint64
	XorGas              uint64
	NotGas              uint64
	ByteGas             uint64
	ShlGas              uint64
	ShrGas              uint64
	SarGas              uint64
	Blake2bGas          uint64
	Blake2bWordGas      uint64
	AddressGas          uint64
	BalanceGas          uint64
	CallerGas           uint64
	CallvalueGas        uint64
	CalldataloadGas     uint64
	CalldatasizeGas     uint64
	CalldatacopyGas     uint64
	MemcopyWordGas      uint64
	CodesizeGas         uint64
	CodeCopyGas         uint64
	ReturndatasizeGas   uint64
	ReturndatacopyGas   uint64
	TimestampGas        uint64
	HeightGas           uint64
	TokenidGas          uint64
	AccountheightGas    uint64
	PrevhashGas         uint64
	FromhashGas         uint64
	SeedGas             uint64
	RandomGas           uint64
	PopGas              uint64
	MloadGas            uint64
	MstoreGas           uint64
	Mstore8Gas          uint64
	SloadGas            uint64
	SstoreResetGas      uint64
	SstoreInitGas       uint64
	SstoreCleanGas      uint64
	SstoreNoopGas       uint64
	SstoreMemGas        uint64
	JumpGas             uint64
	JumpiGas            uint64
	PcGas               uint64
	MsizeGas            uint64
	JumpdestGas         uint64
	PushGas             uint64
	DupGas              uint64
	SwapGas             uint64
	LogGas              uint64
	LogTopicGas         uint64
	LogDataGas          uint64
	CallMinusGas        uint64
	MemGasDivision      uint64
	ConfirmTimeGas      uint64
	CodeGas             uint64
	MemGas              uint64
	TxGas               uint64
	TxDataGas           uint64
	CreateTxRequestGas  uint64
	CreateTxResponseGas uint64
}

var (
	initGasTable = GasTable{
		AddGas:              3,
		MulGas:              5,
		SubGas:              3,
		DivGas:              5,
		SdivGas:             5,
		ModGas:              5,
		SmodGas:             5,
		AddmodGas:           8,
		MulmodGas:           8,
		ExpGas:              10,
		ExpByteGas:          50,
		SignextendGas:       5,
		LtGas:               3,
		GtGas:               3,
		SltGas:              3,
		SgtGas:              3,
		EqGas:               3,
		IszeroGas:           3,
		AndGas:              3,
		OrGas:               3,
		XorGas:              3,
		NotGas:              3,
		ByteGas:             3,
		ShlGas:              3,
		ShrGas:              3,
		SarGas:              3,
		Blake2bGas:          30,
		Blake2bWordGas:      6,
		AddressGas:          2,
		BalanceGas:          400,
		CallerGas:           2,
		CallvalueGas:        2,
		CalldataloadGas:     3,
		CalldatasizeGas:     2,
		CalldatacopyGas:     3,
		MemcopyWordGas:      3,
		CodesizeGas:         2,
		CodeCopyGas:         3,
		ReturndatasizeGas:   2,
		ReturndatacopyGas:   3,
		TimestampGas:        2,
		HeightGas:           2,
		TokenidGas:          2,
		AccountheightGas:    2,
		PrevhashGas:         2,
		FromhashGas:         2,
		SeedGas:             2,
		RandomGas:           2,
		PopGas:              2,
		MloadGas:            3,
		MstoreGas:           3,
		Mstore8Gas:          3,
		SloadGas:            200,
		SstoreResetGas:      5000,
		SstoreInitGas:       20000,
		SstoreCleanGas:      100,
		SstoreNoopGas:       200,
		SstoreMemGas:        200,
		JumpGas:             8,
		JumpiGas:            10,
		PcGas:               2,
		MsizeGas:            2,
		JumpdestGas:         1,
		PushGas:             3,
		DupGas:              3,
		SwapGas:             3,
		LogGas:              375,
		LogTopicGas:         375,
		LogDataGas:          8,
		CallMinusGas:        10000,
		MemGasDivision:      512,
		ConfirmTimeGas:      200,
		CodeGas:             200,
		MemGas:              3,
		TxGas:               21000,
		TxDataGas:           68,
		CreateTxRequestGas:  21000,
		CreateTxResponseGas: 53000,
	}

	viteGasTable = GasTable{
		AddGas:              2,
		MulGas:              2,
		SubGas:              2,
		DivGas:              3,
		SdivGas:             5,
		ModGas:              3,
		SmodGas:             4,
		AddmodGas:           4,
		MulmodGas:           5,
		ExpGas:              10,
		ExpByteGas:          50,
		SignextendGas:       2,
		LtGas:               2,
		GtGas:               2,
		SltGas:              2,
		SgtGas:              2,
		EqGas:               2,
		IszeroGas:           1,
		AndGas:              2,
		OrGas:               2,
		XorGas:              2,
		NotGas:              2,
		ByteGas:             2,
		ShlGas:              2,
		ShrGas:              2,
		SarGas:              3,
		Blake2bGas:          20,
		Blake2bWordGas:      1,
		AddressGas:          1,
		BalanceGas:          150,
		CallerGas:           1,
		CallvalueGas:        1,
		CalldataloadGas:     2,
		CalldatasizeGas:     1,
		CalldatacopyGas:     3,
		MemcopyWordGas:      3,
		CodesizeGas:         1,
		CodeCopyGas:         3,
		ReturndatasizeGas:   1,
		ReturndatacopyGas:   3,
		TimestampGas:        1,
		HeightGas:           1,
		TokenidGas:          1,
		AccountheightGas:    1,
		PrevhashGas:         1,
		FromhashGas:         1,
		SeedGas:             200,
		RandomGas:           250,
		PopGas:              1,
		MloadGas:            2,
		MstoreGas:           1,
		Mstore8Gas:          1,
		SloadGas:            150,
		SstoreResetGas:      15000,
		SstoreInitGas:       15000,
		SstoreCleanGas:      0,
		SstoreNoopGas:       200,
		SstoreMemGas:        200,
		JumpGas:             4,
		JumpiGas:            4,
		PcGas:               1,
		MsizeGas:            1,
		JumpdestGas:         1,
		PushGas:             1,
		DupGas:              1,
		SwapGas:             2,
		LogGas:              375,
		LogTopicGas:         375,
		LogDataGas:          12,
		CallMinusGas:        13500,
		MemGasDivision:      1024,
		ConfirmTimeGas:      40,
		CodeGas:             160,
		MemGas:              1,
		TxGas:               21000,
		TxDataGas:           68,
		CreateTxRequestGas:  31000,
		CreateTxResponseGas: 31000,
	}
)

func GasTableByHeight(sbHeight uint64) *GasTable {
	if !fork.IsQuotaFork(sbHeight) {
		return &initGasTable
	}
	return &viteGasTable
}<|MERGE_RESOLUTION|>--- conflicted
+++ resolved
@@ -7,17 +7,8 @@
 )
 
 const (
-<<<<<<< HEAD
-	TxDataGas             uint64 = 68
-	TxGas                 uint64 = 21000 // Per transaction not creating a contract.
-	txContractCreationGas uint64 = 53000 // Per transaction that creates a contract.
-	ConfirmGas            uint64 = 200
-	CommonQuotaRatio      uint8  = 10
-	QuotaRatioDivision    uint64 = 10
-=======
 	CommonQuotaRatio   uint8  = 10
 	QuotaRatioDivision uint64 = 10
->>>>>>> c0f56c8c
 )
 
 func MultipleCost(cost uint64, quotaRatio uint8) (uint64, error) {
@@ -70,17 +61,10 @@
 func DataGasCost(data []byte, gasTable *GasTable) (uint64, error) {
 	var gas uint64
 	if l := uint64(len(data)); l > 0 {
-<<<<<<< HEAD
-		if helper.MaxUint64/TxDataGas < l {
-			return 0, ErrGasUintOverflow
-		}
-		gas = l * TxDataGas
-=======
 		if helper.MaxUint64/gasTable.TxDataGas < l {
 			return 0, ErrGasUintOverflow
 		}
 		gas = l * gasTable.TxDataGas
->>>>>>> c0f56c8c
 	}
 	return gas, nil
 }
