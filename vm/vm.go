/**
Package vm implements the vite virtual machine
*/
package vm

import (
	"encoding/hex"
	"errors"
<<<<<<< HEAD
	"fmt"
=======
	"github.com/vitelabs/go-vite/common"
	"github.com/vitelabs/go-vite/common/fork"
>>>>>>> dcf8decc
	"github.com/vitelabs/go-vite/log15"
	"math/big"
	"path/filepath"
	"strconv"
	"sync/atomic"
	"time"

	"github.com/vitelabs/go-vite/common/helper"
	"github.com/vitelabs/go-vite/common/types"
	"github.com/vitelabs/go-vite/ledger"
	"github.com/vitelabs/go-vite/monitor"
	"github.com/vitelabs/go-vite/vm/contracts"
	"github.com/vitelabs/go-vite/vm/contracts/abi"
	"github.com/vitelabs/go-vite/vm/quota"
	"github.com/vitelabs/go-vite/vm/util"
	"github.com/vitelabs/go-vite/vm_context"
	"github.com/vitelabs/go-vite/vm_context/vmctxt_interface"
)

type VMConfig struct {
	Debug bool
}

type NodeConfig struct {
	isTest      bool
	calcQuota   func(db vmctxt_interface.VmDatabase, addr types.Address, pledgeAmount *big.Int, difficulty *big.Int) (quotaTotal uint64, quotaAddition uint64, err error)
	canTransfer func(db vmctxt_interface.VmDatabase, addr types.Address, tokenTypeId types.TokenTypeId, tokenAmount *big.Int, feeAmount *big.Int) bool

	interpreterLog log15.Logger
	log            log15.Logger
	IsDebug        bool
}

var nodeConfig NodeConfig

func IsTest() bool {
	return nodeConfig.isTest
}

func InitVmConfig(isTest bool, isTestParam bool, isDebug bool, datadir string) {
	if isTest {
		nodeConfig = NodeConfig{
			isTest: isTest,
			calcQuota: func(db vmctxt_interface.VmDatabase, addr types.Address, pledgeAmount *big.Int, difficulty *big.Int) (quotaTotal uint64, quotaAddition uint64, err error) {
				return 1000000, 0, nil
			},
			canTransfer: func(db vmctxt_interface.VmDatabase, addr types.Address, tokenTypeId types.TokenTypeId, tokenAmount *big.Int, feeAmount *big.Int) bool {
				return true
			},
		}
	} else {
		nodeConfig = NodeConfig{
			isTest: isTest,
			calcQuota: func(db vmctxt_interface.VmDatabase, addr types.Address, pledgeAmount *big.Int, difficulty *big.Int) (quotaTotal uint64, quotaAddition uint64, err error) {
				return quota.CalcQuota(db, addr, pledgeAmount, difficulty)
			},
			canTransfer: func(db vmctxt_interface.VmDatabase, addr types.Address, tokenTypeId types.TokenTypeId, tokenAmount *big.Int, feeAmount *big.Int) bool {
				if feeAmount.Sign() == 0 {
					return tokenAmount.Cmp(db.GetBalance(&addr, &tokenTypeId)) <= 0
				}
				if util.IsViteToken(tokenTypeId) {
					balance := new(big.Int).Add(tokenAmount, feeAmount)
					return balance.Cmp(db.GetBalance(&addr, &tokenTypeId)) <= 0
				}
				return tokenAmount.Cmp(db.GetBalance(&addr, &tokenTypeId)) <= 0 && feeAmount.Cmp(db.GetBalance(&addr, &ledger.ViteTokenId)) <= 0
			},
		}
	}
	nodeConfig.log = log15.New("module", "vm")
	nodeConfig.interpreterLog = log15.New("module", "vm")
	contracts.InitContractsConfig(isTestParam)
	quota.InitQuotaConfig(isTestParam)
	nodeConfig.IsDebug = isDebug
	if isDebug {
		InitLog(datadir, "dbug")
	}
}

func InitLog(dir, lvl string) {
	logLevel, err := log15.LvlFromString(lvl)
	if err != nil {
		logLevel = log15.LvlInfo
	}
	path := filepath.Join(dir, "vmlog", time.Now().Format("2006-01-02T15-04"))
	filename := filepath.Join(path, "vm.log")
	nodeConfig.log.SetHandler(
		log15.LvlFilterHandler(logLevel, log15.StreamHandler(common.MakeDefaultLogger(filename), log15.LogfmtFormat())),
	)
	interpreterFileName := filepath.Join(path, "interpreter.log")
	nodeConfig.interpreterLog.SetHandler(
		log15.LvlFilterHandler(logLevel, log15.StreamHandler(common.MakeDefaultLogger(interpreterFileName), log15.LogfmtFormat())),
	)
}

type VmContext struct {
	blockList []*vm_context.VmAccountBlock
}

type VM struct {
	VMConfig
	abort int32
	VmContext
	i *Interpreter
}

func NewVM() *VM {
	return &VM{i: simpleInterpreter}
}

func printDebugBlockInfo(block *ledger.AccountBlock, blockList []*vm_context.VmAccountBlock, err error) {
	responseBlockList := make([]string, 0)
	if len(blockList) > 0 {
		for _, b := range blockList[:] {
			if b.AccountBlock.IsSendBlock() {
				responseBlockList = append(responseBlockList,
					"{SelfAddr: "+b.AccountBlock.AccountAddress.String()+", "+
						"ToAddr: "+b.AccountBlock.ToAddress.String()+", "+
						"BlockType: "+strconv.FormatInt(int64(b.AccountBlock.BlockType), 10)+", "+
						"Quota: "+strconv.FormatUint(b.AccountBlock.Quota, 10)+", "+
						"Amount: "+b.AccountBlock.Amount.String()+", "+
						"TokenId: "+b.AccountBlock.TokenId.String()+", "+
						"Height: "+strconv.FormatUint(b.AccountBlock.Height, 10)+", "+
						"Data: "+hex.EncodeToString(b.AccountBlock.Data)+", "+
						"Fee: "+b.AccountBlock.Fee.String()+"}")
			} else {
				responseBlockList = append(responseBlockList,
					"{SelfAddr: "+b.AccountBlock.AccountAddress.String()+", "+
						"FromHash: "+b.AccountBlock.FromBlockHash.String()+", "+
						"BlockType: "+strconv.FormatInt(int64(b.AccountBlock.BlockType), 10)+", "+
						"Quota: "+strconv.FormatUint(b.AccountBlock.Quota, 10)+", "+
						"Height: "+strconv.FormatUint(b.AccountBlock.Height, 10)+", "+
						"Data: "+hex.EncodeToString(b.AccountBlock.Data)+"}")
			}
		}
	}
	nodeConfig.log.Info("vm run stop",
		"blockType", block.BlockType,
		"address", block.AccountAddress.String(),
		"height", block.Height,
		"fromHash", block.FromBlockHash.String(),
		"err", err,
		"generatedBlockList", responseBlockList,
	)
}

func (vm *VM) Run(database vmctxt_interface.VmDatabase, block *ledger.AccountBlock, sendBlock *ledger.AccountBlock) (blockList []*vm_context.VmAccountBlock, isRetry bool, err error) {
	defer monitor.LogTime("vm", "run", time.Now())
	defer func() {
		if nodeConfig.IsDebug {
			printDebugBlockInfo(block, blockList, err)
		}
	}()
	if nodeConfig.IsDebug {
		nodeConfig.log.Info("vm run start",
			"blockType", block.BlockType,
			"address", block.AccountAddress.String(),
			"height", block.Height, ""+
				"fromHash", block.FromBlockHash.String())
	}
	blockContext := &vm_context.VmAccountBlock{block.Copy(), database}
	switch block.BlockType {
	case ledger.BlockTypeReceive, ledger.BlockTypeReceiveError:
		blockContext.AccountBlock.Data = nil
		if sendBlock.BlockType == ledger.BlockTypeSendCreate {
			if !fork.IsVite1(database.GetSnapshotBlockByHash(&block.SnapshotHash).Height) {
				return nil, NoRetry, errors.New("snapshot height not supported")
			}
			return vm.receiveCreate(blockContext, sendBlock, quota.CalcCreateQuota(sendBlock.Fee))
		} else if sendBlock.BlockType == ledger.BlockTypeSendCall || sendBlock.BlockType == ledger.BlockTypeSendReward {
			return vm.receiveCall(blockContext, sendBlock)
		} else if sendBlock.BlockType == ledger.BlockTypeSendRefund {
			return vm.receiveRefund(blockContext, sendBlock)
		}
	case ledger.BlockTypeSendCreate:
		if !fork.IsVite1(database.GetSnapshotBlockByHash(&block.SnapshotHash).Height) {
			return nil, NoRetry, errors.New("snapshot height not supported")
		}
		quotaTotal, quotaAddition, err := nodeConfig.calcQuota(
			database,
			block.AccountAddress,
			abi.GetPledgeBeneficialAmount(database, block.AccountAddress),
			block.Difficulty)
		if err != nil {
			return nil, NoRetry, err
		}
		blockContext, err = vm.sendCreate(blockContext, quotaTotal, quotaAddition)
		if err != nil {
			return nil, NoRetry, err
		} else {
			return []*vm_context.VmAccountBlock{blockContext}, NoRetry, nil
		}
	case ledger.BlockTypeSendCall:
		quotaTotal, quotaAddition, err := nodeConfig.calcQuota(
			database,
			block.AccountAddress,
			abi.GetPledgeBeneficialAmount(database, block.AccountAddress),
			block.Difficulty)
		if err != nil {
			return nil, NoRetry, err
		}
		blockContext, err = vm.sendCall(blockContext, quotaTotal, quotaAddition)
		if err != nil {
			return nil, NoRetry, err
		} else {
			return []*vm_context.VmAccountBlock{blockContext}, NoRetry, nil
		}
	}
	return nil, NoRetry, errors.New("transaction type not supported")
}

func (vm *VM) Cancel() {
	atomic.StoreInt32(&vm.abort, 1)
}

// send contract create transaction, create address, sub balance and service fee
func (vm *VM) sendCreate(block *vm_context.VmAccountBlock, quotaTotal, quotaAddition uint64) (*vm_context.VmAccountBlock, error) {
	//defer monitor.LogTime("vm", "SendCreate", time.Now())
	var monitorTags []string
	monitorTags = append(monitorTags, "vm", "sendCreate", fmt.Sprint(block.AccountBlock.BlockType))
	defer monitor.LogTimerConsuming(monitorTags, time.Now())

	// check can make transaction
	quotaLeft := quotaTotal
	quotaRefund := uint64(0)
	cost, err := util.IntrinsicGasCost(block.AccountBlock.Data, false)
	if err != nil {
		return nil, err
	}
	quotaLeft, err = util.UseQuota(quotaLeft, cost)
	if err != nil {
		return nil, err
	}

	block.AccountBlock.Fee, err = calcContractFee(block.AccountBlock.Data)
	if err != nil {
		return nil, err
	}

	gid := util.GetGidFromCreateContractData(block.AccountBlock.Data)
	if !contracts.IsExistGid(block.VmContext, gid) {
		return nil, errors.New("consensus group not exist")
	}

	contractType := util.GetContractTypeFromCreateContractData(block.AccountBlock.Data)
	if !util.IsExistContractType(contractType) {
		return nil, errors.New("invalid contract type")
	}

	if !nodeConfig.canTransfer(block.VmContext, block.AccountBlock.AccountAddress, block.AccountBlock.TokenId, block.AccountBlock.Amount, block.AccountBlock.Fee) {
		return nil, util.ErrInsufficientBalance
	}

	contractAddr := util.NewContractAddress(
		block.AccountBlock.AccountAddress,
		block.AccountBlock.Height,
		block.AccountBlock.PrevHash,
		block.AccountBlock.SnapshotHash)
	if block.VmContext.IsAddressExisted(&contractAddr) {
		return nil, util.ErrContractAddressCreationFail
	}

	block.AccountBlock.ToAddress = contractAddr
	// sub balance and service fee
	block.VmContext.SubBalance(&block.AccountBlock.TokenId, block.AccountBlock.Amount)
	block.VmContext.SubBalance(&ledger.ViteTokenId, block.AccountBlock.Fee)
	vm.updateBlock(block, nil, util.CalcQuotaUsed(quotaTotal, quotaAddition, quotaLeft, quotaRefund, nil))
	block.VmContext.SetContractGid(&gid, &contractAddr)
	return block, nil
}

// receive contract create transaction, create contract account, run initialization code, set contract code, do send blocks
func (vm *VM) receiveCreate(block *vm_context.VmAccountBlock, sendBlock *ledger.AccountBlock, quotaTotal uint64) (blockList []*vm_context.VmAccountBlock, isRetry bool, err error) {
	//defer monitor.LogTime("vm", "ReceiveCreate", time.Now())
	var monitorTags []string
	monitorTags = append(monitorTags, "vm", "receiveCreate", fmt.Sprint(block.AccountBlock.BlockType))
	defer monitor.LogTimerConsuming(monitorTags, time.Now())

	quotaLeft := quotaTotal
	if block.VmContext.IsAddressExisted(&block.AccountBlock.AccountAddress) {
		return nil, NoRetry, util.ErrAddressCollision
	}
	// check can make transaction
	cost, err := util.IntrinsicGasCost(nil, true)
	if err != nil {
		return nil, NoRetry, err
	}
	quotaLeft, err = util.UseQuota(quotaLeft, cost)
	if err != nil {
		return nil, NoRetry, err
	}

	vm.blockList = []*vm_context.VmAccountBlock{block}

	// create contract account and add balance
	block.VmContext.AddBalance(&sendBlock.TokenId, sendBlock.Amount)

	// init contract state and set contract code
	initCode := util.GetCodeFromCreateContractData(sendBlock.Data)
	c := newContract(block, sendBlock, initCode, quotaLeft, 0)
	c.setCallCode(block.AccountBlock.AccountAddress, initCode)
	code, err := c.run(vm)
	if err == nil && len(code) <= MaxCodeSize {
		code := util.PackContractCode(util.GetContractTypeFromCreateContractData(sendBlock.Data), code)
		codeCost := uint64(len(code)) * contractCodeGas
		c.quotaLeft, err = util.UseQuota(c.quotaLeft, codeCost)
		if err == nil {
			block.VmContext.SetContractCode(code)
			block.AccountBlock.Data = block.VmContext.GetStorageHash().Bytes()
			vm.updateBlock(block, nil, 0)
			quotaLeft = quotaTotal - util.CalcQuotaUsed(quotaTotal, 0, c.quotaLeft, c.quotaRefund, nil)
			err = vm.doSendBlockList(quotaLeft, 0)
			for i, _ := range vm.blockList[1:] {
				vm.blockList[i+1].AccountBlock.Quota = 0
			}
			if err == nil {
				return vm.blockList, NoRetry, nil
			}
		}
	}
	vm.revert(block)
	return nil, NoRetry, err
}

func (vm *VM) sendCall(block *vm_context.VmAccountBlock, quotaTotal, quotaAddition uint64) (*vm_context.VmAccountBlock, error) {
	//defer monitor.LogTime("vm", "SendCall", time.Now())
	var monitorTags []string
	monitorTags = append(monitorTags, "vm", "sendCall", fmt.Sprint(block.AccountBlock.BlockType))
	defer monitor.LogTimerConsuming(monitorTags, time.Now())

	// check can make transaction
	quotaLeft := quotaTotal
	if p, ok, err := getPrecompiledContract(block.AccountBlock.ToAddress, block.AccountBlock.Data); ok {
		if err != nil {
			return nil, err
		}
		block.AccountBlock.Fee, err = p.GetFee(block.VmContext, block.AccountBlock)
		if err != nil {
			return nil, err
		}
		if !nodeConfig.canTransfer(block.VmContext, block.AccountBlock.AccountAddress, block.AccountBlock.TokenId, block.AccountBlock.Amount, block.AccountBlock.Fee) {
			return nil, util.ErrInsufficientBalance
		}
		quotaLeft, err = p.DoSend(block.VmContext, block.AccountBlock, quotaLeft)
		if err != nil {
			return nil, err
		}
		block.VmContext.SubBalance(&block.AccountBlock.TokenId, block.AccountBlock.Amount)
		block.VmContext.SubBalance(&ledger.ViteTokenId, block.AccountBlock.Fee)
	} else {
		block.AccountBlock.Fee = helper.Big0
		cost, err := util.IntrinsicGasCost(block.AccountBlock.Data, false)
		if err != nil {
			return nil, err
		}
		quotaLeft, err = util.UseQuota(quotaLeft, cost)
		if err != nil {
			return nil, err
		}
		if !nodeConfig.canTransfer(block.VmContext, block.AccountBlock.AccountAddress, block.AccountBlock.TokenId, block.AccountBlock.Amount, block.AccountBlock.Fee) {
			return nil, util.ErrInsufficientBalance
		}
		block.VmContext.SubBalance(&block.AccountBlock.TokenId, block.AccountBlock.Amount)
	}
	quotaUsed := util.CalcQuotaUsed(quotaTotal, quotaAddition, quotaLeft, 0, nil)
	vm.updateBlock(block, nil, quotaUsed)
	return block, nil
}

var (
	ResultSuccess  = byte(0)
	ResultFail     = byte(1)
	ResultDepthErr = byte(2)
)

func getReceiveCallData(db vmctxt_interface.VmDatabase, err error) []byte {
	if err == nil {
		return append(db.GetStorageHash().Bytes(), ResultSuccess)
	} else if err == util.ErrDepth {
		return append(db.GetStorageHash().Bytes(), ResultDepthErr)
	} else {
		return append(db.GetStorageHash().Bytes(), ResultFail)
	}
}

func (vm *VM) receiveCall(block *vm_context.VmAccountBlock, sendBlock *ledger.AccountBlock) (blockList []*vm_context.VmAccountBlock, isRetry bool, err error) {
<<<<<<< HEAD
	//defer monitor.LogTime("vm", "ReceiveCall", time.Now())
	var monitorTags []string
	monitorTags = append(monitorTags, "vm", "receiveCall", fmt.Sprint(block.AccountBlock.BlockType))
	defer monitor.LogTimerConsuming(monitorTags, time.Now())

=======
	defer monitor.LogTime("vm", "ReceiveCall", time.Now())
	if checkDepth(block.VmContext, sendBlock) {
		vm.blockList = []*vm_context.VmAccountBlock{block}
		block.VmContext.AddBalance(&sendBlock.TokenId, sendBlock.Amount)
		block.AccountBlock.Data = getReceiveCallData(block.VmContext, util.ErrDepth)
		vm.updateBlock(block, util.ErrDepth, 0)
		return vm.blockList, NoRetry, util.ErrDepth
	}
>>>>>>> dcf8decc
	if p, ok, _ := getPrecompiledContract(block.AccountBlock.AccountAddress, sendBlock.Data); ok {
		vm.blockList = []*vm_context.VmAccountBlock{block}
		block.VmContext.AddBalance(&sendBlock.TokenId, sendBlock.Amount)
		blockListToSend, err := p.DoReceive(block.VmContext, block.AccountBlock, sendBlock)
		if err == nil {
			block.AccountBlock.Data = getReceiveCallData(block.VmContext, err)
			vm.updateBlock(block, err, 0)
			for _, blockToSend := range blockListToSend {
				vm.VmContext.AppendBlock(
					&vm_context.VmAccountBlock{
						util.MakeSendBlock(
							blockToSend.Block,
							blockToSend.ToAddress,
							blockToSend.BlockType,
							blockToSend.Amount,
							blockToSend.TokenId,
							vm.VmContext.GetNewBlockHeight(block),
							blockToSend.Data),
						nil})
			}
			if err = vm.doSendBlockList(0, util.PrecompiledContractsSendGas); err == nil {
				return vm.blockList, NoRetry, nil
			}
		}
		vm.revert(block)
		refundFlag := false
		if fork.IsVite1(block.VmContext.GetSnapshotBlockByHash(&block.AccountBlock.SnapshotHash).Height) {
			refundFlag = doRefund(vm, block, sendBlock, p.GetRefundData(), ledger.BlockTypeSendRefund)
		} else {
			refundFlag = doRefund(vm, block, sendBlock, p.GetRefundData(), ledger.BlockTypeSendCall)
		}
		block.AccountBlock.Data = getReceiveCallData(block.VmContext, err)
		vm.updateBlock(block, err, 0)
		if refundFlag {
			if refundErr := vm.doSendBlockList(0, util.PrecompiledContractsSendGas); refundErr == nil {
				return vm.blockList, NoRetry, err
			} else {
				monitor.LogEvent("vm", "impossibleReceiveError")
<<<<<<< HEAD
				vmImpossible.Mark(1)
				nodeConfig.log.Error("Impossible receive error", "err", refundError, "fromhash", sendBlock.Hash)
=======
				nodeConfig.log.Error("Impossible receive error", "err", refundErr, "fromhash", sendBlock.Hash)
>>>>>>> dcf8decc
				return nil, Retry, err
			}
		}
		return vm.blockList, NoRetry, err
	} else {
		// check can make transaction
		quotaTotal, quotaAddition, err := nodeConfig.calcQuota(
			block.VmContext,
			block.AccountBlock.AccountAddress,
			abi.GetPledgeBeneficialAmount(block.VmContext, block.AccountBlock.AccountAddress),
			block.AccountBlock.Difficulty)
		if err != nil {
			return nil, NoRetry, err
		}
		quotaLeft := quotaTotal
		quotaRefund := uint64(0)
		cost, err := util.IntrinsicGasCost(nil, false)
		if err != nil {
			return nil, NoRetry, err
		}
		quotaLeft, err = util.UseQuota(quotaLeft, cost)
		if err != nil {
			return nil, Retry, err
		}
		vm.blockList = []*vm_context.VmAccountBlock{block}
		// add balance, create account if not exist
		block.VmContext.AddBalance(&sendBlock.TokenId, sendBlock.Amount)
		// do transfer transaction if account code size is zero
		_, code := util.GetContractCode(block.VmContext, &block.AccountBlock.AccountAddress)
		if len(code) == 0 {
			vm.updateBlock(block, nil, util.CalcQuotaUsed(quotaTotal, quotaAddition, quotaLeft, quotaRefund, nil))
			return vm.blockList, NoRetry, nil
		}
		// run code
		c := newContract(block, sendBlock, sendBlock.Data, quotaLeft, quotaRefund)
		c.setCallCode(block.AccountBlock.AccountAddress, code)
		_, err = c.run(vm)
		if err == nil {
			block.AccountBlock.Data = getReceiveCallData(block.VmContext, err)
			vm.updateBlock(block, nil, util.CalcQuotaUsed(quotaTotal, quotaAddition, c.quotaLeft, c.quotaRefund, nil))
			err = vm.doSendBlockList(quotaTotal-quotaAddition-block.AccountBlock.Quota, 0)
			if err == nil {
				return vm.blockList, NoRetry, nil
			}
		}

		vm.revert(block)

		if err == util.ErrOutOfQuota {
			// if ErrOutOfQuota 3 times, refund with no quota
			block.AccountBlock.Data = getReceiveCallData(block.VmContext, err)
			if receiveBlockHeights, _ := block.VmContext.GetReceiveBlockHeights(&sendBlock.Hash); len(receiveBlockHeights) >= outOfQuotaRetryTime {
				refundFlag := doRefund(vm, block, sendBlock, []byte{}, ledger.BlockTypeSendRefund)
				vm.updateBlock(block, nil, util.CalcQuotaUsed(quotaTotal, quotaAddition, c.quotaLeft, c.quotaRefund, err))
				if refundFlag {
					if refundErr := vm.doSendBlockList(0, util.RefundGas); refundErr == nil {
						return vm.blockList, NoRetry, err
					} else {
						monitor.LogEvent("vm", "impossibleReceiveError")
						nodeConfig.log.Error("Impossible receive error", "err", refundErr, "fromhash", sendBlock.Hash)
						return nil, Retry, err
					}
				}
				return vm.blockList, NoRetry, err
			} else {
				vm.updateBlock(block, err, util.CalcQuotaUsed(quotaTotal, quotaAddition, c.quotaLeft, c.quotaRefund, err))
				return vm.blockList, Retry, err
			}
		}

		refundFlag := doRefund(vm, block, sendBlock, []byte{}, ledger.BlockTypeSendRefund)
		block.AccountBlock.Data = getReceiveCallData(block.VmContext, err)
		vm.updateBlock(block, err, util.CalcQuotaUsed(quotaTotal, quotaAddition, c.quotaLeft, c.quotaRefund, err))
		if refundFlag {
			if refundErr := vm.doSendBlockList(0, util.RefundGas); refundErr == nil {
				return vm.blockList, NoRetry, err
			} else {
				monitor.LogEvent("vm", "impossibleReceiveError")
				nodeConfig.log.Error("Impossible receive error", "err", refundErr, "fromhash", sendBlock.Hash)
				return nil, Retry, err
			}
		}
		return vm.blockList, NoRetry, err
	}
}

func doRefund(vm *VM, block *vm_context.VmAccountBlock, sendBlock *ledger.AccountBlock, refundData []byte, refundBlockType byte) bool {
	refundFlag := false
	if sendBlock.Amount.Sign() > 0 && sendBlock.Fee.Sign() > 0 && sendBlock.TokenId == ledger.ViteTokenId {
		refundAmount := new(big.Int).Add(sendBlock.Amount, sendBlock.Fee)
		vm.VmContext.AppendBlock(
			&vm_context.VmAccountBlock{
				util.MakeSendBlock(
					block.AccountBlock,
					sendBlock.AccountAddress,
					refundBlockType,
					refundAmount,
					ledger.ViteTokenId,
					vm.VmContext.GetNewBlockHeight(block),
					refundData),
				nil})
		block.VmContext.AddBalance(&ledger.ViteTokenId, refundAmount)
		refundFlag = true
	} else {
		if sendBlock.Amount.Sign() > 0 {
			vm.VmContext.AppendBlock(
				&vm_context.VmAccountBlock{
					util.MakeSendBlock(
						block.AccountBlock,
						sendBlock.AccountAddress,
						refundBlockType,
						new(big.Int).Set(sendBlock.Amount),
						sendBlock.TokenId,
						vm.VmContext.GetNewBlockHeight(block),
						refundData),
					nil})
			block.VmContext.AddBalance(&sendBlock.TokenId, sendBlock.Amount)
			refundFlag = true
		}
		if sendBlock.Fee.Sign() > 0 {
			vm.VmContext.AppendBlock(
				&vm_context.VmAccountBlock{
					util.MakeSendBlock(
						block.AccountBlock,
						sendBlock.AccountAddress,
						refundBlockType,
						new(big.Int).Set(sendBlock.Fee),
						ledger.ViteTokenId,
						vm.VmContext.GetNewBlockHeight(block),
						refundData),
					nil})
			block.VmContext.AddBalance(&ledger.ViteTokenId, sendBlock.Fee)
			refundFlag = true
		}
	}
	return refundFlag
}

func (vm *VM) sendReward(block *vm_context.VmAccountBlock, quotaTotal, quotaAddition uint64) (*vm_context.VmAccountBlock, error) {
	defer monitor.LogTime("vm", "SendReward", time.Now())
	// check can make transaction
	quotaLeft := quotaTotal
	cost, err := util.IntrinsicGasCost(block.AccountBlock.Data, false)
	if err != nil {
		return nil, err
	}
	quotaLeft, err = util.UseQuota(quotaLeft, cost)
	if err != nil {
		return nil, err
	}
	if block.AccountBlock.AccountAddress != types.AddressRegister &&
		block.AccountBlock.AccountAddress != types.AddressMintage {
		return nil, errors.New("invalid account address")
	}
	vm.updateBlock(block, nil, 0)
	return block, nil
}

func (vm *VM) sendRefund(block *vm_context.VmAccountBlock, quotaTotal, quotaAddition uint64) (*vm_context.VmAccountBlock, error) {
	defer monitor.LogTime("vm", "sendRefund", time.Now())
	block.AccountBlock.Fee = helper.Big0
	cost, err := util.IntrinsicGasCost(block.AccountBlock.Data, false)
	if err != nil {
		return nil, err
	}
	quotaLeft := quotaTotal
	quotaLeft, err = util.UseQuota(quotaLeft, cost)
	if err != nil {
		return nil, err
	}
	if !nodeConfig.canTransfer(block.VmContext, block.AccountBlock.AccountAddress, block.AccountBlock.TokenId, block.AccountBlock.Amount, block.AccountBlock.Fee) {
		return nil, util.ErrInsufficientBalance
	}
	block.VmContext.SubBalance(&block.AccountBlock.TokenId, block.AccountBlock.Amount)
	quotaUsed := util.CalcQuotaUsed(quotaTotal, quotaAddition, quotaLeft, 0, nil)
	vm.updateBlock(block, nil, quotaUsed)
	return block, nil
}

func (vm *VM) receiveRefund(block *vm_context.VmAccountBlock, sendBlock *ledger.AccountBlock) (blockList []*vm_context.VmAccountBlock, isRetry bool, err error) {
	defer monitor.LogTime("vm", "receiveRefund", time.Now())
	// check can make transaction
	quotaTotal, quotaAddition, err := nodeConfig.calcQuota(
		block.VmContext,
		block.AccountBlock.AccountAddress,
		abi.GetPledgeBeneficialAmount(block.VmContext, block.AccountBlock.AccountAddress),
		block.AccountBlock.Difficulty)
	if err != nil {
		return nil, NoRetry, err
	}
	quotaLeft := quotaTotal
	quotaRefund := uint64(0)
	cost, err := util.IntrinsicGasCost(nil, false)
	if err != nil {
		return nil, NoRetry, err
	}
	quotaLeft, err = util.UseQuota(quotaLeft, cost)
	if err != nil {
		return nil, Retry, err
	}
	vm.blockList = []*vm_context.VmAccountBlock{block}
	block.VmContext.AddBalance(&sendBlock.TokenId, sendBlock.Amount)
	vm.updateBlock(block, nil, util.CalcQuotaUsed(quotaTotal, quotaAddition, quotaLeft, quotaRefund, nil))
	return vm.blockList, NoRetry, nil
}

func (vm *VM) delegateCall(contractAddr types.Address, data []byte, c *contract) (ret []byte, err error) {
	_, code := util.GetContractCode(c.block.VmContext, &contractAddr)
	if len(code) > 0 {
		cNew := newContract(c.block, c.sendBlock, c.data, c.quotaLeft, c.quotaRefund)
		cNew.setCallCode(contractAddr, code)
		ret, err = cNew.run(vm)
		c.quotaLeft, c.quotaRefund = cNew.quotaLeft, cNew.quotaRefund
		return ret, err
	}
	return nil, nil
}

func (vm *VM) updateBlock(block *vm_context.VmAccountBlock, err error, quotaUsed uint64) {
	block.AccountBlock.Quota = quotaUsed
	block.AccountBlock.StateHash = *block.VmContext.GetStorageHash()
	if block.AccountBlock.IsReceiveBlock() {
		block.AccountBlock.LogHash = block.VmContext.GetLogListHash()
		if err == util.ErrOutOfQuota {
			block.AccountBlock.BlockType = ledger.BlockTypeReceiveError
		} else {
			block.AccountBlock.BlockType = ledger.BlockTypeReceive
		}
	}
}

func (vm *VM) doSendBlockList(quotaLeft uint64, quotaAdditionForOneTx uint64) (err error) {
	db := vm.blockList[0].VmContext
	for i, block := range vm.blockList[1:] {
		db = db.CopyAndFreeze()
		block.VmContext = db
		quotaTotal := quotaLeft + quotaAdditionForOneTx
		switch block.AccountBlock.BlockType {
		case ledger.BlockTypeSendCall:
			vm.blockList[i+1], err = vm.sendCall(block, quotaTotal, quotaAdditionForOneTx)
			if err != nil {
				return err
			}
		case ledger.BlockTypeSendReward:
			vm.blockList[i+1], err = vm.sendReward(block, quotaTotal, quotaAdditionForOneTx)
			if err != nil {
				return err
			}
		case ledger.BlockTypeSendRefund:
			vm.blockList[i+1], err = vm.sendRefund(block, quotaTotal, quotaAdditionForOneTx)
			if err != nil {
				return err
			}
		}
		quotaLeft = quotaLeft - vm.blockList[i+1].AccountBlock.Quota
	}
	return nil
}

func (vm *VM) revert(block *vm_context.VmAccountBlock) {
	vm.blockList = vm.blockList[:1]
	block.VmContext.Reset()
}

func (context *VmContext) AppendBlock(block *vm_context.VmAccountBlock) {
	context.blockList = append(context.blockList, block)
}

func (context *VmContext) GetNewBlockHeight(block *vm_context.VmAccountBlock) uint64 {
	return block.AccountBlock.Height + uint64(len(context.blockList))
}

func calcContractFee(data []byte) (*big.Int, error) {
	return createContractFee, nil
}

func checkDepth(db vmctxt_interface.VmDatabase, sendBlock *ledger.AccountBlock) bool {
	prevBlock := sendBlock
	depth := uint64(1)
	for depth < callDepth {
		if prevBlock == nil {
			panic("cannot find prev block by hash while check depth")
		}
		if util.IsUserAccount(db, prevBlock.AccountAddress) {
			return false
		}
		depth = depth + 1
		prevReceiveBlock := findPrevReceiveBlock(db, prevBlock)
		prevBlock = db.GetAccountBlockByHash(&prevReceiveBlock.FromBlockHash)
		if prevBlock == nil && prevReceiveBlock.Height == 1 && types.IsPrecompiledContractAddress(prevReceiveBlock.AccountAddress) {
			// some precompiled contracts' genesis block does not have prevblock
			return false
		}
	}
	return true
}

func findPrevReceiveBlock(db vmctxt_interface.VmDatabase, sendBlock *ledger.AccountBlock) *ledger.AccountBlock {
	if sendBlock.Height == 1 {
		return nil
	}
	prevHash := sendBlock.PrevHash
	for {
		prevBlock := db.GetAccountBlockByHash(&prevHash)
		if prevBlock == nil {
			panic("cannot find prev block by hash while check depth")
		}
		if prevBlock.IsReceiveBlock() {
			return prevBlock
		}
		prevHash = prevBlock.PrevHash
	}
}<|MERGE_RESOLUTION|>--- conflicted
+++ resolved
@@ -6,12 +6,8 @@
 import (
 	"encoding/hex"
 	"errors"
-<<<<<<< HEAD
-	"fmt"
-=======
 	"github.com/vitelabs/go-vite/common"
 	"github.com/vitelabs/go-vite/common/fork"
->>>>>>> dcf8decc
 	"github.com/vitelabs/go-vite/log15"
 	"math/big"
 	"path/filepath"
@@ -228,11 +224,7 @@
 
 // send contract create transaction, create address, sub balance and service fee
 func (vm *VM) sendCreate(block *vm_context.VmAccountBlock, quotaTotal, quotaAddition uint64) (*vm_context.VmAccountBlock, error) {
-	//defer monitor.LogTime("vm", "SendCreate", time.Now())
-	var monitorTags []string
-	monitorTags = append(monitorTags, "vm", "sendCreate", fmt.Sprint(block.AccountBlock.BlockType))
-	defer monitor.LogTimerConsuming(monitorTags, time.Now())
-
+	defer monitor.LogTime("vm", "SendCreate", time.Now())
 	// check can make transaction
 	quotaLeft := quotaTotal
 	quotaRefund := uint64(0)
@@ -284,11 +276,7 @@
 
 // receive contract create transaction, create contract account, run initialization code, set contract code, do send blocks
 func (vm *VM) receiveCreate(block *vm_context.VmAccountBlock, sendBlock *ledger.AccountBlock, quotaTotal uint64) (blockList []*vm_context.VmAccountBlock, isRetry bool, err error) {
-	//defer monitor.LogTime("vm", "ReceiveCreate", time.Now())
-	var monitorTags []string
-	monitorTags = append(monitorTags, "vm", "receiveCreate", fmt.Sprint(block.AccountBlock.BlockType))
-	defer monitor.LogTimerConsuming(monitorTags, time.Now())
-
+	defer monitor.LogTime("vm", "ReceiveCreate", time.Now())
 	quotaLeft := quotaTotal
 	if block.VmContext.IsAddressExisted(&block.AccountBlock.AccountAddress) {
 		return nil, NoRetry, util.ErrAddressCollision
@@ -336,11 +324,7 @@
 }
 
 func (vm *VM) sendCall(block *vm_context.VmAccountBlock, quotaTotal, quotaAddition uint64) (*vm_context.VmAccountBlock, error) {
-	//defer monitor.LogTime("vm", "SendCall", time.Now())
-	var monitorTags []string
-	monitorTags = append(monitorTags, "vm", "sendCall", fmt.Sprint(block.AccountBlock.BlockType))
-	defer monitor.LogTimerConsuming(monitorTags, time.Now())
-
+	defer monitor.LogTime("vm", "SendCall", time.Now())
 	// check can make transaction
 	quotaLeft := quotaTotal
 	if p, ok, err := getPrecompiledContract(block.AccountBlock.ToAddress, block.AccountBlock.Data); ok {
@@ -397,13 +381,6 @@
 }
 
 func (vm *VM) receiveCall(block *vm_context.VmAccountBlock, sendBlock *ledger.AccountBlock) (blockList []*vm_context.VmAccountBlock, isRetry bool, err error) {
-<<<<<<< HEAD
-	//defer monitor.LogTime("vm", "ReceiveCall", time.Now())
-	var monitorTags []string
-	monitorTags = append(monitorTags, "vm", "receiveCall", fmt.Sprint(block.AccountBlock.BlockType))
-	defer monitor.LogTimerConsuming(monitorTags, time.Now())
-
-=======
 	defer monitor.LogTime("vm", "ReceiveCall", time.Now())
 	if checkDepth(block.VmContext, sendBlock) {
 		vm.blockList = []*vm_context.VmAccountBlock{block}
@@ -412,7 +389,6 @@
 		vm.updateBlock(block, util.ErrDepth, 0)
 		return vm.blockList, NoRetry, util.ErrDepth
 	}
->>>>>>> dcf8decc
 	if p, ok, _ := getPrecompiledContract(block.AccountBlock.AccountAddress, sendBlock.Data); ok {
 		vm.blockList = []*vm_context.VmAccountBlock{block}
 		block.VmContext.AddBalance(&sendBlock.TokenId, sendBlock.Amount)
@@ -451,12 +427,7 @@
 				return vm.blockList, NoRetry, err
 			} else {
 				monitor.LogEvent("vm", "impossibleReceiveError")
-<<<<<<< HEAD
-				vmImpossible.Mark(1)
-				nodeConfig.log.Error("Impossible receive error", "err", refundError, "fromhash", sendBlock.Hash)
-=======
 				nodeConfig.log.Error("Impossible receive error", "err", refundErr, "fromhash", sendBlock.Hash)
->>>>>>> dcf8decc
 				return nil, Retry, err
 			}
 		}
