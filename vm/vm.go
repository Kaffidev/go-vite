--- conflicted
+++ resolved
@@ -552,11 +552,7 @@
 			vm.updateBlock(db, block, err, qutoaUsed, qutoaUsed)
 			vm.vmContext.sendBlockList = blockListToSend
 			if db, err = vm.doSendBlockList(db); err == nil {
-<<<<<<< HEAD
-				block.Data = getReceiveCallData(db, err, qutoaUsed)
-=======
 				block.Data = getReceiveCallData(db, err)
->>>>>>> 14ab611b
 				return mergeReceiveBlock(db, block, vm.sendBlockList), noRetry, nil
 			}
 		}
@@ -572,17 +568,10 @@
 				nodeConfig.log.Error("Impossible receive error", "err", refundErr, "fromhash", sendBlock.Hash)
 				return nil, retry, err
 			}
-<<<<<<< HEAD
-			block.Data = getReceiveCallData(db, err, qutoaUsed)
-			return mergeReceiveBlock(db, block, vm.sendBlockList), noRetry, err
-		}
-		block.Data = getReceiveCallData(db, err, qutoaUsed)
-=======
 			block.Data = getReceiveCallData(db, err)
 			return mergeReceiveBlock(db, block, vm.sendBlockList), noRetry, err
 		}
 		block.Data = getReceiveCallData(db, err)
->>>>>>> 14ab611b
 		return &vm_db.VmAccountBlock{block, db}, noRetry, err
 	}
 	// check can make transaction
