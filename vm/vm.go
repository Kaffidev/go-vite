--- conflicted
+++ resolved
@@ -533,35 +533,20 @@
 		vm.updateBlock(db, block, util.ErrDepth, 0, 0)
 		return &vm_db.VmAccountBlock{block, db}, noRetry, util.ErrDepth
 	}
-<<<<<<< HEAD
-	if p, ok, _ := contracts.GetBuiltinContractMethod(block.AccountAddress, sendBlock.Data); ok {
-		// check quota
-		qutoaUsed := p.GetReceiveQuota()
-		if qutoaUsed > 0 {
-=======
 	if p, ok, _ := contracts.GetBuiltinContractMethod(block.AccountAddress, sendBlock.Data, vm.latestSnapshotHeight); ok {
 		// check quota
 		quotaUsed := p.GetReceiveQuota(vm.gasTable)
 		if quotaUsed > 0 {
->>>>>>> 75552c89
 			quotaTotal, _, err := quota.CalcQuotaForBlock(
 				db,
 				block.AccountAddress,
 				getPledgeAmount(db),
-<<<<<<< HEAD
-				block.Difficulty)
-			if err != nil {
-				return nil, noRetry, err
-			}
-			_, err = util.UseQuota(quotaTotal, qutoaUsed)
-=======
 				block.Difficulty,
 				vm.latestSnapshotHeight)
 			if err != nil {
 				return nil, noRetry, err
 			}
 			_, err = util.UseQuota(quotaTotal, quotaUsed)
->>>>>>> 75552c89
 			if err != nil {
 				return nil, retry, err
 			}
@@ -569,11 +554,7 @@
 		util.AddBalance(db, &sendBlock.TokenId, sendBlock.Amount)
 		blockListToSend, err := p.DoReceive(db, block, sendBlock, vm)
 		if err == nil {
-<<<<<<< HEAD
-			vm.updateBlock(db, block, err, qutoaUsed, qutoaUsed)
-=======
 			vm.updateBlock(db, block, err, quotaUsed, quotaUsed)
->>>>>>> 75552c89
 			vm.vmContext.sendBlockList = blockListToSend
 			if db, err = vm.doSendBlockList(db); err == nil {
 				block.Data = getReceiveCallData(db, err)
@@ -584,11 +565,7 @@
 		refundFlag := false
 		refundData, needRefund := p.GetRefundData(sendBlock)
 		refundFlag = doRefund(vm, db, block, sendBlock, refundData, needRefund, ledger.BlockTypeSendCall)
-<<<<<<< HEAD
-		vm.updateBlock(db, block, err, qutoaUsed, qutoaUsed)
-=======
 		vm.updateBlock(db, block, err, quotaUsed, quotaUsed)
->>>>>>> 75552c89
 		if refundFlag {
 			var refundErr error
 			if db, refundErr = vm.doSendBlockList(db); refundErr != nil {
