--- conflicted
+++ resolved
@@ -14,15 +14,9 @@
 	"strings"
 )
 
-<<<<<<< HEAD
-// it it return false it must not be a valid seedstore file
-// if it return a true it only means that might be true
-func IsMayValidEntropystoreFile(path string) (bool, *EntropyJSONV1, error) {
-=======
 // it it return false it must not be chain valid seedstore file
 // if it return chain true it only means that might be true
 func IsMayValidEntropystoreFile(path string) (bool, *types.Address, error) {
->>>>>>> 88034756
 	fi, err := os.Stat(path)
 	if err != nil {
 		return false, nil, err
@@ -36,11 +30,11 @@
 	if err != nil {
 		return false, nil, err
 	}
-	entropy, err := parseJson(b)
+	_, addr, _, _, _, err := parseJson(b)
 	if err != nil {
 		return false, nil, err
 	}
-	return true, entropy, nil
+	return true, addr, nil
 }
 
 func FullKeyFileName(keysDirPath string, keyAddr types.Address) string {
