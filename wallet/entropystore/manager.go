--- conflicted
+++ resolved
@@ -4,6 +4,7 @@
 	"fmt"
 
 	"github.com/pkg/errors"
+	"github.com/tyler-smith/go-bip39"
 	"github.com/vitelabs/go-vite/common/types"
 	"github.com/vitelabs/go-vite/log15"
 	"github.com/vitelabs/go-vite/wallet/hd-bip/derivation"
@@ -33,76 +34,53 @@
 
 type Manager struct {
 	primaryAddr    types.Address
-	ks             *CryptoStore
+	ks             CryptoStore
 	maxSearchIndex uint32
 
-	unlockedEntropy *EntropyProfile
-	seed            []byte
+	unlockedSeed    []byte
+	unlockedEntropy []byte
 
 	unlockChangedLis func(event UnlockEvent)
 
 	log log15.Logger
 }
 
-func StoreNewEntropy(storeDir, passphrase string, entropyprofile *EntropyProfile, config *Config) (*Manager, error) {
-
-	filename := FullKeyFileName(storeDir, *entropyprofile.PrimaryAddress)
-	ss := NewCryptoStore(filename, config.UseLightScrypt)
-	e := ss.StoreEntropy(*entropyprofile, passphrase)
-	if e != nil {
-		return nil, e
-	}
-	return NewManager(filename, *entropyprofile.PrimaryAddress, config), nil
-}
-
-func NewManager(entropyStoreFilename string, primaryAddr types.Address, config *Config) *Manager {
+func NewManager(entropyStoreFilename string, primaryAddr types.Address, maxSearchIndex uint32) *Manager {
 	return &Manager{
 		primaryAddr:    primaryAddr,
-		ks:             NewCryptoStore(entropyStoreFilename, config.UseLightScrypt),
-		maxSearchIndex: config.MaxSearchIndex,
+		ks:             CryptoStore{entropyStoreFilename},
+		maxSearchIndex: maxSearchIndex,
 
 		log: log15.New("module", "wallet/keystore/Manager"),
 	}
 }
 
-func (km *Manager) IsAddrUnlocked(addr types.Address, extensionWord *string) bool {
-	_, _, e := FindAddrFromEntropy(*km.unlockedEntropy, addr, extensionWord, km.maxSearchIndex)
-	if e != nil {
+func (km *Manager) IsAddrUnlocked(addr types.Address) bool {
+	if !km.IsUnlocked() {
 		return false
 	}
+	_, _, e := FindAddrFromSeed(km.unlockedSeed, addr, km.maxSearchIndex)
+	if e != nil {
+		return false
+	}
 	return true
 }
 
-func (km *Manager) FindAddr(addr types.Address, extensionWord *string) (key *derivation.Key, index uint32, e error) {
-	if !km.IsUnlocked() {
-		return nil, 0, walleterrors.ErrLocked
-	}
-	return FindAddrFromEntropy(*km.unlockedEntropy, addr, extensionWord, km.maxSearchIndex)
-}
-
 func (km *Manager) IsUnlocked() bool {
-	return km.unlockedEntropy != nil
-}
-
-func (km *Manager) ExtractMnemonic(passphrase string) (string, error) {
-	ep, err := km.ks.ExtractEntropy(passphrase)
-	if err != nil {
-		return "", err
-	}
-	return ep.ExtractMnemonic()
-}
-
-func (km *Manager) ListAddress(from, to uint32, extensionWord *string) ([]types.Address, error) {
+	return km.unlockedSeed != nil
+}
+
+func (km *Manager) ListAddress(from, to uint32) ([]types.Address, error) {
 	if from > to {
 		return nil, errors.New("from > to")
 	}
-	if km.unlockedEntropy == nil {
+	if km.unlockedSeed == nil {
 		return nil, walleterrors.ErrLocked
 	}
 	addr := make([]types.Address, to-from)
 	addrIndex := 0
 	for i := from; i < to; i++ {
-		_, key, e := km.DeriveForIndexPath(i, extensionWord)
+		_, key, e := km.DeriveForIndexPath(i)
 		if e != nil {
 			return nil, e
 		}
@@ -118,10 +96,11 @@
 }
 
 func (km *Manager) Unlock(passphrase string) error {
-	entropy, e := km.ks.ExtractEntropy(passphrase)
+	seed, entropy, e := km.ks.ExtractSeed(passphrase)
 	if e != nil {
 		return e
 	}
+	km.unlockedSeed = seed
 	km.unlockedEntropy = entropy
 
 	if km.unlockChangedLis != nil {
@@ -134,7 +113,8 @@
 }
 
 func (km *Manager) Lock() {
-	km.unlockedEntropy = nil
+
+	km.unlockedSeed = nil
 	if km.unlockChangedLis != nil {
 		km.unlockChangedLis(UnlockEvent{
 			EntropyStoreFile: km.GetEntropyStoreFile(),
@@ -143,56 +123,39 @@
 	}
 }
 
-func (km *Manager) FindAddrWithPassphrase(passphrase string, addr types.Address, extensionWord *string) (key *derivation.Key, index uint32, e error) {
-	entropy, err := km.ks.ExtractEntropy(passphrase)
+func (km *Manager) FindAddrWithPassphrase(passphrase string, addr types.Address) (key *derivation.Key, index uint32, e error) {
+	seed, _, err := km.ks.ExtractSeed(passphrase)
 	if err != nil {
 		return nil, 0, err
 	}
-	return FindAddrFromEntropy(*entropy, addr, extensionWord, km.maxSearchIndex)
-}
-
-func (km *Manager) SignData(a types.Address, data []byte, bip44index *uint32, extensionWord *string) (signedData, pubkey []byte, err error) {
+	return FindAddrFromSeed(seed, addr, km.maxSearchIndex)
+}
+
+func (km *Manager) FindAddr(addr types.Address) (key *derivation.Key, index uint32, e error) {
+	if !km.IsUnlocked() {
+		return nil, 0, walleterrors.ErrLocked
+	}
+
+	return FindAddrFromSeed(km.unlockedSeed, addr, km.maxSearchIndex)
+}
+
+func (km *Manager) SignData(a types.Address, data []byte) (signedData, pubkey []byte, err error) {
 	if !km.IsUnlocked() {
 		return nil, nil, walleterrors.ErrLocked
 	}
-
-	if bip44index != nil {
-		_, key, e := km.DeriveForIndexPath(*bip44index, extensionWord)
-		if e != nil {
-			return nil, nil, e
-		}
-		return key.SignData(data)
-	}
-
-	key, _, e := FindAddrFromEntropy(*km.unlockedEntropy, a, extensionWord, km.maxSearchIndex)
+	key, _, e := FindAddrFromSeed(km.unlockedSeed, a, km.maxSearchIndex)
 	if e != nil {
 		return nil, nil, walleterrors.ErrAddressNotFound
 	}
 	return key.SignData(data)
 }
 
-func (km *Manager) SignDataWithPassphrase(addr types.Address, passphrase string, data []byte, bip44index *uint32, extensionWord *string) (signedData, pubkey []byte, err error) {
-
-	entropyProfile, err := km.ks.ExtractEntropy(passphrase)
+func (km *Manager) SignDataWithPassphrase(addr types.Address, passphrase string, data []byte) (signedData, pubkey []byte, err error) {
+	seed, _, err := km.ks.ExtractSeed(passphrase)
 	if err != nil {
 		return nil, nil, err
 	}
-
-	if bip44index != nil {
-		seed, err := km.unlockedEntropy.GetSeed(extensionWord)
-		if err != nil {
-			return nil, nil, err
-		}
-
-		key, e := derivation.DeriveWithIndex(*bip44index, seed)
-		if e != nil {
-			return nil, nil, e
-		}
-
-		return key.SignData(data)
-	}
-
-	key, _, e := FindAddrFromEntropy(*entropyProfile, addr, extensionWord, km.maxSearchIndex)
+	key, _, e := FindAddrFromSeed(seed, addr, km.maxSearchIndex)
 	if e != nil {
 		return nil, nil, e
 	}
@@ -200,12 +163,25 @@
 	return key.SignData(data)
 }
 
-func (km *Manager) DeriveForFullPath(path string, extensionWord *string) (fpath string, key *derivation.Key, err error) {
-	if !km.IsUnlocked() {
+func (km *Manager) DeriveForFullPath(path string) (fpath string, key *derivation.Key, err error) {
+	if km.unlockedSeed == nil {
 		return "", nil, walleterrors.ErrLocked
 	}
 
-	seed, err := km.unlockedEntropy.GetSeed(extensionWord)
+	key, e := derivation.DeriveForPath(path, km.unlockedSeed)
+	if e != nil {
+		return "", nil, e
+	}
+
+	return path, key, nil
+}
+
+func (km *Manager) DeriveForIndexPath(index uint32) (path string, key *derivation.Key, err error) {
+	return km.DeriveForFullPath(fmt.Sprintf(derivation.ViteAccountPathFormat, index))
+}
+
+func (km *Manager) DeriveForFullPathWithPassphrase(path, passphrase string) (fpath string, key *derivation.Key, err error) {
+	seed, _, err := km.ks.ExtractSeed(passphrase)
 	if err != nil {
 		return "", nil, err
 	}
@@ -218,26 +194,8 @@
 	return path, key, nil
 }
 
-func (km *Manager) DeriveForIndexPath(index uint32, extensionWord *string) (path string, key *derivation.Key, err error) {
-	return km.DeriveForFullPath(fmt.Sprintf(derivation.ViteAccountPathFormat, index), extensionWord)
-}
-
-func (km *Manager) DeriveForFullPathWithPassphrase(path, passphrase string, extensionWord *string) (fpath string, key *derivation.Key, err error) {
-	seed, err := km.unlockedEntropy.GetSeed(extensionWord)
-	if err != nil {
-		return "", nil, err
-	}
-
-	key, e := derivation.DeriveForPath(path, seed)
-	if e != nil {
-		return "", nil, e
-	}
-
-	return path, key, nil
-}
-
-func (km *Manager) DeriveForIndexPathWithPassphrase(index uint32, passphrase string, extensionWord *string) (path string, key *derivation.Key, err error) {
-	return km.DeriveForFullPathWithPassphrase(fmt.Sprintf(derivation.ViteAccountPathFormat, index), passphrase, extensionWord)
+func (km *Manager) DeriveForIndexPathWithPassphrase(index uint32, passphrase string) (path string, key *derivation.Key, err error) {
+	return km.DeriveForFullPathWithPassphrase(fmt.Sprintf(derivation.ViteAccountPathFormat, index), passphrase)
 }
 
 func (km Manager) GetPrimaryAddr() (primaryAddr types.Address) {
@@ -248,8 +206,6 @@
 	return km.ks.EntropyStoreFilename
 }
 
-<<<<<<< HEAD
-=======
 func (km Manager) ExtractMnemonic(passphrase string) (string, error) {
 	entropy, err := km.ks.ExtractEntropy(passphrase)
 	if err != nil {
@@ -302,7 +258,6 @@
 	return nil, 0, walleterrors.ErrAddressNotFound
 }
 
->>>>>>> 88034756
 func (km *Manager) SetLockEventListener(lis func(event UnlockEvent)) {
 	km.unlockChangedLis = lis
 }
