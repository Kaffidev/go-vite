--- conflicted
+++ resolved
@@ -28,11 +28,7 @@
 	password := "66e44688e02a334d"
 	var addrs []string
 	for i := 0; i < 18; i++ {
-<<<<<<< HEAD
-		mnemonic, em, err := manager.NewMnemonicAndEntropyStore(password)
-=======
 		mnemonic, em, err := manager.NewMnemonicAndEntropyStore("", password, nil, nil)
->>>>>>> 8c82db0b
 		if err != nil {
 			t.Fatal(err)
 		}
@@ -61,22 +57,14 @@
 	fmt.Println()
 	var addrs []string
 	for i := 0; i < 26; i++ {
-<<<<<<< HEAD
-		mnemonic, em, err := manager.NewMnemonicAndEntropyStore(password)
-=======
 		mnemonic, em, err := manager.NewMnemonicAndEntropyStore("", password, nil, nil)
->>>>>>> 8c82db0b
 		if err != nil {
 			t.Fatal(err)
 		}
 		fmt.Println(mnemonic)
 		fmt.Println(em.GetPrimaryAddr())
 		em.Unlock(password)
-<<<<<<< HEAD
-		path, key, _ := em.DeriveForIndexPath(20181108)
-=======
 		path, key, _ := em.DeriveForIndexPath(20181108, nil)
->>>>>>> 8c82db0b
 
 		address, _ := key.Address()
 		privateKey, _ := key.PrivateKey()
@@ -108,11 +96,7 @@
 	em.Unlock("123456")
 
 	for i := 0; i < 10; i++ {
-<<<<<<< HEAD
-		_, key2, e := em.DeriveForIndexPath(uint32(i))
-=======
 		_, key2, e := em.DeriveForIndexPath(uint32(i), nil)
->>>>>>> 8c82db0b
 		if e != nil {
 			t.Fatal(e)
 		}
